--- conflicted
+++ resolved
@@ -15,7 +15,6 @@
 set(CMAKE_MODULE_PATH ${CMAKE_MODULE_PATH} "${CMAKE_CURRENT_SOURCE_DIR}/cmake")
 find_package(PythonInterp 3 REQUIRED)
 
-<<<<<<< HEAD
 if(CMAKE_SYSTEM_NAME STREQUAL "Windows")
     add_definitions(-DVK_USE_PLATFORM_WIN32_KHR -DVK_USE_PLATFORM_WIN32_KHX -DWIN32_LEAN_AND_MEAN)
     set(DisplayServer Win32)
@@ -25,10 +24,6 @@
 elseif(CMAKE_SYSTEM_NAME STREQUAL "Linux")
     #   Note: Supported configurations are XCB, XCB + Xlib, Wayland.
     #         MIR is stubbed and untested
-=======
-if(CMAKE_SYSTEM_NAME STREQUAL "Linux")
-    include(FindPkgConfig)
->>>>>>> 2fbc1a61
     option(BUILD_WSI_XCB_SUPPORT "Build XCB WSI support" ON)
     option(BUILD_WSI_XLIB_SUPPORT "Build Xlib WSI support" ON)
     option(BUILD_WSI_WAYLAND_SUPPORT "Build Wayland WSI support" ON)
