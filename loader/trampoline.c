--- conflicted
+++ resolved
@@ -510,11 +510,7 @@
     if (ptr_instance->phys_devs_tramp) {
         for (uint32_t i = 0; i < ptr_instance->phys_dev_count_tramp; i++) {
             loader_instance_heap_free(ptr_instance,
-<<<<<<< HEAD
-                ptr_instance->phys_devs_tramp[i]);
-=======
                                       ptr_instance->phys_devs_tramp[i]);
->>>>>>> ce02a443
         }
         loader_instance_heap_free(ptr_instance, ptr_instance->phys_devs_tramp);
     }
@@ -536,7 +532,6 @@
 vkEnumeratePhysicalDevices(VkInstance instance, uint32_t *pPhysicalDeviceCount,
                            VkPhysicalDevice *pPhysicalDevices) {
     const VkLayerInstanceDispatchTable *disp;
-<<<<<<< HEAD
     VkResult res;
     uint32_t count, i;
     struct loader_instance *inst;
@@ -552,96 +547,14 @@
 
     res = disp->EnumeratePhysicalDevices(instance, pPhysicalDeviceCount,
                                          pPhysicalDevices);
-=======
-    VkResult res = VK_SUCCESS;
-    loader_platform_thread_lock_mutex(&loader_lock);
-    uint32_t copy_count = 0;
-    struct loader_physical_device_tramp **new_phys_devs = NULL;
-    struct loader_instance *inst = loader_get_instance(instance);
-    VkPhysicalDevice *temp_pd_array = NULL;
-    uint32_t new_pd_count = 0;
-
-    if (NULL == inst) {
-        res = VK_ERROR_INITIALIZATION_FAILED;
-        goto out;
-    }
-
-    disp = loader_get_instance_dispatch(instance);
-
-    // If they only want the count, just pass it in and return
-    res = disp->EnumeratePhysicalDevices(instance, &copy_count,
-                                            NULL);
-    if (NULL == pPhysicalDevices) {
-        goto out;
-    }
-
-    // Reset the copy count until we complete.
-    copy_count = 0;
-
-    // If we're querying actual information, then we want to internally
-    // keep track of all GPUs.  So, query them all, and we can trim the
-    // list down later.
-    new_pd_count = inst->total_gpu_count;
-    temp_pd_array = (VkPhysicalDevice *)loader_stack_alloc(
-        sizeof(VkPhysicalDevice) * new_pd_count);
-    if (NULL == temp_pd_array) {
-        res = VK_ERROR_OUT_OF_HOST_MEMORY;
-        goto out;
-    }
-    res = disp->EnumeratePhysicalDevices(instance, &new_pd_count,
-                                         temp_pd_array);
->>>>>>> ce02a443
     if (res != VK_SUCCESS && res != VK_INCOMPLETE) {
         goto out;
     }
 
-<<<<<<< HEAD
     if (pPhysicalDevices == NULL) {
-=======
-    // Determine how many items we need to create and return (via copying into
-    // the provided array).
-    copy_count = (new_pd_count < *pPhysicalDeviceCount) ? new_pd_count :
-        *pPhysicalDeviceCount;
-
-    // Create a new array for the physical devices
-    new_phys_devs = (struct loader_physical_device_tramp **)
-        loader_instance_heap_alloc(
-            inst, new_pd_count * sizeof(struct loader_physical_device_tramp *),
-            VK_SYSTEM_ALLOCATION_SCOPE_INSTANCE);
-    if (NULL == new_phys_devs) {
-        res = VK_ERROR_OUT_OF_HOST_MEMORY;
->>>>>>> ce02a443
         goto out;
     }
-    memset(new_phys_devs, 0,
-           new_pd_count * sizeof(struct loader_physical_device_tramp *));
-
-    // Copy or create everything to fill the new array of physical devices
-    for (uint32_t new_idx = 0; new_idx < new_pd_count; new_idx++) {
-
-        // Check if this physical device is already in the old buffer
-        for (uint32_t old_idx = 0;
-             old_idx < inst->phys_dev_count_tramp;
-             old_idx++) {
-            if (temp_pd_array[new_idx] ==
-                inst->phys_devs_tramp[old_idx]->phys_dev) {
-                new_phys_devs[new_idx] = inst->phys_devs_tramp[old_idx];
-                break;
-            }
-        }
-        // If this physical device isn't in the old buffer, create it
-        if (NULL == new_phys_devs[new_idx]) {
-            new_phys_devs[new_idx] = (struct loader_physical_device_tramp *)
-                loader_instance_heap_alloc(
-                    inst, sizeof(struct loader_physical_device_tramp),
-                    VK_SYSTEM_ALLOCATION_SCOPE_INSTANCE);
-            if (NULL == new_phys_devs[new_idx]) {
-                new_pd_count = new_idx;
-                res = VK_ERROR_OUT_OF_HOST_MEMORY;
-                goto out;
-            }
-
-<<<<<<< HEAD
+
     VkResult setup_res = setupLoaderTrampPhysDevs(inst);
     if (VK_SUCCESS != setup_res) {
         res = setup_res;
@@ -660,61 +573,6 @@
 
 out:
 
-=======
-            // Initialize the new physicalDevice object
-            loader_set_dispatch((void *)new_phys_devs[new_idx], inst->disp);
-            new_phys_devs[new_idx]->this_instance = inst;
-            new_phys_devs[new_idx]->phys_dev = temp_pd_array[new_idx];
-        }
-
-        if (new_idx < copy_count) {
-            // Copy wrapped object into Application provided array
-            pPhysicalDevices[new_idx] =
-                (VkPhysicalDevice)new_phys_devs[new_idx];
-        }
-    }
-
-out:
-
-    if (NULL != pPhysicalDevices) {
-        // If there was no error, free the old buffer and assign the new one
-        if (res == VK_SUCCESS || res == VK_INCOMPLETE) {
-            // Free everything that didn't carry over to the new array of
-            // physical devices
-            if (NULL != inst->phys_devs_tramp) {
-                for (uint32_t i = 0; i < inst->phys_dev_count_tramp; i++) {
-                    bool found = false;
-                    for (uint32_t j = 0; j < new_pd_count; j++) {
-                        if (inst->phys_devs_tramp[i] == new_phys_devs[j]) {
-                            found = true;
-                            break;
-                        }
-                    }
-                    if (!found) {
-                        loader_instance_heap_free(inst,
-                                                  inst->phys_devs_tramp[i]);
-                    }
-                }
-                loader_instance_heap_free(inst, inst->phys_devs_tramp);
-            }
-
-            // Swap in the new physical device list
-            inst->phys_dev_count_tramp = new_pd_count;
-            inst->phys_devs_tramp = new_phys_devs;
-        } else {
-            for (uint32_t i = 0; i < new_pd_count; i++) {
-                loader_instance_heap_free(inst, new_phys_devs[i]);
-            }
-            loader_instance_heap_free(inst, new_phys_devs);
-
-            // Set the copy count to 0 since something bad happened.
-            copy_count = 0;
-        }
-    }
-
-    *pPhysicalDeviceCount = copy_count;
-
->>>>>>> ce02a443
     loader_platform_thread_unlock_mutex(&loader_lock);
     return res;
 }
