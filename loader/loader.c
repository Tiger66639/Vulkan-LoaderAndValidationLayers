--- conflicted
+++ resolved
@@ -4731,18 +4731,10 @@
         }
 
         res = icd_term->EnumeratePhysicalDevices(
-<<<<<<< HEAD
             icd_term->instance, &(icd_phys_dev_array[i].count),
             icd_phys_dev_array[i].phys_devs);
         if (VK_SUCCESS != res) {
             goto out;
-=======
-            icd_term->instance, &(phys_devs[i].count), phys_devs[i].phys_devs);
-        if (res == VK_SUCCESS) {
-            inst->total_gpu_count += phys_devs[i].count;
-        } else {
-            return res;
->>>>>>> ab6ef9cf
         }
         inst->total_gpu_count += icd_phys_dev_array[i].count;
         icd_phys_dev_array[i].this_icd_term = icd_term;
