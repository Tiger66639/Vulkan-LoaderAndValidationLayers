--- conflicted
+++ resolved
@@ -2710,17 +2710,10 @@
 
     if (!is_valid_layer_json_version(&json_version)) {
         loader_log(inst, VK_DEBUG_REPORT_WARNING_BIT_EXT, 0,
-<<<<<<< HEAD
-                   "%s invalid layer manifest file version %d.%d.%d, "
-                   "may cause errors",
+                   "loader_add_layer_properties: %s invalid layer "
+                   "manifest file version %d.%d.%d, may cause errors",
                    filename, json_version.major, json_version.minor,
                    json_version.patch);
-=======
-                   "loader_add_layer_properties: Unexpected manifest file "
-                   " version (expected 1.0.0 or 1.0.1) in %s, may cause "
-                   "errors",
-                   filename);
->>>>>>> d4dc58b9
     }
     cJSON_Free(file_vers);
 
@@ -2899,16 +2892,10 @@
             } else {
                 if (warn_if_not_present) {
                     // warning only for layers
-<<<<<<< HEAD
-                    loader_log(inst, VK_DEBUG_REPORT_WARNING_BIT_EXT, 0,
-                               "Registry lookup failed can't get layer "
-                               "manifest files");
-=======
                     loader_log(
                         inst, VK_DEBUG_REPORT_WARNING_BIT_EXT, 0,
                         "loader_get_manifest_files: Registry lookup failed "
                         " to get layer manifest files.");
->>>>>>> d4dc58b9
                 }
                 // Return success for now since it's not critical for layers
                 res = VK_SUCCESS;
@@ -3808,7 +3795,6 @@
     // find an unused index in the hash table and use it
     i = (idx + 1) % MAX_NUM_UNKNOWN_EXTS;
     do {
-<<<<<<< HEAD
         if (!inst->dev_ext_disp_hash[i].func_name) {
             assert(inst->dev_ext_disp_hash[i].list.capacity == 0);
             inst->dev_ext_disp_hash[i].func_name =
@@ -3816,22 +3802,11 @@
                     inst, strlen(funcName) + 1,
                     VK_SYSTEM_ALLOCATION_SCOPE_INSTANCE);
             if (inst->dev_ext_disp_hash[i].func_name == NULL) {
-                loader_log(inst, VK_DEBUG_REPORT_ERROR_BIT_EXT, 0,
-                           "loader_add_dev_ext_table() can't rallocate "
-                           "func_name memory");
-=======
-        if (!inst->disp_hash[i].func_name) {
-            assert(inst->disp_hash[i].list.capacity == 0);
-            inst->disp_hash[i].func_name = (char *)loader_instance_heap_alloc(
-                inst, strlen(funcName) + 1,
-                VK_SYSTEM_ALLOCATION_SCOPE_INSTANCE);
-            if (inst->disp_hash[i].func_name == NULL) {
                 loader_log(
                     inst, VK_DEBUG_REPORT_ERROR_BIT_EXT, 0,
                     "loader_add_dev_ext_table: Failed to allocate memory "
                     "for func_name %s",
                     funcName);
->>>>>>> d4dc58b9
                 return false;
             }
             strncpy(inst->dev_ext_disp_hash[i].func_name, funcName,
@@ -4472,7 +4447,6 @@
             lib_handle = loader_open_layer_lib(inst, "instance", layer_prop);
             if (!lib_handle) {
                 continue;
-<<<<<<< HEAD
             }
 
             if (NULL == layer_prop->functions.negotiate_layer_interface) {
@@ -4547,31 +4521,13 @@
 
                         if (NULL == cur_gipa) {
                             loader_log(inst, VK_DEBUG_REPORT_ERROR_BIT_EXT, 0,
-                                       "Failed to find vkGetInstanceProcAddr "
-                                       "in layer %s",
+                                       "loader_create_instance_chain: Failed to"
+                                       " find \'vkGetInstanceProcAddr\' in "
+                                       "layer %s",
                                        layer_prop->lib_name);
                             continue;
                         }
                     }
-=======
-            if ((fpGIPA = layer_prop->functions.get_instance_proc_addr) ==
-                NULL) {
-                if (strlen(layer_prop->functions.str_gipa) == 0) {
-                    fpGIPA = (PFN_vkGetInstanceProcAddr)
-                        loader_platform_get_proc_address(
-                            lib_handle, "vkGetInstanceProcAddr");
-                    layer_prop->functions.get_instance_proc_addr = fpGIPA;
-                } else
-                    fpGIPA = (PFN_vkGetInstanceProcAddr)
-                        loader_platform_get_proc_address(
-                            lib_handle, layer_prop->functions.str_gipa);
-                if (!fpGIPA) {
-                    loader_log(inst, VK_DEBUG_REPORT_ERROR_BIT_EXT, 0,
-                               "loader_create_instance_chain: Failed to find "
-                               "\'vkGetInstanceProcAddr\' in layer %s",
-                               layer_prop->lib_name);
-                    continue;
->>>>>>> d4dc58b9
                 }
             }
 
@@ -4746,24 +4702,15 @@
                         fpGIPA = (PFN_vkGetInstanceProcAddr)
                         loader_platform_get_proc_address(
                             lib_handle, layer_prop->functions.str_gipa);
-<<<<<<< HEAD
                     if (!fpGIPA) {
                         loader_log(
                             inst, VK_DEBUG_REPORT_ERROR_BIT_EXT, 0,
-                            "Failed to find vkGetInstanceProcAddr in layer %s",
+                            "loader_create_device_chain: Failed to find "
+                            "\'vkGetInstanceProcAddr\' in layer %s.  Skipping"
+                            " layer.",
                             layer_prop->lib_name);
                         continue;
                     }
-=======
-                if (!fpGIPA) {
-                    loader_log(
-                        inst, VK_DEBUG_REPORT_ERROR_BIT_EXT, 0,
-                        "loader_create_device_chain: Failed to find "
-                        "\'vkGetInstanceProcAddr\' in layer %s.  Skipping"
-                        " layer.",
-                        layer_prop->lib_name);
-                    continue;
->>>>>>> d4dc58b9
                 }
                 if ((fpGDPA = layer_prop->functions.get_device_proc_addr) == NULL) {
                     if (strlen(layer_prop->functions.str_gdpa) == 0) {
@@ -5311,59 +5258,6 @@
     return res;
 }
 
-<<<<<<< HEAD
-VkResult setupLoaderTrampPhysDevs(struct loader_instance *inst) {
-    const VkLayerInstanceDispatchTable *disp;
-    VkResult res = VK_SUCCESS;
-    VkPhysicalDevice *local_phys_devs = NULL;
-    uint32_t total_count = inst->total_gpu_count;
-    struct loader_physical_device_tramp **new_phys_devs = NULL;
-
-    // Create an array for the new physical devices, which will be stored
-    // in the instance for the trampoline code.
-    new_phys_devs =
-        (struct loader_physical_device_tramp **)loader_instance_heap_alloc(
-            inst,
-            total_count * sizeof(struct loader_physical_device_tramp *),
-            VK_SYSTEM_ALLOCATION_SCOPE_INSTANCE);
-    if (NULL == new_phys_devs) {
-        res = VK_ERROR_OUT_OF_HOST_MEMORY;
-        goto out;
-    }
-    memset(new_phys_devs, 0,
-        total_count * sizeof(struct loader_physical_device_tramp *));
-
-    // Create a temporary array (on the stack) to keep track of the
-    // returned VkPhysicalDevice values.
-    local_phys_devs =
-        loader_stack_alloc(sizeof(VkPhysicalDevice) * total_count);
-    if (NULL == local_phys_devs) {
-        res = VK_ERROR_OUT_OF_HOST_MEMORY;
-        goto out;
-    }
-    memset(local_phys_devs, 0, sizeof(VkPhysicalDevice) * total_count);
-
-    disp = &inst->disp->layer_inst_disp;
-    res = disp->EnumeratePhysicalDevices((VkInstance)inst, &total_count,
-                                         local_phys_devs);
-    if (VK_SUCCESS != res) {
-        goto out;
-    }
-
-    // Copy or create everything to fill the new array of physical devices
-    for (uint32_t new_idx = 0; new_idx < total_count; new_idx++) {
-
-        // Check if this physical device is already in the old buffer
-        for (uint32_t old_idx = 0;
-            old_idx < inst->phys_dev_count_tramp;
-            old_idx++) {
-            if (local_phys_devs[new_idx] ==
-                inst->phys_devs_tramp[old_idx]->phys_dev) {
-                new_phys_devs[new_idx] = inst->phys_devs_tramp[old_idx];
-                break;
-            }
-        }
-=======
 VkResult setupLoaderTrampPhysDevs(VkInstance instance) {
     VkResult res = VK_SUCCESS;
     VkPhysicalDevice *local_phys_devs = NULL;
@@ -5410,8 +5304,8 @@
     }
     memset(local_phys_devs, 0, sizeof(VkPhysicalDevice) * total_count);
 
-    res = inst->disp->EnumeratePhysicalDevices(instance, &total_count,
-                                               local_phys_devs);
+    res = inst->disp->layer_inst_disp.EnumeratePhysicalDevices(
+        instance, &total_count, local_phys_devs);
     if (VK_SUCCESS != res) {
         loader_log(inst, VK_DEBUG_REPORT_ERROR_BIT_EXT, 0,
                    "setupLoaderTrampPhysDevs:  Failed during dispatch call "
@@ -5434,7 +5328,6 @@
             }
         }
 
->>>>>>> d4dc58b9
         // If this physical device isn't in the old buffer, create it
         if (NULL == new_phys_devs[new_idx]) {
             new_phys_devs[new_idx] = (struct loader_physical_device_tramp *)
@@ -5442,13 +5335,10 @@
                     inst, sizeof(struct loader_physical_device_tramp),
                     VK_SYSTEM_ALLOCATION_SCOPE_INSTANCE);
             if (NULL == new_phys_devs[new_idx]) {
-<<<<<<< HEAD
-=======
                 loader_log(inst, VK_DEBUG_REPORT_ERROR_BIT_EXT, 0,
                            "setupLoaderTrampPhysDevs:  Failed to allocate "
                            "physical device trampoline object %d",
                            new_idx);
->>>>>>> d4dc58b9
                 total_count = new_idx;
                 res = VK_ERROR_OUT_OF_HOST_MEMORY;
                 goto out;
@@ -5507,21 +5397,6 @@
     uint32_t i = 0;
 
     inst->total_gpu_count = 0;
-<<<<<<< HEAD
-
-    // Allocate something to store the physical device characteristics
-    // that we read from each ICD.
-    icd_phys_dev_array = (struct loader_phys_dev_per_icd *)loader_stack_alloc(
-        sizeof(struct loader_phys_dev_per_icd) * inst->total_icd_count);
-    if (NULL == icd_phys_dev_array) {
-        res = VK_ERROR_OUT_OF_HOST_MEMORY;
-        goto out;
-    }
-    memset(icd_phys_dev_array, 0,
-           sizeof(struct loader_phys_dev_per_icd) * inst->total_icd_count);
-    icd_term = inst->icd_terms;
-
-=======
 
     // Allocate something to store the physical device characteristics
     // that we read from each ICD.
@@ -5539,21 +5414,17 @@
            sizeof(struct loader_phys_dev_per_icd) * inst->total_icd_count);
     icd_term = inst->icd_terms;
 
->>>>>>> d4dc58b9
     // For each ICD, query the number of physical devices, and then get an
     // internal value for those physical devices.
     while (NULL != icd_term) {
         res = icd_term->EnumeratePhysicalDevices(
             icd_term->instance, &icd_phys_dev_array[i].count, NULL);
         if (VK_SUCCESS != res) {
-<<<<<<< HEAD
-=======
             loader_log(inst, VK_DEBUG_REPORT_ERROR_BIT_EXT, 0,
                        "setupLoaderTermPhysDevs:  Call to "
                        "ICD %d's \'vkEnumeratePhysicalDevices\' failed with"
                        " error 0x%08x",
                        i, res);
->>>>>>> d4dc58b9
             goto out;
         }
 
@@ -5561,13 +5432,10 @@
             (VkPhysicalDevice *)loader_stack_alloc(icd_phys_dev_array[i].count *
                                                    sizeof(VkPhysicalDevice));
         if (NULL == icd_phys_dev_array[i].phys_devs) {
-<<<<<<< HEAD
-=======
             loader_log(inst, VK_DEBUG_REPORT_ERROR_BIT_EXT, 0,
                        "setupLoaderTermPhysDevs:  Failed to allocate temporary "
                        " ICD Physical device array for ICD %d of size %d",
                        i, inst->total_gpu_count);
->>>>>>> d4dc58b9
             res = VK_ERROR_OUT_OF_HOST_MEMORY;
             goto out;
         }
@@ -5586,12 +5454,9 @@
     }
 
     if (0 == inst->total_gpu_count) {
-<<<<<<< HEAD
-=======
         loader_log(inst, VK_DEBUG_REPORT_ERROR_BIT_EXT, 0,
                    "setupLoaderTermPhysDevs:  Failed to detect any valid"
                    " GPUs in the current config");
->>>>>>> d4dc58b9
         res = VK_ERROR_INITIALIZATION_FAILED;
         goto out;
     }
@@ -5601,19 +5466,15 @@
         sizeof(struct loader_physical_device_term *) * inst->total_gpu_count,
         VK_SYSTEM_ALLOCATION_SCOPE_INSTANCE);
     if (NULL == new_phys_devs) {
-<<<<<<< HEAD
-=======
         loader_log(inst, VK_DEBUG_REPORT_ERROR_BIT_EXT, 0,
                    "setupLoaderTermPhysDevs:  Failed to allocate new physical"
                    " device array of size %d",
                    inst->total_gpu_count);
->>>>>>> d4dc58b9
         res = VK_ERROR_OUT_OF_HOST_MEMORY;
         goto out;
     }
     memset(new_phys_devs, 0, sizeof(struct loader_physical_device_term *) *
         inst->total_gpu_count);
-<<<<<<< HEAD
 
     // Copy or create everything to fill the new array of physical devices
     uint32_t idx = 0;
@@ -5621,15 +5482,6 @@
         for (uint32_t pd_idx = 0; pd_idx < icd_phys_dev_array[icd_idx].count;
             pd_idx++) {
 
-=======
-
-    // Copy or create everything to fill the new array of physical devices
-    uint32_t idx = 0;
-    for (uint32_t icd_idx = 0; icd_idx < inst->total_icd_count; icd_idx++) {
-        for (uint32_t pd_idx = 0; pd_idx < icd_phys_dev_array[icd_idx].count;
-            pd_idx++) {
-
->>>>>>> d4dc58b9
             // Check if this physical device is already in the old buffer
             if (NULL != inst->phys_devs_term) {
                 for (uint32_t old_idx = 0;
@@ -5649,13 +5501,10 @@
                     inst, sizeof(struct loader_physical_device_term),
                     VK_SYSTEM_ALLOCATION_SCOPE_INSTANCE);
                 if (NULL == new_phys_devs[idx]) {
-<<<<<<< HEAD
-=======
                     loader_log(inst, VK_DEBUG_REPORT_ERROR_BIT_EXT, 0,
                                "setupLoaderTermPhysDevs:  Failed to allocate "
                                "physical device terminator object %d",
                                idx);
->>>>>>> d4dc58b9
                     inst->total_gpu_count = idx;
                     res = VK_ERROR_OUT_OF_HOST_MEMORY;
                     goto out;
@@ -5722,7 +5571,6 @@
     VkPhysicalDevice *pPhysicalDevices) {
     struct loader_instance *inst = (struct loader_instance *)instance;
     VkResult res = VK_SUCCESS;
-<<<<<<< HEAD
 
     // Only do the setup if we're re-querying the number of devices, or
     // our count is currently 0.
@@ -5740,25 +5588,6 @@
             res = VK_INCOMPLETE;
         }
 
-=======
-
-    // Only do the setup if we're re-querying the number of devices, or
-    // our count is currently 0.
-    if (NULL == pPhysicalDevices || 0 == inst->total_gpu_count) {
-        res = setupLoaderTermPhysDevs(inst);
-        if (VK_SUCCESS != res) {
-            goto out;
-        }
-    }
-
-    uint32_t copy_count = inst->total_gpu_count;
-    if (NULL != pPhysicalDevices) {
-        if (copy_count > *pPhysicalDeviceCount) {
-            copy_count = *pPhysicalDeviceCount;
-            res = VK_INCOMPLETE;
-        }
-
->>>>>>> d4dc58b9
         for (uint32_t i = 0; i < copy_count; i++) {
             pPhysicalDevices[i] = (VkPhysicalDevice)inst->phys_devs_term[i];
         }
