--- conflicted
+++ resolved
@@ -5028,17 +5028,10 @@
     loader_scanned_icd_clear(ptr_instance, &ptr_instance->icd_tramp_list);
     loader_destroy_generic_list(
         ptr_instance, (struct loader_generic_list *)&ptr_instance->ext_list);
-<<<<<<< HEAD
     if (NULL != ptr_instance->phys_devs_term) {
         for (uint32_t i = 0; i < ptr_instance->phys_dev_count_term; i++) {
             loader_instance_heap_free(ptr_instance,
-                ptr_instance->phys_devs_term[i]);
-=======
-    if (ptr_instance->phys_devs_term) {
-        for (uint32_t i = 0; i < ptr_instance->total_gpu_count; i++) {
-            loader_instance_heap_free(ptr_instance,
                                       ptr_instance->phys_devs_term[i]);
->>>>>>> ce02a443
         }
         loader_instance_heap_free(ptr_instance, ptr_instance->phys_devs_term);
     }
@@ -5210,7 +5203,6 @@
     return res;
 }
 
-<<<<<<< HEAD
 VkResult setupLoaderTrampPhysDevs(struct loader_instance *inst) {
     const VkLayerInstanceDispatchTable *disp;
     VkResult res = VK_SUCCESS;
@@ -5221,7 +5213,7 @@
     // Create an array for the new physical devices, which will be stored
     // in the instance for the trampoline code.
     new_phys_devs =
-        (struct loader_physical_device_tramp *)loader_instance_heap_alloc(
+        (struct loader_physical_device_tramp **)loader_instance_heap_alloc(
             inst,
             total_count * sizeof(struct loader_physical_device_tramp *),
             VK_SYSTEM_ALLOCATION_SCOPE_INSTANCE);
@@ -5325,7 +5317,6 @@
     struct loader_phys_dev_per_icd *icd_phys_dev_array = NULL;
     struct loader_physical_device_term **new_phys_devs = NULL;
     uint32_t i = 0;
-    uint32_t j;
     uint32_t cur_dev = 0;
 
     inst->total_gpu_count = 0;
@@ -5335,31 +5326,12 @@
     icd_phys_dev_array = (struct loader_phys_dev_per_icd *)loader_stack_alloc(
         sizeof(struct loader_phys_dev_per_icd) * inst->total_icd_count);
     if (NULL == icd_phys_dev_array) {
-=======
-VKAPI_ATTR VkResult VKAPI_CALL terminator_EnumeratePhysicalDevices(
-    VkInstance instance, uint32_t *pPhysicalDeviceCount,
-    VkPhysicalDevice *pPhysicalDevices) {
-    struct loader_instance *inst = (struct loader_instance *)instance;
-    VkResult res = VK_SUCCESS;
-    struct loader_icd_term *icd_term = NULL;
-    struct loader_phys_dev_per_icd *icd_phys_devs = NULL;
-    uint32_t copy_count = 0;
-    uint32_t new_phys_dev_count = 0;
-    uint32_t i = 0;
-    struct loader_physical_device_term **new_phys_devs = NULL;
-
-    inst->total_gpu_count = 0;
-    icd_phys_devs = (struct loader_phys_dev_per_icd *)loader_stack_alloc(
-        sizeof(struct loader_phys_dev_per_icd) * inst->total_icd_count);
-    if (NULL == icd_phys_devs) {
->>>>>>> ce02a443
         res = VK_ERROR_OUT_OF_HOST_MEMORY;
         goto out;
     }
     memset(icd_phys_dev_array, 0,
            sizeof(struct loader_phys_dev_per_icd) * inst->total_icd_count);
     icd_term = inst->icd_terms;
-<<<<<<< HEAD
 
     // For each ICD, query the number of physical devices, and then get an
     // internal value for those physical devices.
@@ -5445,67 +5417,9 @@
                     icd_phys_dev_array[icd_idx].phys_devs[pd_idx];
             }
             idx++;
-=======
-    for (i = 0; i < inst->total_icd_count; i++) {
-        if (NULL == icd_term) {
-            loader_log(inst, VK_DEBUG_REPORT_ERROR_BIT_EXT, 0,
-                       "Invalid ICD encountered during"
-                       "vkEnumeratePhysicalDevices");
-            assert(false);
-        }
-
-        // Determine how many physical devices are associated with this ICD.
-        res = icd_term->EnumeratePhysicalDevices(icd_term->instance,
-                                                 &icd_phys_devs[i].count, NULL);
-        if (res != VK_SUCCESS) {
-            goto out;
-        }
-
-        if (NULL != pPhysicalDevices) {
-            // Create an array to store each physical device for this ICD.
-            icd_phys_devs[i].phys_devs = (VkPhysicalDevice *)loader_stack_alloc(
-                icd_phys_devs[i].count * sizeof(VkPhysicalDevice));
-            if (NULL == icd_phys_devs[i].phys_devs) {
-                res = VK_ERROR_OUT_OF_HOST_MEMORY;
-                goto out;
-            }
-
-            // Query the VkPhysicalDevice values for each of the physical devices
-            // associated with this ICD.
-            res = icd_term->EnumeratePhysicalDevices(
-                icd_term->instance, &(icd_phys_devs[i].count),
-                icd_phys_devs[i].phys_devs);
-            if (res != VK_SUCCESS) {
-                goto out;
-            }
-
-            icd_phys_devs[i].this_icd_term = icd_term;
-        }
-
-        inst->total_gpu_count += icd_phys_devs[i].count;
-
-        // Go to the next ICD
-        icd_term = icd_term->next;
-    }
-
-    if (inst->total_gpu_count == 0) {
-        res = VK_ERROR_INITIALIZATION_FAILED;
-        goto out;
-    }
-
-    copy_count = inst->total_gpu_count;
-
-    if (NULL != pPhysicalDevices) {
-        new_phys_dev_count = inst->total_gpu_count;
-
-        // Cap the number of devices at pPhysicalDeviceCount
-        if (copy_count > *pPhysicalDeviceCount) {
-            copy_count = *pPhysicalDeviceCount;
->>>>>>> ce02a443
-        }
-    }
-
-<<<<<<< HEAD
+        }
+    }
+
 out:
 
     if (VK_SUCCESS != res) {
@@ -5539,70 +5453,6 @@
                     loader_instance_heap_free(inst,
                         inst->phys_devs_term[cur_pd]);
                 }
-=======
-        // Allocate the new devices list
-        new_phys_devs = loader_instance_heap_alloc(
-            inst,
-            sizeof(struct loader_physical_device_term *) * new_phys_dev_count,
-            VK_SYSTEM_ALLOCATION_SCOPE_INSTANCE);
-        if (NULL == new_phys_devs) {
-            res = VK_ERROR_OUT_OF_HOST_MEMORY;
-            goto out;
-        }
-        memset(new_phys_devs, 0, sizeof(struct loader_physical_device_term *) *
-                                     new_phys_dev_count);
-
-        // Copy or create everything to fill the new array of physical devices
-        uint32_t idx = 0;
-        for (uint32_t icd_idx = 0; icd_idx < inst->total_icd_count; icd_idx++) {
-            for (uint32_t pd_idx = 0; pd_idx < icd_phys_devs[icd_idx].count;
-                 pd_idx++) {
-
-                // Check if this physical device is already in the old buffer
-                if (NULL != inst->phys_devs_term) {
-                    for (uint32_t old_idx = 0;
-                         old_idx < inst->phys_dev_count_term;
-                         old_idx++) {
-                        if (icd_phys_devs[icd_idx].phys_devs[pd_idx] ==
-                            inst->phys_devs_term[old_idx]->phys_dev) {
-                            new_phys_devs[idx] = inst->phys_devs_term[old_idx];
-                            break;
-                        }
-                    }
-                }
-                // If this physical device isn't in the old buffer, then we
-                // need to create it.
-                if (NULL == new_phys_devs[idx]) {
-                    new_phys_devs[idx] = loader_instance_heap_alloc(
-                        inst, sizeof(struct loader_physical_device_term),
-                        VK_SYSTEM_ALLOCATION_SCOPE_INSTANCE);
-                    if (NULL == new_phys_devs[idx]) {
-                        copy_count = idx;
-                        res = VK_ERROR_OUT_OF_HOST_MEMORY;
-                        goto out;
-                    }
-
-                    loader_set_dispatch((void *)new_phys_devs[idx], inst->disp);
-                    new_phys_devs[idx]->this_icd_term =
-                        icd_phys_devs[icd_idx].this_icd_term;
-                    new_phys_devs[idx]->icd_index = (uint8_t)(icd_idx);
-                    new_phys_devs[idx]->phys_dev =
-                        icd_phys_devs[icd_idx].phys_devs[pd_idx];
-                }
-
-                // Copy wrapped object into application provided array
-                if (idx < copy_count) {
-                    pPhysicalDevices[idx] =
-                        (VkPhysicalDevice)new_phys_devs[idx];
-                }
-                idx++;
-                if (idx >= new_phys_dev_count) {
-                    break;
-                }
-            }
-            if (idx >= new_phys_dev_count) {
-                break;
->>>>>>> ce02a443
             }
             loader_instance_heap_free(inst, inst->phys_devs_term);
         }
@@ -5630,63 +5480,11 @@
         }
     }
 
-<<<<<<< HEAD
     uint32_t copy_count = inst->total_gpu_count;
     if (NULL != pPhysicalDevices) {
         if (copy_count > *pPhysicalDeviceCount) {
             copy_count = *pPhysicalDeviceCount;
             res = VK_INCOMPLETE;
-=======
-out:
-
-    if (NULL != pPhysicalDevices) {
-        // If there was no error, we still need to free the old buffer and
-        // assign the new one
-        if (res == VK_SUCCESS || res == VK_INCOMPLETE) {
-            // Free everything that didn't carry over to the new array of
-            // physical devices.  Everything else will have been copied over
-            // to the new array.
-            if (NULL != inst->phys_devs_term) {
-                for (uint32_t cur_pd = 0; cur_pd < inst->phys_dev_count_term;
-                     cur_pd++) {
-                    bool found = false;
-                    for (uint32_t new_pd_idx = 0;
-                         new_pd_idx < new_phys_dev_count;
-                         new_pd_idx++) {
-                        if (inst->phys_devs_term[cur_pd] ==
-                                new_phys_devs[new_pd_idx]) {
-                            found = true;
-                            break;
-                        }
-                    }
-                    if (!found) {
-                        loader_instance_heap_free(inst,
-                                                  inst->phys_devs_term[cur_pd]);
-                    }
-                }
-                loader_instance_heap_free(inst, inst->phys_devs_term);
-            }
-
-            // If we didn't load every device, the result is incomplete
-            if (copy_count < new_phys_dev_count) {
-                res = VK_INCOMPLETE;
-            }
-
-            // Swap out old and new devices list
-            inst->phys_dev_count_term = new_phys_dev_count;
-            inst->phys_devs_term = new_phys_devs;
-
-        } else {
-            // Otherwise, we've encountered an error, so we should free the
-            // new buffers.
-            for (uint32_t i = 0; i < copy_count; i++) {
-                loader_instance_heap_free(inst, new_phys_devs[i]);
-            }
-            loader_instance_heap_free(inst, new_phys_devs);
-
-            // Set the copy count to 0 since something bad happened.
-            copy_count = 0;
->>>>>>> ce02a443
         }
 
         for (uint32_t i = 0; i < copy_count; i++) {
