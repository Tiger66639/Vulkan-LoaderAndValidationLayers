--- conflicted
+++ resolved
@@ -425,8 +425,6 @@
                                     pSwapchain);
 }
 
-<<<<<<< HEAD
-=======
 VKAPI_ATTR VkResult VKAPI_CALL terminator_vkCreateSwapchainKHR(
     VkDevice device, const VkSwapchainCreateInfoKHR *pCreateInfo,
     const VkAllocationCallbacks *pAllocator, VkSwapchainKHR *pSwapchain) {
@@ -457,7 +455,6 @@
     return VK_SUCCESS;
 }
 
->>>>>>> 9dee5292
 // This is the trampoline entrypoint for DestroySwapchainKHR
 LOADER_EXPORT VKAPI_ATTR void VKAPI_CALL
 vkDestroySwapchainKHR(VkDevice device, VkSwapchainKHR swapchain,
@@ -467,13 +464,6 @@
     disp->DestroySwapchainKHR(device, swapchain, pAllocator);
 }
 
-<<<<<<< HEAD
-// This is the trampoline entrypoint for GetSwapchainImagesKHR
-LOADER_EXPORT VKAPI_ATTR VkResult VKAPI_CALL
-vkGetSwapchainImagesKHR(VkDevice device, VkSwapchainKHR swapchain,
-                        uint32_t *pSwapchainImageCount,
-                        VkImage *pSwapchainImages) {
-=======
 /*
  * This is the trampoline entrypoint
  * for GetSwapchainImagesKHR
@@ -481,20 +471,12 @@
 LOADER_EXPORT VKAPI_ATTR VkResult VKAPI_CALL vkGetSwapchainImagesKHR(
     VkDevice device, VkSwapchainKHR swapchain, uint32_t *pSwapchainImageCount,
     VkImage *pSwapchainImages) {
->>>>>>> 9dee5292
     const VkLayerDispatchTable *disp;
     disp = loader_get_dispatch(device);
     return disp->GetSwapchainImagesKHR(
         device, swapchain, pSwapchainImageCount, pSwapchainImages);
 }
 
-<<<<<<< HEAD
-// This is the trampoline entrypoint for AcquireNextImageKHR
-LOADER_EXPORT VKAPI_ATTR VkResult VKAPI_CALL
-vkAcquireNextImageKHR(VkDevice device, VkSwapchainKHR swapchain,
-                      uint64_t timeout, VkSemaphore semaphore, VkFence fence,
-                      uint32_t *pImageIndex) {
-=======
 /*
  * This is the trampoline entrypoint
  * for AcquireNextImageKHR
@@ -502,7 +484,6 @@
 LOADER_EXPORT VKAPI_ATTR VkResult VKAPI_CALL vkAcquireNextImageKHR(
     VkDevice device, VkSwapchainKHR swapchain, uint64_t timeout,
     VkSemaphore semaphore, VkFence fence, uint32_t *pImageIndex) {
->>>>>>> 9dee5292
     const VkLayerDispatchTable *disp;
     disp = loader_get_dispatch(device);
     return disp->AcquireNextImageKHR(device, swapchain, timeout,
@@ -515,8 +496,6 @@
     const VkLayerDispatchTable *disp;
     disp = loader_get_dispatch(queue);
     return disp->QueuePresentKHR(queue, pPresentInfo);
-<<<<<<< HEAD
-=======
 }
 
 static VkIcdSurface *AllocateIcdSurfaceStruct(struct loader_instance *instance,
@@ -551,7 +530,6 @@
         }
     }
     return pIcdSurface;
->>>>>>> 9dee5292
 }
 
 #ifdef VK_USE_PLATFORM_WIN32_KHR
@@ -817,17 +795,6 @@
 
 #ifdef VK_USE_PLATFORM_WAYLAND_KHR
 
-<<<<<<< HEAD
-
-// Functions for the VK_KHR_wayland_surface extension:
-
-// This is the trampoline entrypoint for CreateWaylandSurfaceKHR
-LOADER_EXPORT VKAPI_ATTR VkResult VKAPI_CALL
-vkCreateWaylandSurfaceKHR(VkInstance instance,
-                          const VkWaylandSurfaceCreateInfoKHR *pCreateInfo,
-                          const VkAllocationCallbacks *pAllocator,
-                          VkSurfaceKHR *pSurface) {
-=======
 /*
  * This is the trampoline entrypoint
  * for CreateWaylandSurfaceKHR
@@ -835,7 +802,6 @@
 LOADER_EXPORT VKAPI_ATTR VkResult VKAPI_CALL vkCreateWaylandSurfaceKHR(
     VkInstance instance, const VkWaylandSurfaceCreateInfoKHR *pCreateInfo,
     const VkAllocationCallbacks *pAllocator, VkSurfaceKHR *pSurface) {
->>>>>>> 9dee5292
     const VkLayerInstanceDispatchTable *disp;
     disp = loader_get_instance_dispatch(instance);
     VkResult res;
