--- conflicted
+++ resolved
@@ -28,7 +28,6 @@
 void extensions_create_instance(struct loader_instance *ptr_instance,
                                 const VkInstanceCreateInfo *pCreateInfo);
 
-<<<<<<< HEAD
 // Instance extension terminators for the VK_KHR_get_physical_device_properties2
 // extension
 
@@ -74,12 +73,9 @@
 VKAPI_ATTR VkResult VKAPI_CALL terminator_GetDeviceGroupSurfacePresentModesKHX(
     VkDevice device, VkSurfaceKHR surface,
     VkDeviceGroupPresentModeFlagsKHX *pModes);
-
-// Instance extension terminators for the VK_NV_external_memory_capabilities
+    
+// Device extension terminators for the VK_NV_external_memory_capabilities
 // extension
-=======
-// Definitions for the VK_EXT_debug_marker extension
-
 
 VKAPI_ATTR VkResult VKAPI_CALL terminator_DebugMarkerSetObjectTagEXT(
     VkDevice device, VkDebugMarkerObjectTagInfoEXT *pTagInfo);
@@ -87,8 +83,8 @@
 VKAPI_ATTR VkResult VKAPI_CALL terminator_DebugMarkerSetObjectNameEXT(
     VkDevice device, VkDebugMarkerObjectNameInfoEXT *pNameInfo);
 
-// Definitions for the VK_NV_external_memory_capabilities extension
->>>>>>> 60007873
+// Instance extension terminators for the VK_NV_external_memory_capabilities
+// extension
 
 VKAPI_ATTR VkResult VKAPI_CALL
 terminator_GetPhysicalDeviceExternalImageFormatPropertiesNV(
