--- conflicted
+++ resolved
@@ -241,7 +241,6 @@
     PFN_vkCreateDisplayPlaneSurfaceKHR CreateDisplayPlaneSurfaceKHR;
     PFN_vkDestroySurfaceKHR DestroySurfaceKHR;
     PFN_vkCreateSwapchainKHR CreateSwapchainKHR;
-<<<<<<< HEAD
     // KHR_get_physical_device_properties2
     PFN_vkGetPhysicalDeviceFeatures2KHR GetPhysicalDeviceFeatures2KHR;
     PFN_vkGetPhysicalDeviceProperties2KHR GetPhysicalDeviceProperties2KHR;
@@ -262,10 +261,7 @@
     // NV_external_memory_capabilities
     PFN_vkGetPhysicalDeviceExternalImageFormatPropertiesNV
         GetPhysicalDeviceExternalImageFormatPropertiesNV;
-    struct loader_icd *next;
-=======
     struct loader_icd_term *next;
->>>>>>> 9df25fd7
 };
 
 // per ICD library structure
@@ -277,14 +273,9 @@
 
 union loader_instance_extension_enables {
     struct {
-<<<<<<< HEAD
         uint8_t khr_get_physical_device_properties2 : 1;
-        uint8_t ext_debug_report                    : 1;
-        uint8_t nv_external_memory_capabilities     : 1;
-=======
         uint8_t ext_debug_report : 1;
         uint8_t nv_external_memory_capabilities : 1;
->>>>>>> 9df25fd7
     };
     uint64_t padding[4];
 };
