--- conflicted
+++ resolved
@@ -249,7 +249,6 @@
     PFN_vkDestroySurfaceKHR DestroySurfaceKHR;
     PFN_vkCreateSwapchainKHR CreateSwapchainKHR;
 
-<<<<<<< HEAD
     // KHR_get_physical_device_properties2
     PFN_vkGetPhysicalDeviceFeatures2KHR GetPhysicalDeviceFeatures2KHR;
     PFN_vkGetPhysicalDeviceProperties2KHR GetPhysicalDeviceProperties2KHR;
@@ -286,7 +285,7 @@
     PFN_vkCreateDebugReportCallbackEXT CreateDebugReportCallbackEXT;
     PFN_vkDestroyDebugReportCallbackEXT DestroyDebugReportCallbackEXT;
     PFN_vkDebugReportMessageEXT DebugReportMessageEXT;
-    
+
     // EXT_debug_marker (items needing a trampoline/terminator)
     PFN_vkDebugMarkerSetObjectTagEXT DebugMarkerSetObjectTagEXT;
     PFN_vkDebugMarkerSetObjectNameEXT DebugMarkerSetObjectNameEXT;
@@ -295,8 +294,6 @@
     PFN_vkGetPhysicalDeviceExternalImageFormatPropertiesNV
         GetPhysicalDeviceExternalImageFormatPropertiesNV;
 
-=======
->>>>>>> 2fbc1a61
     // NVX_device_generated_commands
     PFN_vkGetPhysicalDeviceGeneratedCommandsPropertiesNVX
         GetPhysicalDeviceGeneratedCommandsPropertiesNVX;
