/*
 *
 * Copyright (c) 2014-2016 The Khronos Group Inc.
 * Copyright (c) 2014-2016 Valve Corporation
 * Copyright (c) 2014-2016 LunarG, Inc.
 * Copyright (C) 2015 Google Inc.
 *
 * Licensed under the Apache License, Version 2.0 (the "License");
 * you may not use this file except in compliance with the License.
 * You may obtain a copy of the License at
 *
 *     http://www.apache.org/licenses/LICENSE-2.0
 *
 * Unless required by applicable law or agreed to in writing, software
 * distributed under the License is distributed on an "AS IS" BASIS,
 * WITHOUT WARRANTIES OR CONDITIONS OF ANY KIND, either express or implied.
 * See the License for the specific language governing permissions and
 * limitations under the License.
 *
 * Author: Jon Ashburn <jon@lunarg.com>
 * Author: Courtney Goeltzenleuchter <courtney@LunarG.com>
 * Author: Chia-I Wu <olvaffe@gmail.com>
 * Author: Chia-I Wu <olv@lunarg.com>
 * Author: Mark Lobodzinski <mark@LunarG.com>
 *
 */

#ifndef LOADER_H
#define LOADER_H

#include <vulkan/vulkan.h>
#include "vk_loader_platform.h"
#include "vk_loader_layer.h"
#include <vulkan/vk_layer.h>

#include <vulkan/vk_icd.h>
#include <assert.h>

#if defined(__GNUC__) && __GNUC__ >= 4
#define LOADER_EXPORT __attribute__((visibility("default")))
#elif defined(__SUNPRO_C) && (__SUNPRO_C >= 0x590)
#define LOADER_EXPORT __attribute__((visibility("default")))
#else
#define LOADER_EXPORT
#endif

// A debug option to disable allocators at compile time to investigate future issues.
#define DEBUG_DISABLE_APP_ALLOCATORS 0

#define MAX_STRING_SIZE 1024
#define VK_MAJOR(version) (version >> 22)
#define VK_MINOR(version) ((version >> 12) & 0x3ff)
#define VK_PATCH(version) (version & 0xfff)

enum layer_type {
    VK_LAYER_TYPE_INSTANCE_EXPLICIT = 0x1,
    VK_LAYER_TYPE_INSTANCE_IMPLICIT = 0x2,
    VK_LAYER_TYPE_META_EXPLICT = 0x4,
};

typedef enum VkStringErrorFlagBits {
    VK_STRING_ERROR_NONE = 0x00000000,
    VK_STRING_ERROR_LENGTH = 0x00000001,
    VK_STRING_ERROR_BAD_DATA = 0x00000002,
} VkStringErrorFlagBits;
typedef VkFlags VkStringErrorFlags;

static const int MaxLoaderStringLength = 256;
static const char UTF8_ONE_BYTE_CODE = 0xC0;
static const char UTF8_ONE_BYTE_MASK = 0xE0;
static const char UTF8_TWO_BYTE_CODE = 0xE0;
static const char UTF8_TWO_BYTE_MASK = 0xF0;
static const char UTF8_THREE_BYTE_CODE = 0xF0;
static const char UTF8_THREE_BYTE_MASK = 0xF8;
static const char UTF8_DATA_BYTE_CODE = 0x80;
static const char UTF8_DATA_BYTE_MASK = 0xC0;

static const char std_validation_names[7][VK_MAX_EXTENSION_NAME_SIZE] = {
    "VK_LAYER_GOOGLE_threading",       "VK_LAYER_LUNARG_parameter_validation",
    "VK_LAYER_LUNARG_object_tracker",  "VK_LAYER_LUNARG_image",
    "VK_LAYER_LUNARG_core_validation", "VK_LAYER_LUNARG_swapchain",
     "VK_LAYER_GOOGLE_unique_objects"};

struct VkStructureHeader {
    VkStructureType          sType;
    const void*              pNext;
};

// form of all dynamic lists/arrays
// only the list element should be changed
struct loader_generic_list {
    size_t capacity;
    uint32_t count;
    void *list;
};

struct loader_extension_list {
    size_t capacity;
    uint32_t count;
    VkExtensionProperties *list;
};

struct loader_dev_ext_props {
    VkExtensionProperties props;
    uint32_t entrypoint_count;
    char **entrypoints;
};

struct loader_device_extension_list {
    size_t capacity;
    uint32_t count;
    struct loader_dev_ext_props *list;
};

struct loader_name_value {
    char name[MAX_STRING_SIZE];
    char value[MAX_STRING_SIZE];
};

struct loader_layer_functions {
    char str_gipa[MAX_STRING_SIZE];
    char str_gdpa[MAX_STRING_SIZE];
    PFN_vkGetInstanceProcAddr get_instance_proc_addr;
    PFN_vkGetDeviceProcAddr get_device_proc_addr;
};

struct loader_layer_properties {
    VkLayerProperties info;
    enum layer_type type;
    char lib_name[MAX_STRING_SIZE];
    loader_platform_dl_handle lib_handle;
    struct loader_layer_functions functions;
    struct loader_extension_list instance_extension_list;
    struct loader_device_extension_list device_extension_list;
    struct loader_name_value disable_env_var;
    struct loader_name_value enable_env_var;
};

struct loader_layer_list {
    size_t capacity;
    uint32_t count;
    struct loader_layer_properties *list;
};

struct loader_dispatch_hash_list {
    size_t capacity;
    uint32_t count;
    uint32_t *index; // index into the dev_ext dispatch table
};

#define MAX_NUM_DEV_EXTS 250
// loader_dispatch_hash_entry and loader_dev_ext_dispatch_table.dev_ext have
// one to one correspondence; one loader_dispatch_hash_entry for one dev_ext
// dispatch entry.
// Also have a one to one correspondence with functions in dev_ext_trampoline.c
struct loader_dispatch_hash_entry {
    char *func_name;
    struct loader_dispatch_hash_list list; // to handle hashing collisions
};

typedef void(VKAPI_PTR *PFN_vkDevExt)(VkDevice device);
struct loader_dev_ext_dispatch_table {
    PFN_vkDevExt dev_ext[MAX_NUM_DEV_EXTS];
};

struct loader_dev_dispatch_table {
    VkLayerDispatchTable core_dispatch;
    struct loader_dev_ext_dispatch_table ext_dispatch;
};

// per CreateDevice structure
struct loader_device {
    struct loader_dev_dispatch_table loader_dispatch;
    VkDevice chain_device; // device object from the dispatch chain
    VkDevice icd_device; // device object from the icd
    struct loader_physical_device_term *phys_dev_term;

    struct loader_layer_list activated_layer_list;

    VkAllocationCallbacks alloc_callbacks;

    struct loader_device *next;
};

/* per ICD structure */
struct loader_icd_term {
    // pointers to find other structs
    const struct loader_scanned_icd *scanned_icd;
    const struct loader_instance *this_instance;
    struct loader_device *logical_device_list;
    VkInstance instance; // instance object from the icd
    PFN_vkGetDeviceProcAddr GetDeviceProcAddr;
    PFN_vkDestroyInstance DestroyInstance;
    PFN_vkEnumeratePhysicalDevices EnumeratePhysicalDevices;
    PFN_vkGetPhysicalDeviceFeatures GetPhysicalDeviceFeatures;
    PFN_vkGetPhysicalDeviceFormatProperties GetPhysicalDeviceFormatProperties;
    PFN_vkGetPhysicalDeviceImageFormatProperties
        GetPhysicalDeviceImageFormatProperties;
    PFN_vkCreateDevice CreateDevice;
    PFN_vkGetPhysicalDeviceProperties GetPhysicalDeviceProperties;
    PFN_vkGetPhysicalDeviceQueueFamilyProperties
        GetPhysicalDeviceQueueFamilyProperties;
    PFN_vkGetPhysicalDeviceMemoryProperties GetPhysicalDeviceMemoryProperties;
    PFN_vkEnumerateDeviceExtensionProperties EnumerateDeviceExtensionProperties;
    PFN_vkGetPhysicalDeviceSparseImageFormatProperties
        GetPhysicalDeviceSparseImageFormatProperties;
<<<<<<< HEAD
    // WSI extensions
=======
    PFN_vkCreateDebugReportCallbackEXT CreateDebugReportCallbackEXT;
    PFN_vkDestroyDebugReportCallbackEXT DestroyDebugReportCallbackEXT;
    PFN_vkDebugReportMessageEXT DebugReportMessageEXT;
    PFN_vkDebugMarkerSetObjectTagEXT DebugMarkerSetObjectTagEXT;
    PFN_vkDebugMarkerSetObjectNameEXT DebugMarkerSetObjectNameEXT;
>>>>>>> 60007873
    PFN_vkGetPhysicalDeviceSurfaceSupportKHR GetPhysicalDeviceSurfaceSupportKHR;
    PFN_vkGetPhysicalDeviceSurfaceCapabilitiesKHR
        GetPhysicalDeviceSurfaceCapabilitiesKHR;
    PFN_vkGetPhysicalDeviceSurfaceFormatsKHR GetPhysicalDeviceSurfaceFormatsKHR;
    PFN_vkGetPhysicalDeviceSurfacePresentModesKHR
        GetPhysicalDeviceSurfacePresentModesKHR;
#ifdef VK_USE_PLATFORM_WIN32_KHR
    PFN_vkCreateWin32SurfaceKHR CreateWin32SurfaceKHR;
    PFN_vkGetPhysicalDeviceWin32PresentationSupportKHR
        GetPhysicalDeviceWin32PresentationSupportKHR;
#endif
#ifdef VK_USE_PLATFORM_MIR_KHR
    PFN_vkCreateMirSurfaceKHR CreateMirSurfaceKHR;
    PFN_vkGetPhysicalDeviceMirPresentationSupportKHR
        GetPhysicalDeviceMirPresentationSupportKHR;
#endif
#ifdef VK_USE_PLATFORM_WAYLAND_KHR
    PFN_vkCreateWaylandSurfaceKHR CreateWaylandSurfaceKHR;
    PFN_vkGetPhysicalDeviceWaylandPresentationSupportKHR
        GetPhysicalDeviceWaylandPresentationSupportKHR;
#endif
#ifdef VK_USE_PLATFORM_XCB_KHR
    PFN_vkCreateXcbSurfaceKHR CreateXcbSurfaceKHR;
    PFN_vkGetPhysicalDeviceXcbPresentationSupportKHR
        GetPhysicalDeviceXcbPresentationSupportKHR;
#endif
#ifdef VK_USE_PLATFORM_XLIB_KHR
    PFN_vkCreateXlibSurfaceKHR CreateXlibSurfaceKHR;
    PFN_vkGetPhysicalDeviceXlibPresentationSupportKHR
        GetPhysicalDeviceXlibPresentationSupportKHR;
#endif
    PFN_vkGetPhysicalDeviceDisplayPropertiesKHR
        GetPhysicalDeviceDisplayPropertiesKHR;
    PFN_vkGetPhysicalDeviceDisplayPlanePropertiesKHR
        GetPhysicalDeviceDisplayPlanePropertiesKHR;
    PFN_vkGetDisplayPlaneSupportedDisplaysKHR
        GetDisplayPlaneSupportedDisplaysKHR;
    PFN_vkGetDisplayModePropertiesKHR GetDisplayModePropertiesKHR;
    PFN_vkCreateDisplayModeKHR CreateDisplayModeKHR;
    PFN_vkGetDisplayPlaneCapabilitiesKHR GetDisplayPlaneCapabilitiesKHR;
    PFN_vkCreateDisplayPlaneSurfaceKHR CreateDisplayPlaneSurfaceKHR;
    PFN_vkDestroySurfaceKHR DestroySurfaceKHR;
    PFN_vkCreateSwapchainKHR CreateSwapchainKHR;

    // KHR_get_physical_device_properties2
    PFN_vkGetPhysicalDeviceFeatures2KHR GetPhysicalDeviceFeatures2KHR;
    PFN_vkGetPhysicalDeviceProperties2KHR GetPhysicalDeviceProperties2KHR;
    PFN_vkGetPhysicalDeviceFormatProperties2KHR
        GetPhysicalDeviceFormatProperties2KHR;
    PFN_vkGetPhysicalDeviceImageFormatProperties2KHR
        GetPhysicalDeviceImageFormatProperties2KHR;
    PFN_vkGetPhysicalDeviceQueueFamilyProperties2KHR
        GetPhysicalDeviceQueueFamilyProperties2KHR;
    PFN_vkGetPhysicalDeviceMemoryProperties2KHR
        GetPhysicalDeviceMemoryProperties2KHR;
    PFN_vkGetPhysicalDeviceSparseImageFormatProperties2KHR
        GetPhysicalDeviceSparseImageFormatProperties2KHR;

    // KHX_device_group_creation
    PFN_vkEnumeratePhysicalDeviceGroupsKHX EnumeratePhysicalDeviceGroupsKHX;

    // KHX_device_group
    PFN_vkGetDeviceGroupSurfacePresentModesKHX GetDeviceGroupSurfacePresentModesKHX;

        // EXT_debug_report
    PFN_vkCreateDebugReportCallbackEXT CreateDebugReportCallbackEXT;
    PFN_vkDestroyDebugReportCallbackEXT DestroyDebugReportCallbackEXT;
    PFN_vkDebugReportMessageEXT DebugReportMessageEXT;

    // NV_external_memory_capabilities
    PFN_vkGetPhysicalDeviceExternalImageFormatPropertiesNV
        GetPhysicalDeviceExternalImageFormatPropertiesNV;

        struct loader_icd_term *next;
};

// per ICD library structure
struct loader_icd_tramp_list {
    size_t capacity;
    uint32_t count;
    struct loader_scanned_icd *scanned_list;
};

union loader_instance_extension_enables {
    struct {
        uint8_t khr_get_physical_device_properties2 : 1;
        uint8_t khx_device_group_creation : 1;
        uint8_t ext_debug_report : 1;
        uint8_t nv_external_memory_capabilities : 1;
    };
    uint64_t padding[4];
};

// per instance structure
struct loader_instance {
    VkLayerInstanceDispatchTable *disp; // must be first entry in structure

    uint32_t total_gpu_count;
    struct loader_physical_device_term *phys_devs_term;
    struct loader_physical_device_tramp *phys_devs_tramp;

    struct loader_instance *next;

    uint32_t total_icd_count;
    struct loader_icd_term *icd_terms;
    struct loader_icd_tramp_list icd_tramp_list;

    struct loader_dispatch_hash_entry disp_hash[MAX_NUM_DEV_EXTS];

    struct loader_msg_callback_map_entry *icd_msg_callback_map;

    struct loader_layer_list instance_layer_list;
    struct loader_layer_list activated_layer_list;
    bool activated_layers_are_std_val;
    VkInstance instance; // layers/ICD instance returned to trampoline

    struct loader_extension_list ext_list; // icds and loaders extensions
    union loader_instance_extension_enables enabled_known_extensions;

    VkLayerDbgFunctionNode *DbgFunctionHead;
    uint32_t num_tmp_callbacks;
    VkDebugReportCallbackCreateInfoEXT *tmp_dbg_create_infos;
    VkDebugReportCallbackEXT *tmp_callbacks;

    VkAllocationCallbacks alloc_callbacks;

    bool wsi_surface_enabled;
#ifdef VK_USE_PLATFORM_WIN32_KHR
    bool wsi_win32_surface_enabled;
#endif
#ifdef VK_USE_PLATFORM_MIR_KHR
    bool wsi_mir_surface_enabled;
#endif
#ifdef VK_USE_PLATFORM_WAYLAND_KHR
    bool wsi_wayland_surface_enabled;
#endif
#ifdef VK_USE_PLATFORM_XCB_KHR
    bool wsi_xcb_surface_enabled;
#endif
#ifdef VK_USE_PLATFORM_XLIB_KHR
    bool wsi_xlib_surface_enabled;
#endif
#ifdef VK_USE_PLATFORM_ANDROID_KHR
    bool wsi_android_surface_enabled;
#endif
    bool wsi_display_enabled;
};

/* VkPhysicalDevice requires special treatment by loader.  Firstly, terminator
 * code must be able to get the struct loader_icd_term to call into the proper
 * driver  (multiple ICD/gpu case). This can be accomplished by wrapping the
 * created VkPhysicalDevice in loader terminate_EnumeratePhysicalDevices().
 * Secondly, the loader must be able to handle wrapped by layer VkPhysicalDevice
 * in trampoline code.  This implies, that the loader trampoline code must also
 * wrap the VkPhysicalDevice object in trampoline code.  Thus, loader has to
 * wrap the VkPhysicalDevice created object twice. In trampoline code it can't
 * rely on the terminator object wrapping since a layer may also wrap. Since
 * trampoline code wraps the VkPhysicalDevice this means all loader trampoline
 * code that passes a VkPhysicalDevice should unwrap it. */

/* per enumerated PhysicalDevice structure, used to wrap in trampoline code and
   also same structure used to wrap in terminator code */
struct loader_physical_device_tramp {
    VkLayerInstanceDispatchTable *disp; // must be first entry in structure
    struct loader_instance *this_instance;
    VkPhysicalDevice phys_dev; // object from layers/loader terminator
};

/* per enumerated PhysicalDevice structure, used to wrap in terminator code */
struct loader_physical_device_term {
    VkLayerInstanceDispatchTable *disp; // must be first entry in structure
    struct loader_icd_term *this_icd_term;
    uint8_t icd_index;
    VkPhysicalDevice phys_dev; // object from ICD
};

struct loader_struct {
    struct loader_instance *instances;
};

struct loader_scanned_icd {
    char *lib_name;
    loader_platform_dl_handle handle;
    uint32_t api_version;
    uint32_t interface_version;
    PFN_vkGetInstanceProcAddr GetInstanceProcAddr;
    PFN_vkCreateInstance CreateInstance;
    PFN_vkEnumerateInstanceExtensionProperties
        EnumerateInstanceExtensionProperties;
};

static inline struct loader_instance *loader_instance(VkInstance instance) {
    return (struct loader_instance *)instance;
}

static inline VkPhysicalDevice
loader_unwrap_physical_device(VkPhysicalDevice physicalDevice) {
    struct loader_physical_device_tramp *phys_dev =
        (struct loader_physical_device_tramp *)physicalDevice;
    return phys_dev->phys_dev;
}

static inline void loader_set_dispatch(void *obj, const void *data) {
    *((const void **)obj) = data;
}

static inline VkLayerDispatchTable *loader_get_dispatch(const void *obj) {
    return *((VkLayerDispatchTable **)obj);
}

static inline struct loader_dev_dispatch_table *
loader_get_dev_dispatch(const void *obj) {
    return *((struct loader_dev_dispatch_table **)obj);
}

static inline VkLayerInstanceDispatchTable *
loader_get_instance_dispatch(const void *obj) {
    return *((VkLayerInstanceDispatchTable **)obj);
}

static inline void loader_init_dispatch(void *obj, const void *data) {
#ifdef DEBUG
    assert(valid_loader_magic_value(obj) &&
           "Incompatible ICD, first dword must be initialized to "
           "ICD_LOADER_MAGIC. See loader/README.md for details.");
#endif

    loader_set_dispatch(obj, data);
}

/* global variables used across files */
extern struct loader_struct loader;
extern THREAD_LOCAL_DECL struct loader_instance *tls_instance;
extern LOADER_PLATFORM_THREAD_ONCE_DEFINITION(once_init);
extern loader_platform_thread_mutex loader_lock;
extern loader_platform_thread_mutex loader_json_lock;
extern const VkLayerInstanceDispatchTable instance_disp;
extern const char *std_validation_str;

struct loader_msg_callback_map_entry {
    VkDebugReportCallbackEXT icd_obj;
    VkDebugReportCallbackEXT loader_obj;
};

/* helper function definitions */
void *loader_instance_heap_alloc(const struct loader_instance *instance,
                                 size_t size,
                                 VkSystemAllocationScope allocationScope);
void loader_instance_heap_free(const struct loader_instance *instance,
                               void *pMemory);
void *loader_instance_heap_realloc(const struct loader_instance *instance,
                                   void *pMemory, size_t orig_size, size_t size,
                                   VkSystemAllocationScope alloc_scope);
void *loader_instance_tls_heap_alloc(size_t size);
void loader_instance_tls_heap_free(void *pMemory);
void *loader_device_heap_alloc(const struct loader_device *device, size_t size,
                               VkSystemAllocationScope allocationScope);
void loader_device_heap_free(const struct loader_device *device, void *pMemory);
void *loader_device_heap_realloc(const struct loader_device *device,
                                 void *pMemory, size_t orig_size, size_t size,
                                 VkSystemAllocationScope alloc_scope);

void loader_log(const struct loader_instance *inst, VkFlags msg_type,
                int32_t msg_code, const char *format, ...);

bool compare_vk_extension_properties(const VkExtensionProperties *op1,
                                     const VkExtensionProperties *op2);

VkResult loader_validate_layers(const struct loader_instance *inst,
                                const uint32_t layer_count,
                                const char *const *ppEnabledLayerNames,
                                const struct loader_layer_list *list);

VkResult loader_validate_instance_extensions(
    const struct loader_instance *inst,
    const struct loader_extension_list *icd_exts,
    const struct loader_layer_list *instance_layer,
    const VkInstanceCreateInfo *pCreateInfo);

void loader_initialize(void);
VkResult loader_copy_layer_properties(const struct loader_instance *inst,
                                      struct loader_layer_properties *dst,
                                      struct loader_layer_properties *src);
bool has_vk_extension_property_array(const VkExtensionProperties *vk_ext_prop,
                                     const uint32_t count,
                                     const VkExtensionProperties *ext_array);
bool has_vk_extension_property(const VkExtensionProperties *vk_ext_prop,
                               const struct loader_extension_list *ext_list);

VkResult loader_add_to_ext_list(const struct loader_instance *inst,
                                struct loader_extension_list *ext_list,
                                uint32_t prop_list_count,
                                const VkExtensionProperties *props);
VkResult
loader_add_to_dev_ext_list(const struct loader_instance *inst,
                           struct loader_device_extension_list *ext_list,
                           const VkExtensionProperties *props,
                           uint32_t entry_count, char **entrys);
VkResult loader_add_device_extensions(const struct loader_instance *inst,
                                      PFN_vkEnumerateDeviceExtensionProperties
                                          fpEnumerateDeviceExtensionProperties,
                                      VkPhysicalDevice physical_device,
                                      const char *lib_name,
                                      struct loader_extension_list *ext_list);
VkResult loader_init_generic_list(const struct loader_instance *inst,
                                  struct loader_generic_list *list_info,
                                  size_t element_size);
void loader_destroy_generic_list(const struct loader_instance *inst,
                                 struct loader_generic_list *list);
void loader_destroy_layer_list(const struct loader_instance *inst,
                               struct loader_device *device,
                               struct loader_layer_list *layer_list);
void loader_delete_layer_properties(const struct loader_instance *inst,
                                    struct loader_layer_list *layer_list);
bool loader_find_layer_name_array(
    const char *name, uint32_t layer_count,
    const char layer_list[][VK_MAX_EXTENSION_NAME_SIZE]);
VkResult loader_expand_layer_names(
    struct loader_instance *inst, const char *key_name, uint32_t expand_count,
    const char expand_names[][VK_MAX_EXTENSION_NAME_SIZE],
    uint32_t *layer_count, char const *const **ppp_layer_names);
void loader_init_std_validation_props(struct loader_layer_properties *props);
void loader_delete_shadow_dev_layer_names(const struct loader_instance *inst,
                                          const VkDeviceCreateInfo *orig,
                                          VkDeviceCreateInfo *ours);
void loader_delete_shadow_inst_layer_names(const struct loader_instance *inst,
                                           const VkInstanceCreateInfo *orig,
                                           VkInstanceCreateInfo *ours);
VkResult loader_add_to_layer_list(const struct loader_instance *inst,
                                  struct loader_layer_list *list,
                                  uint32_t prop_list_count,
                                  const struct loader_layer_properties *props);
void loader_find_layer_name_add_list(
    const struct loader_instance *inst, const char *name,
    const enum layer_type type, const struct loader_layer_list *search_list,
    struct loader_layer_list *found_list);
void loader_scanned_icd_clear(const struct loader_instance *inst,
                              struct loader_icd_tramp_list *icd_tramp_list);
VkResult loader_icd_scan(const struct loader_instance *inst,
                         struct loader_icd_tramp_list *icd_tramp_list);
void loader_layer_scan(const struct loader_instance *inst,
                       struct loader_layer_list *instance_layers);
void loader_implicit_layer_scan(const struct loader_instance *inst,
                                struct loader_layer_list *instance_layers);
VkResult loader_get_icd_loader_instance_extensions(
    const struct loader_instance *inst,
    struct loader_icd_tramp_list *icd_tramp_list,
    struct loader_extension_list *inst_exts);
struct loader_icd_term *
loader_get_icd_and_device(const VkDevice device,
                          struct loader_device **found_dev,
                          uint32_t *icd_index);
void loader_init_dispatch_dev_ext(struct loader_instance *inst,
                                  struct loader_device *dev);
void *loader_dev_ext_gpa(struct loader_instance *inst, const char *funcName);
void *loader_get_dev_ext_trampoline(uint32_t index);
void loader_override_terminating_device_proc(struct loader_device *dev);
struct loader_instance *loader_get_instance(const VkInstance instance);
void loader_deactivate_layers(const struct loader_instance *instance,
                              struct loader_device *device,
                              struct loader_layer_list *list);
struct loader_device *
loader_create_logical_device(const struct loader_instance *inst,
                             const VkAllocationCallbacks *pAllocator);
void loader_add_logical_device(const struct loader_instance *inst,
                               struct loader_icd_term *icd_term,
                               struct loader_device *found_dev);
void loader_remove_logical_device(const struct loader_instance *inst,
                                  struct loader_icd_term *icd_term,
                                  struct loader_device *found_dev,
                                  const VkAllocationCallbacks *pAllocator);
// NOTE: Outside of loader, this entry-point is only proivided for error
// cleanup.
void loader_destroy_logical_device(const struct loader_instance *inst,
                                   struct loader_device *dev,
                                   const VkAllocationCallbacks *pAllocator);

VkResult
loader_enable_instance_layers(struct loader_instance *inst,
                              const VkInstanceCreateInfo *pCreateInfo,
                              const struct loader_layer_list *instance_layers);
void loader_deactivate_instance_layers(struct loader_instance *instance);

VkResult loader_create_instance_chain(const VkInstanceCreateInfo *pCreateInfo,
                                      const VkAllocationCallbacks *pAllocator,
                                      struct loader_instance *inst,
                                      VkInstance *created_instance);

void loader_activate_instance_layer_extensions(struct loader_instance *inst,
                                               VkInstance created_inst);
VkResult
loader_enable_device_layers(const struct loader_instance *inst,
                            struct loader_layer_list *activated_layer_list,
                            const VkDeviceCreateInfo *pCreateInfo,
                            const struct loader_layer_list *device_layers);

VkResult
loader_create_device_chain(const struct loader_physical_device_tramp *pd,
                           const VkDeviceCreateInfo *pCreateInfo,
                           const VkAllocationCallbacks *pAllocator,
                           const struct loader_instance *inst,
                           struct loader_device *dev);

VkResult loader_validate_device_extensions(
    struct loader_physical_device_tramp *phys_dev,
    const struct loader_layer_list *activated_device_layers,
    const struct loader_extension_list *icd_exts,
    const VkDeviceCreateInfo *pCreateInfo);

VkResult setupLoaderTrampPhysDevs(struct loader_instance *inst);
VkResult setupLoaderTermPhysDevs(struct loader_instance *inst);

/* instance layer chain termination entrypoint definitions */
VKAPI_ATTR VkResult VKAPI_CALL
terminator_CreateInstance(const VkInstanceCreateInfo *pCreateInfo,
                          const VkAllocationCallbacks *pAllocator,
                          VkInstance *pInstance);

VKAPI_ATTR void VKAPI_CALL
terminator_DestroyInstance(VkInstance instance,
                           const VkAllocationCallbacks *pAllocator);

VKAPI_ATTR VkResult VKAPI_CALL
terminator_EnumeratePhysicalDevices(VkInstance instance,
                                    uint32_t *pPhysicalDeviceCount,
                                    VkPhysicalDevice *pPhysicalDevices);

VKAPI_ATTR void VKAPI_CALL
terminator_GetPhysicalDeviceFeatures(VkPhysicalDevice physicalDevice,
                                     VkPhysicalDeviceFeatures *pFeatures);

VKAPI_ATTR void VKAPI_CALL
terminator_GetPhysicalDeviceFormatProperties(VkPhysicalDevice physicalDevice,
                                             VkFormat format,
                                             VkFormatProperties *pFormatInfo);

VKAPI_ATTR VkResult VKAPI_CALL
terminator_GetPhysicalDeviceImageFormatProperties(
    VkPhysicalDevice physicalDevice, VkFormat format, VkImageType type,
    VkImageTiling tiling, VkImageUsageFlags usage, VkImageCreateFlags flags,
    VkImageFormatProperties *pImageFormatProperties);

VKAPI_ATTR void VKAPI_CALL
terminator_GetPhysicalDeviceSparseImageFormatProperties(
    VkPhysicalDevice physicalDevice, VkFormat format, VkImageType type,
    VkSampleCountFlagBits samples, VkImageUsageFlags usage,
    VkImageTiling tiling, uint32_t *pNumProperties,
    VkSparseImageFormatProperties *pProperties);

VKAPI_ATTR void VKAPI_CALL
terminator_GetPhysicalDeviceProperties(VkPhysicalDevice physicalDevice,
                                       VkPhysicalDeviceProperties *pProperties);

VKAPI_ATTR VkResult VKAPI_CALL terminator_EnumerateDeviceExtensionProperties(
    VkPhysicalDevice physicalDevice, const char *pLayerName, uint32_t *pCount,
    VkExtensionProperties *pProperties);

VKAPI_ATTR VkResult VKAPI_CALL
terminator_EnumerateDeviceLayerProperties(VkPhysicalDevice physicalDevice,
                                          uint32_t *pCount,
                                          VkLayerProperties *pProperties);

VKAPI_ATTR void VKAPI_CALL terminator_GetPhysicalDeviceQueueFamilyProperties(
    VkPhysicalDevice physicalDevice, uint32_t *pCount,
    VkQueueFamilyProperties *pProperties);

VKAPI_ATTR void VKAPI_CALL terminator_GetPhysicalDeviceMemoryProperties(
    VkPhysicalDevice physicalDevice,
    VkPhysicalDeviceMemoryProperties *pProperties);

VKAPI_ATTR VkResult VKAPI_CALL
terminator_CreateDevice(VkPhysicalDevice gpu,
                        const VkDeviceCreateInfo *pCreateInfo,
                        const VkAllocationCallbacks *pAllocator,
                        VkDevice *pDevice);

VkStringErrorFlags vk_string_validate(const int max_length,
                                      const char *char_array);

#endif /* LOADER_H */<|MERGE_RESOLUTION|>--- conflicted
+++ resolved
@@ -204,15 +204,7 @@
     PFN_vkEnumerateDeviceExtensionProperties EnumerateDeviceExtensionProperties;
     PFN_vkGetPhysicalDeviceSparseImageFormatProperties
         GetPhysicalDeviceSparseImageFormatProperties;
-<<<<<<< HEAD
     // WSI extensions
-=======
-    PFN_vkCreateDebugReportCallbackEXT CreateDebugReportCallbackEXT;
-    PFN_vkDestroyDebugReportCallbackEXT DestroyDebugReportCallbackEXT;
-    PFN_vkDebugReportMessageEXT DebugReportMessageEXT;
-    PFN_vkDebugMarkerSetObjectTagEXT DebugMarkerSetObjectTagEXT;
-    PFN_vkDebugMarkerSetObjectNameEXT DebugMarkerSetObjectNameEXT;
->>>>>>> 60007873
     PFN_vkGetPhysicalDeviceSurfaceSupportKHR GetPhysicalDeviceSurfaceSupportKHR;
     PFN_vkGetPhysicalDeviceSurfaceCapabilitiesKHR
         GetPhysicalDeviceSurfaceCapabilitiesKHR;
@@ -277,10 +269,14 @@
     // KHX_device_group
     PFN_vkGetDeviceGroupSurfacePresentModesKHX GetDeviceGroupSurfacePresentModesKHX;
 
-        // EXT_debug_report
+    // EXT_debug_report
     PFN_vkCreateDebugReportCallbackEXT CreateDebugReportCallbackEXT;
     PFN_vkDestroyDebugReportCallbackEXT DestroyDebugReportCallbackEXT;
     PFN_vkDebugReportMessageEXT DebugReportMessageEXT;
+    
+    // EXT_debug_marker (items needing a trampoline/terminator)
+    PFN_vkDebugMarkerSetObjectTagEXT DebugMarkerSetObjectTagEXT;
+    PFN_vkDebugMarkerSetObjectNameEXT DebugMarkerSetObjectNameEXT;
 
     // NV_external_memory_capabilities
     PFN_vkGetPhysicalDeviceExternalImageFormatPropertiesNV
