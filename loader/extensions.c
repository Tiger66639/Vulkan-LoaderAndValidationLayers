/*
 * Copyright (c) 2015-2016 The Khronos Group Inc.
 * Copyright (c) 2015-2016 Valve Corporation
 * Copyright (c) 2015-2016 LunarG, Inc.
 *
 * Licensed under the Apache License, Version 2.0 (the "License");
 * you may not use this file except in compliance with the License.
 * You may obtain a copy of the License at
 *
 *     http://www.apache.org/licenses/LICENSE-2.0
 *
 * Unless required by applicable law or agreed to in writing, software
 * distributed under the License is distributed on an "AS IS" BASIS,
 * WITHOUT WARRANTIES OR CONDITIONS OF ANY KIND, either express or implied.
 * See the License for the specific language governing permissions and
 * limitations under the License.
 *
 * Author: Mark Lobodzinski <mark@lunarg.com>
 */

#define _GNU_SOURCE
#include <stdio.h>
#include <stdlib.h>
#include <string.h>
#include "vk_loader_platform.h"
#include "loader.h"
#include "extensions.h"
#include "table_ops.h"
#include <vulkan/vk_icd.h>
#include "wsi.h"

<<<<<<< HEAD
// Definitions for the VK_KHR_get_physical_device_properties2 extension
VKAPI_ATTR void VKAPI_CALL vkGetPhysicalDeviceFeatures2KHR(
    VkPhysicalDevice physicalDevice, VkPhysicalDeviceFeatures2KHR *pFeatures) {
    const VkLayerInstanceDispatchTable *disp;
    VkPhysicalDevice unwrapped_phys_dev =
        loader_unwrap_physical_device(physicalDevice);
    disp = loader_get_instance_dispatch(physicalDevice);

    disp->GetPhysicalDeviceFeatures2KHR(unwrapped_phys_dev, pFeatures);
}

VKAPI_ATTR void VKAPI_CALL terminator_GetPhysicalDeviceFeatures2KHR(
    VkPhysicalDevice physicalDevice, VkPhysicalDeviceFeatures2KHR *pFeatures) {
    struct loader_physical_device_term *phys_dev_term =
        (struct loader_physical_device_term *)physicalDevice;
    struct loader_icd_term *icd_term = phys_dev_term->this_icd_term;
    if (NULL == icd_term->GetPhysicalDeviceFeatures2KHR) {
        loader_log(icd_term->this_instance, VK_DEBUG_REPORT_ERROR_BIT_EXT, 0,
                   "ICD associated with VkPhysicalDevice does not support "
                   "vkGetPhysicalDeviceFeatures2KHR");
    }
    icd_term->GetPhysicalDeviceFeatures2KHR(phys_dev_term->phys_dev, pFeatures);
}

VKAPI_ATTR void VKAPI_CALL
vkGetPhysicalDeviceProperties2KHR(VkPhysicalDevice physicalDevice,
                                  VkPhysicalDeviceProperties2KHR *pProperties) {
    const VkLayerInstanceDispatchTable *disp;
    VkPhysicalDevice unwrapped_phys_dev =
        loader_unwrap_physical_device(physicalDevice);
    disp = loader_get_instance_dispatch(physicalDevice);

    disp->GetPhysicalDeviceProperties2KHR(unwrapped_phys_dev, pProperties);
}

VKAPI_ATTR void VKAPI_CALL terminator_GetPhysicalDeviceProperties2KHR(
    VkPhysicalDevice physicalDevice,
    VkPhysicalDeviceProperties2KHR *pProperties) {
    struct loader_physical_device_term *phys_dev_term =
        (struct loader_physical_device_term *)physicalDevice;
    struct loader_icd_term *icd_term = phys_dev_term->this_icd_term;
    if (NULL == icd_term->GetPhysicalDeviceProperties2KHR) {
        loader_log(icd_term->this_instance, VK_DEBUG_REPORT_ERROR_BIT_EXT, 0,
                   "ICD associated with VkPhysicalDevice does not support "
                   "vkGetPhysicalDeviceProperties2KHR");
    }
    icd_term->GetPhysicalDeviceProperties2KHR(phys_dev_term->phys_dev,
                                              pProperties);
}

VKAPI_ATTR void VKAPI_CALL vkGetPhysicalDeviceFormatProperties2KHR(
    VkPhysicalDevice physicalDevice, VkFormat format,
    VkFormatProperties2KHR *pFormatProperties) {
    const VkLayerInstanceDispatchTable *disp;
    VkPhysicalDevice unwrapped_phys_dev =
        loader_unwrap_physical_device(physicalDevice);
    disp = loader_get_instance_dispatch(physicalDevice);

    disp->GetPhysicalDeviceFormatProperties2KHR(unwrapped_phys_dev, format,
                                                pFormatProperties);
}

VKAPI_ATTR void VKAPI_CALL terminator_GetPhysicalDeviceFormatProperties2KHR(
    VkPhysicalDevice physicalDevice, VkFormat format,
    VkFormatProperties2KHR *pFormatProperties) {
    struct loader_physical_device_term *phys_dev_term =
        (struct loader_physical_device_term *)physicalDevice;
    struct loader_icd_term *icd_term = phys_dev_term->this_icd_term;
    if (NULL == icd_term->GetPhysicalDeviceFormatProperties2KHR) {
        loader_log(icd_term->this_instance, VK_DEBUG_REPORT_ERROR_BIT_EXT, 0,
                   "ICD associated with VkPhysicalDevice does not support "
                   "vkGetPhysicalDeviceFormatProperties2KHR");
    }
    icd_term->GetPhysicalDeviceFormatProperties2KHR(phys_dev_term->phys_dev,
                                                    format, pFormatProperties);
}

VKAPI_ATTR VkResult VKAPI_CALL vkGetPhysicalDeviceImageFormatProperties2KHR(
    VkPhysicalDevice physicalDevice,
    const VkPhysicalDeviceImageFormatInfo2KHR *pImageFormatInfo,
    VkImageFormatProperties2KHR *pImageFormatProperties) {
    const VkLayerInstanceDispatchTable *disp;
    VkPhysicalDevice unwrapped_phys_dev =
        loader_unwrap_physical_device(physicalDevice);
    disp = loader_get_instance_dispatch(physicalDevice);

    return disp->GetPhysicalDeviceImageFormatProperties2KHR(
        unwrapped_phys_dev, pImageFormatInfo, pImageFormatProperties);
}

VKAPI_ATTR VkResult VKAPI_CALL
terminator_GetPhysicalDeviceImageFormatProperties2KHR(
    VkPhysicalDevice physicalDevice,
    const VkPhysicalDeviceImageFormatInfo2KHR *pImageFormatInfo,
    VkImageFormatProperties2KHR *pImageFormatProperties) {
    struct loader_physical_device_term *phys_dev_term =
        (struct loader_physical_device_term *)physicalDevice;
    struct loader_icd_term *icd_term = phys_dev_term->this_icd_term;
    if (NULL == icd_term->GetPhysicalDeviceImageFormatProperties2KHR) {
        loader_log(icd_term->this_instance, VK_DEBUG_REPORT_ERROR_BIT_EXT, 0,
                   "ICD associated with VkPhysicalDevice does not support "
                   "vkGetPhysicalDeviceImageFormatProperties2KHR");
    }
    return icd_term->GetPhysicalDeviceImageFormatProperties2KHR(
        phys_dev_term->phys_dev, pImageFormatInfo, pImageFormatProperties);
}

VKAPI_ATTR void VKAPI_CALL vkGetPhysicalDeviceQueueFamilyProperties2KHR(
    VkPhysicalDevice physicalDevice, uint32_t *pQueueFamilyPropertyCount,
    VkQueueFamilyProperties2KHR *pQueueFamilyProperties) {
    const VkLayerInstanceDispatchTable *disp;
    VkPhysicalDevice unwrapped_phys_dev =
        loader_unwrap_physical_device(physicalDevice);
    disp = loader_get_instance_dispatch(physicalDevice);

    disp->GetPhysicalDeviceQueueFamilyProperties2KHR(
        unwrapped_phys_dev, pQueueFamilyPropertyCount, pQueueFamilyProperties);
}

VKAPI_ATTR void VKAPI_CALL
terminator_GetPhysicalDeviceQueueFamilyProperties2KHR(
    VkPhysicalDevice physicalDevice, uint32_t *pQueueFamilyPropertyCount,
    VkQueueFamilyProperties2KHR *pQueueFamilyProperties) {
    struct loader_physical_device_term *phys_dev_term =
        (struct loader_physical_device_term *)physicalDevice;
    struct loader_icd_term *icd_term = phys_dev_term->this_icd_term;
    if (NULL == icd_term->GetPhysicalDeviceQueueFamilyProperties2KHR) {
        loader_log(icd_term->this_instance, VK_DEBUG_REPORT_ERROR_BIT_EXT, 0,
                   "ICD associated with VkPhysicalDevice does not support "
                   "vkGetPhysicalDeviceQueueFamilyProperties2KHR");
    }
    icd_term->GetPhysicalDeviceQueueFamilyProperties2KHR(
        phys_dev_term->phys_dev, pQueueFamilyPropertyCount,
        pQueueFamilyProperties);
}

VKAPI_ATTR void VKAPI_CALL vkGetPhysicalDeviceMemoryProperties2KHR(
    VkPhysicalDevice physicalDevice,
    VkPhysicalDeviceMemoryProperties2KHR *pMemoryProperties) {
    const VkLayerInstanceDispatchTable *disp;
    VkPhysicalDevice unwrapped_phys_dev =
        loader_unwrap_physical_device(physicalDevice);
    disp = loader_get_instance_dispatch(physicalDevice);

    disp->GetPhysicalDeviceMemoryProperties2KHR(unwrapped_phys_dev,
                                                pMemoryProperties);
}
VKAPI_ATTR void VKAPI_CALL terminator_GetPhysicalDeviceMemoryProperties2KHR(
    VkPhysicalDevice physicalDevice,
    VkPhysicalDeviceMemoryProperties2KHR *pMemoryProperties) {
    struct loader_physical_device_term *phys_dev_term =
        (struct loader_physical_device_term *)physicalDevice;
    struct loader_icd_term *icd_term = phys_dev_term->this_icd_term;
    if (NULL == icd_term->GetPhysicalDeviceMemoryProperties2KHR) {
        loader_log(icd_term->this_instance, VK_DEBUG_REPORT_ERROR_BIT_EXT, 0,
                   "ICD associated with VkPhysicalDevice does not support "
                   "vkGetPhysicalDeviceMemoryProperties2KHR");
    }
    icd_term->GetPhysicalDeviceMemoryProperties2KHR(phys_dev_term->phys_dev,
                                                    pMemoryProperties);
}

VKAPI_ATTR void VKAPI_CALL vkGetPhysicalDeviceSparseImageFormatProperties2KHR(
    VkPhysicalDevice physicalDevice,
    const VkPhysicalDeviceSparseImageFormatInfo2KHR *pFormatInfo,
    uint32_t *pPropertyCount, VkSparseImageFormatProperties2KHR *pProperties) {
    const VkLayerInstanceDispatchTable *disp;
    VkPhysicalDevice unwrapped_phys_dev =
        loader_unwrap_physical_device(physicalDevice);
    disp = loader_get_instance_dispatch(physicalDevice);

    disp->GetPhysicalDeviceSparseImageFormatProperties2KHR(
        unwrapped_phys_dev, pFormatInfo, pPropertyCount, pProperties);
}

VKAPI_ATTR void VKAPI_CALL
terminator_GetPhysicalDeviceSparseImageFormatProperties2KHR(
    VkPhysicalDevice physicalDevice,
    const VkPhysicalDeviceSparseImageFormatInfo2KHR *pFormatInfo,
    uint32_t *pPropertyCount, VkSparseImageFormatProperties2KHR *pProperties) {
    struct loader_physical_device_term *phys_dev_term =
        (struct loader_physical_device_term *)physicalDevice;
    struct loader_icd_term *icd_term = phys_dev_term->this_icd_term;
    if (NULL == icd_term->GetPhysicalDeviceSparseImageFormatProperties2KHR) {
        loader_log(icd_term->this_instance, VK_DEBUG_REPORT_ERROR_BIT_EXT, 0,
                   "ICD associated with VkPhysicalDevice does not support "
                   "vkGetPhysicalDeviceSparseImageFormatProperties2KHR");
    }
    icd_term->GetPhysicalDeviceSparseImageFormatProperties2KHR(
        phys_dev_term->phys_dev, pFormatInfo, pPropertyCount, pProperties);
}

// Definitions for the VK_KHR_maintenance1 extension

VKAPI_ATTR void VKAPI_CALL
vkTrimCommandPoolKHR(VkDevice device, VkCommandPool commandPool,
                         VkCommandPoolTrimFlagsKHR flags) {
    const VkLayerDispatchTable *disp = loader_get_dispatch(device);
    disp->TrimCommandPoolKHR(device, commandPool, flags);
}

// Definitions for the VK_KHX_device_group_creation extension
VKAPI_ATTR VkResult VKAPI_CALL vkEnumeratePhysicalDeviceGroupsKHX(
    VkInstance instance, uint32_t *pPhysicalDeviceGroupCount,
    VkPhysicalDeviceGroupPropertiesKHX *pPhysicalDeviceGroupProperties) {
    VkResult res = VK_SUCCESS;
    struct loader_instance *inst = NULL;

    loader_platform_thread_lock_mutex(&loader_lock);

    inst = loader_get_instance(instance);
    if (NULL == inst) {
        res = VK_ERROR_INITIALIZATION_FAILED;
        goto out;
    }

    res = inst->disp->EnumeratePhysicalDeviceGroupsKHX(
        instance, pPhysicalDeviceGroupCount, pPhysicalDeviceGroupProperties);

    if ((VK_SUCCESS != res && VK_INCOMPLETE != res) ||
        NULL == pPhysicalDeviceGroupProperties) {
        goto out;
    }

    res = setupLoaderTrampPhysDevs(inst);
    if (VK_SUCCESS != res) {
        goto out;
    }

    for (uint32_t group = 0; group < *pPhysicalDeviceGroupCount; group++) {
        for (uint32_t dev = 0;
             dev < pPhysicalDeviceGroupProperties[group].physicalDeviceCount;
             dev++) {
            for (uint32_t tramp = 0; tramp < inst->total_gpu_count; tramp++) {
                if (inst->phys_devs_tramp[tramp].phys_dev ==
                    pPhysicalDeviceGroupProperties[group]
                        .physicalDevices[dev]) {
                    pPhysicalDeviceGroupProperties[group].physicalDevices[dev] =
                        (VkPhysicalDevice)&inst->phys_devs_tramp[tramp];
                }
            }
        }
    }

out:

    loader_platform_thread_unlock_mutex(&loader_lock);
    return res;
}

VKAPI_ATTR VkResult VKAPI_CALL terminator_EnumeratePhysicalDeviceGroupsKHX(
    VkInstance instance, uint32_t *pPhysicalDeviceGroupCount,
    VkPhysicalDeviceGroupPropertiesKHX *pPhysicalDeviceGroupProperties) {
    struct loader_instance *inst = loader_get_instance(instance);
    VkResult res = VK_SUCCESS;
    uint32_t total_group_count = 0;
    uint32_t max_group_count = *pPhysicalDeviceGroupCount;
    uint32_t i = 0;

    // Only do the setup if we're re-querying the number of devices, or
    // our count is currently 0.
    if (NULL == pPhysicalDeviceGroupProperties || 0 == inst->total_gpu_count) {
        res = setupLoaderTermPhysDevs(inst);
        if (VK_SUCCESS != res) {
            goto out;
        }
    }

    // We have to loop through all ICDs which may be capable of handling this
    // call and sum all the possible physical device groups together.
    struct loader_icd_term *icd_term = inst->icd_terms;
    while (NULL != icd_term) {
        if (NULL != icd_term->EnumeratePhysicalDeviceGroupsKHX) {
            uint32_t cur_group_count = 0;
            res = icd_term->EnumeratePhysicalDeviceGroupsKHX(icd_term->instance,
                &cur_group_count, NULL);
            if (res != VK_SUCCESS) {
                break;
            } else if (NULL != pPhysicalDeviceGroupProperties &&
                max_group_count > total_group_count) {

                uint32_t remain_count = max_group_count - total_group_count;
                res = icd_term->EnumeratePhysicalDeviceGroupsKHX(
                    icd_term->instance, &remain_count,
                    &pPhysicalDeviceGroupProperties[total_group_count]);
                if (res != VK_SUCCESS) {
                    break;
                }
            }
            total_group_count += cur_group_count;
        } else {
            // For ICDs which don't directly support this, create a group
            // for each physical device
            for (uint32_t j = 0; j < inst->total_gpu_count; j++) {
                if (inst->phys_devs_term[j].icd_index == i) {
                    if (NULL != pPhysicalDeviceGroupProperties &&
                        max_group_count > total_group_count) {
                        pPhysicalDeviceGroupProperties[total_group_count]
                            .physicalDeviceCount = 1;
                        pPhysicalDeviceGroupProperties[total_group_count]
                            .physicalDevices[0] =
                            inst->phys_devs_term[j].phys_dev;
                    }
                    total_group_count++;
                }
            }
        }
        icd_term = icd_term->next;
        i++;
    }

    *pPhysicalDeviceGroupCount = total_group_count;

    // Replace the physical devices with the value from the loader terminator
    // so we can de-reference them if needed.
    if (NULL != pPhysicalDeviceGroupProperties) {
        for (uint32_t group = 0; group < max_group_count; group++) {
            VkPhysicalDeviceGroupPropertiesKHX *cur_props =
                &pPhysicalDeviceGroupProperties[group];
            for (i = 0; i < cur_props->physicalDeviceCount; i++) {
                for (uint32_t term = 0; term < inst->total_gpu_count; term++) {
                    if (inst->phys_devs_term[term].phys_dev ==
                        cur_props->physicalDevices[i]) {
                        cur_props->physicalDevices[i] =
                            (VkPhysicalDevice)&inst->phys_devs_term[term];
                    }
                }
            }
        }

        if (VK_SUCCESS == res && max_group_count < total_group_count) {
            res = VK_INCOMPLETE;
        }
    }

out:

    return res;
}

// Definitions for the VK_KHX_device_group extension

VKAPI_ATTR void VKAPI_CALL vkGetDeviceGroupPeerMemoryFeaturesKHX(
    VkDevice device, uint32_t heapIndex, uint32_t localDeviceIndex,
    uint32_t remoteDeviceIndex,
    VkPeerMemoryFeatureFlagsKHX *pPeerMemoryFeatures) {
    const VkLayerDispatchTable *disp = loader_get_dispatch(device);
    disp->GetDeviceGroupPeerMemoryFeaturesKHX(
        device, heapIndex, localDeviceIndex, remoteDeviceIndex,
        pPeerMemoryFeatures);
}

VKAPI_ATTR VkResult VKAPI_CALL
vkBindBufferMemory2KHX(VkDevice device, uint32_t bindInfoCount,
                       const VkBindBufferMemoryInfoKHX *pBindInfos) {
    const VkLayerDispatchTable *disp = loader_get_dispatch(device);
    return disp->BindBufferMemory2KHX(device, bindInfoCount, pBindInfos);
}

VKAPI_ATTR VkResult VKAPI_CALL
vkBindImageMemory2KHX(VkDevice device, uint32_t bindInfoCount,
                      const VkBindImageMemoryInfoKHX *pBindInfos) {
    const VkLayerDispatchTable *disp = loader_get_dispatch(device);
    return disp->BindImageMemory2KHX(device, bindInfoCount, pBindInfos);
}

VKAPI_ATTR void VKAPI_CALL vkCmdSetDeviceMaskKHX(VkCommandBuffer commandBuffer,
                                                 uint32_t deviceMask) {
    const VkLayerDispatchTable *disp = loader_get_dispatch(commandBuffer);
    disp->CmdSetDeviceMaskKHX(commandBuffer, deviceMask);
}

VKAPI_ATTR VkResult VKAPI_CALL vkGetDeviceGroupPresentCapabilitiesKHX(
    VkDevice device,
    VkDeviceGroupPresentCapabilitiesKHX *pDeviceGroupPresentCapabilities) {
    const VkLayerDispatchTable *disp = loader_get_dispatch(device);
    return disp->GetDeviceGroupPresentCapabilitiesKHX(
        device, pDeviceGroupPresentCapabilities);
}

VKAPI_ATTR VkResult VKAPI_CALL vkGetDeviceGroupSurfacePresentModesKHX(
    VkDevice device, VkSurfaceKHR surface,
    VkDeviceGroupPresentModeFlagsKHX *pModes) {
    const VkLayerDispatchTable *disp = loader_get_dispatch(device);
    return disp->GetDeviceGroupSurfacePresentModesKHX(device, surface, pModes);
}

VKAPI_ATTR VkResult VKAPI_CALL terminator_GetDeviceGroupSurfacePresentModesKHX(
    VkDevice device, VkSurfaceKHR surface,
    VkDeviceGroupPresentModeFlagsKHX *pModes) {
=======
// Definitions for the VK_EXT_debug_marker extension commands which
// need to have a terminator function

VKAPI_ATTR VkResult VKAPI_CALL vkDebugMarkerSetObjectTagEXT(
    VkDevice device, VkDebugMarkerObjectTagInfoEXT *pTagInfo) {
    const VkLayerDispatchTable *disp = loader_get_dispatch(device);
    // If this is a physical device, we have to replace it with the proper one
    // for the next call.
    if (pTagInfo->objectType ==
        VK_DEBUG_REPORT_OBJECT_TYPE_PHYSICAL_DEVICE_EXT) {
        struct loader_physical_device_tramp *phys_dev_tramp =
            (struct loader_physical_device_tramp *)pTagInfo->object;
        pTagInfo->object = (uint64_t)phys_dev_tramp->phys_dev;
    }
    return disp->DebugMarkerSetObjectTagEXT(device, pTagInfo);
}

VKAPI_ATTR VkResult VKAPI_CALL terminator_DebugMarkerSetObjectTagEXT(
    VkDevice device, VkDebugMarkerObjectTagInfoEXT *pTagInfo) {
    uint32_t icd_index = 0;
    struct loader_device *dev;
    struct loader_icd_term *icd_term =
        loader_get_icd_and_device(device, &dev, &icd_index);
    // If this is a physical device, we have to replace it with the proper one
    // for the next call.
    if (pTagInfo->objectType ==
        VK_DEBUG_REPORT_OBJECT_TYPE_PHYSICAL_DEVICE_EXT) {
        struct loader_physical_device_term *phys_dev_term =
            (struct loader_physical_device_term *)pTagInfo->object;
        pTagInfo->object = (uint64_t)phys_dev_term->phys_dev;

        // If this is a KHR_surface, and the ICD has created its own, we have to
        // replace it with the proper one for the next call.
    } else if (pTagInfo->objectType ==
               VK_DEBUG_REPORT_OBJECT_TYPE_SURFACE_KHR_EXT) {
        if (NULL != icd_term && NULL != icd_term->CreateSwapchainKHR) {
            VkIcdSurface *icd_surface = (VkIcdSurface *)(pTagInfo->object);
            if (NULL != icd_surface->real_icd_surfaces) {
                pTagInfo->object =
                    (uint64_t)icd_surface->real_icd_surfaces[icd_index];
            }
        }
    }
    assert(icd_term != NULL && icd_term->DebugMarkerSetObjectTagEXT &&
           "loader: null DebugMarkerSetObjectTagEXT ICD pointer");
    return icd_term->DebugMarkerSetObjectTagEXT(device, pTagInfo);
}

VKAPI_ATTR VkResult VKAPI_CALL vkDebugMarkerSetObjectNameEXT(
    VkDevice device, VkDebugMarkerObjectNameInfoEXT *pNameInfo) {
    const VkLayerDispatchTable *disp = loader_get_dispatch(device);
    // If this is a physical device, we have to replace it with the proper one
    // for the next call.
    if (pNameInfo->objectType ==
        VK_DEBUG_REPORT_OBJECT_TYPE_PHYSICAL_DEVICE_EXT) {
        struct loader_physical_device_tramp *phys_dev_tramp =
            (struct loader_physical_device_tramp *)pNameInfo->object;
        pNameInfo->object = (uint64_t)phys_dev_tramp->phys_dev;
    }
    return disp->DebugMarkerSetObjectNameEXT(device, pNameInfo);
}

VKAPI_ATTR VkResult VKAPI_CALL terminator_DebugMarkerSetObjectNameEXT(
    VkDevice device, VkDebugMarkerObjectNameInfoEXT *pNameInfo) {
>>>>>>> 60007873
    uint32_t icd_index = 0;
    struct loader_device *dev;
    struct loader_icd_term *icd_term =
        loader_get_icd_and_device(device, &dev, &icd_index);
<<<<<<< HEAD
    if (NULL != icd_term &&
        NULL != icd_term->GetDeviceGroupSurfacePresentModesKHX) {
        VkIcdSurface *icd_surface = (VkIcdSurface *)(surface);
        if (NULL != icd_surface->real_icd_surfaces) {
            if (NULL != (void *)icd_surface->real_icd_surfaces[icd_index]) {
                return icd_term->GetDeviceGroupSurfacePresentModesKHX(
                    device, icd_surface->real_icd_surfaces[icd_index], pModes);
            }
        }
        return icd_term->GetDeviceGroupSurfacePresentModesKHX(device, surface,
                                                              pModes);
    }
    return VK_SUCCESS;
}

VKAPI_ATTR VkResult VKAPI_CALL vkAcquireNextImage2KHX(
    VkDevice device, const VkAcquireNextImageInfoKHX *pAcquireInfo,
    uint32_t *pImageIndex) {
    const VkLayerDispatchTable *disp = loader_get_dispatch(device);
    return disp->AcquireNextImage2KHX(device, pAcquireInfo, pImageIndex);
}

// Definitions for the VK_KHX_push_descriptor extension

VKAPI_ATTR void VKAPI_CALL
vkCmdPushDescriptorSetKHX(VkCommandBuffer commandBuffer, VkPipelineBindPoint pipelineBindPoint,
    VkPipelineLayout layout, uint32_t set, uint32_t descriptorWriteCount, const VkWriteDescriptorSet* pDescriptorWrites) {
    const VkLayerDispatchTable *disp = loader_get_dispatch(commandBuffer);
    disp->CmdPushDescriptorSetKHX(commandBuffer, pipelineBindPoint, layout, set, descriptorWriteCount, pDescriptorWrites);
=======
    // If this is a physical device, we have to replace it with the proper one
    // for the next call.
    if (pNameInfo->objectType ==
        VK_DEBUG_REPORT_OBJECT_TYPE_PHYSICAL_DEVICE_EXT) {
        struct loader_physical_device_term *phys_dev_term =
            (struct loader_physical_device_term *)pNameInfo->object;
        pNameInfo->object = (uint64_t)phys_dev_term->phys_dev;

        // If this is a KHR_surface, and the ICD has created its own, we have to
        // replace it with the proper one for the next call.
    } else if (pNameInfo->objectType ==
               VK_DEBUG_REPORT_OBJECT_TYPE_SURFACE_KHR_EXT) {
        if (NULL != icd_term && NULL != icd_term->CreateSwapchainKHR) {
            VkIcdSurface *icd_surface = (VkIcdSurface *)(pNameInfo->object);
            if (NULL != icd_surface->real_icd_surfaces) {
                pNameInfo->object =
                    (uint64_t)icd_surface->real_icd_surfaces[icd_index];
            }
        }
    }
    assert(icd_term != NULL && icd_term->DebugMarkerSetObjectNameEXT &&
           "loader: null DebugMarkerSetObjectNameEXT ICD pointer");
    return icd_term->DebugMarkerSetObjectNameEXT(device, pNameInfo);
>>>>>>> 60007873
}

// Definitions for the VK_NV_external_memory_capabilities extension

VKAPI_ATTR VkResult VKAPI_CALL
vkGetPhysicalDeviceExternalImageFormatPropertiesNV(
    VkPhysicalDevice physicalDevice, VkFormat format, VkImageType type,
    VkImageTiling tiling, VkImageUsageFlags usage, VkImageCreateFlags flags,
    VkExternalMemoryHandleTypeFlagsNV externalHandleType,
    VkExternalImageFormatPropertiesNV *pExternalImageFormatProperties) {
    const VkLayerInstanceDispatchTable *disp;
    VkPhysicalDevice unwrapped_phys_dev =
        loader_unwrap_physical_device(physicalDevice);
    disp = loader_get_instance_dispatch(physicalDevice);

    return disp->GetPhysicalDeviceExternalImageFormatPropertiesNV(
        unwrapped_phys_dev, format, type, tiling, usage, flags,
        externalHandleType, pExternalImageFormatProperties);
}

VKAPI_ATTR VkResult VKAPI_CALL
terminator_GetPhysicalDeviceExternalImageFormatPropertiesNV(
    VkPhysicalDevice physicalDevice, VkFormat format, VkImageType type,
    VkImageTiling tiling, VkImageUsageFlags usage, VkImageCreateFlags flags,
    VkExternalMemoryHandleTypeFlagsNV externalHandleType,
    VkExternalImageFormatPropertiesNV *pExternalImageFormatProperties) {
    struct loader_physical_device_term *phys_dev_term =
        (struct loader_physical_device_term *)physicalDevice;
    struct loader_icd_term *icd_term = phys_dev_term->this_icd_term;

    if (!icd_term->GetPhysicalDeviceExternalImageFormatPropertiesNV) {
        if (externalHandleType) {
            return VK_ERROR_FORMAT_NOT_SUPPORTED;
        }

        if (!icd_term->GetPhysicalDeviceImageFormatProperties) {
            return VK_ERROR_INITIALIZATION_FAILED;
        }

        pExternalImageFormatProperties->externalMemoryFeatures = 0;
        pExternalImageFormatProperties->exportFromImportedHandleTypes = 0;
        pExternalImageFormatProperties->compatibleHandleTypes = 0;

        return icd_term->GetPhysicalDeviceImageFormatProperties(
            phys_dev_term->phys_dev, format, type, tiling, usage, flags,
            &pExternalImageFormatProperties->imageFormatProperties);
    }

    return icd_term->GetPhysicalDeviceExternalImageFormatPropertiesNV(
        phys_dev_term->phys_dev, format, type, tiling, usage, flags,
        externalHandleType, pExternalImageFormatProperties);
}

// Definitions for the VK_AMD_draw_indirect_count extension

VKAPI_ATTR void VKAPI_CALL vkCmdDrawIndirectCountAMD(
    VkCommandBuffer commandBuffer, VkBuffer buffer, VkDeviceSize offset,
    VkBuffer countBuffer, VkDeviceSize countBufferOffset, uint32_t maxDrawCount,
    uint32_t stride) {
    const VkLayerDispatchTable *disp = loader_get_dispatch(commandBuffer);
    disp->CmdDrawIndirectCountAMD(commandBuffer, buffer, offset, countBuffer,
                                  countBufferOffset, maxDrawCount, stride);
}

VKAPI_ATTR void VKAPI_CALL vkCmdDrawIndexedIndirectCountAMD(
    VkCommandBuffer commandBuffer, VkBuffer buffer, VkDeviceSize offset,
    VkBuffer countBuffer, VkDeviceSize countBufferOffset, uint32_t maxDrawCount,
    uint32_t stride) {
    const VkLayerDispatchTable *disp = loader_get_dispatch(commandBuffer);
    disp->CmdDrawIndexedIndirectCountAMD(commandBuffer, buffer, offset,
                                         countBuffer, countBufferOffset,
                                         maxDrawCount, stride);
}

#ifdef VK_USE_PLATFORM_WIN32_KHR

// Definitions for the VK_NV_external_memory_win32 extension

VKAPI_ATTR VkResult VKAPI_CALL vkGetMemoryWin32HandleNV(
    VkDevice device, VkDeviceMemory memory,
    VkExternalMemoryHandleTypeFlagsNV handleType, HANDLE *pHandle) {
    const VkLayerDispatchTable *disp = loader_get_dispatch(device);
    return disp->GetMemoryWin32HandleNV(device, memory, handleType, pHandle);
}

#endif // VK_USE_PLATFORM_WIN32_KHR

// GPA helpers for extensions

bool extension_instance_gpa(struct loader_instance *ptr_instance,
                            const char *name, void **addr) {
    *addr = NULL;

<<<<<<< HEAD
    // Functions for the VK_KHR_get_physical_device_properties2 extension

    if (!strcmp("vkGetPhysicalDeviceFeatures2KHR", name)) {
        *addr = (ptr_instance->enabled_known_extensions
                     .khr_get_physical_device_properties2 == 1)
                    ? (void *)vkGetPhysicalDeviceFeatures2KHR
                    : NULL;
        return true;
    }
    if (!strcmp("vkGetPhysicalDeviceProperties2KHR", name)) {
        *addr = (ptr_instance->enabled_known_extensions
                     .khr_get_physical_device_properties2 == 1)
                    ? (void *)vkGetPhysicalDeviceProperties2KHR
                    : NULL;
        return true;
    }
    if (!strcmp("vkGetPhysicalDeviceFormatProperties2KHR", name)) {
        *addr = (ptr_instance->enabled_known_extensions
                     .khr_get_physical_device_properties2 == 1)
                    ? (void *)vkGetPhysicalDeviceFormatProperties2KHR
                    : NULL;
        return true;
    }
    if (!strcmp("vkGetPhysicalDeviceImageFormatProperties2KHR", name)) {
        *addr = (ptr_instance->enabled_known_extensions
                     .khr_get_physical_device_properties2 == 1)
                    ? (void *)vkGetPhysicalDeviceImageFormatProperties2KHR
                    : NULL;
        return true;
    }
    if (!strcmp("vkGetPhysicalDeviceQueueFamilyProperties2KHR", name)) {
        *addr = (ptr_instance->enabled_known_extensions
                     .khr_get_physical_device_properties2 == 1)
                    ? (void *)vkGetPhysicalDeviceQueueFamilyProperties2KHR
                    : NULL;
        return true;
    }
    if (!strcmp("vkGetPhysicalDeviceMemoryProperties2KHR", name)) {
        *addr = (ptr_instance->enabled_known_extensions
                     .khr_get_physical_device_properties2 == 1)
                    ? (void *)vkGetPhysicalDeviceMemoryProperties2KHR
                    : NULL;
        return true;
    }
    if (!strcmp("vkGetPhysicalDeviceSparseImageFormatProperties2KHR", name)) {
        *addr = (ptr_instance->enabled_known_extensions
                     .khr_get_physical_device_properties2 == 1)
                    ? (void *)vkGetPhysicalDeviceSparseImageFormatProperties2KHR
                    : NULL;
        return true;
    }

    // Functions for the VK_KHX_device_group_creation extension

    if (!strcmp("vkEnumeratePhysicalDeviceGroupsKHX", name)) {
        *addr =
            (ptr_instance->enabled_known_extensions.khx_device_group_creation ==
             1)
                ? (void *)vkEnumeratePhysicalDeviceGroupsKHX
                : NULL;
=======
    // Definitions for the VK_EXT_debug_marker extension commands which
    // need to have a terminator function.  Since these are device
    // commands, we always need to return a valid value for them.

    if (!strcmp("vkDebugMarkerSetObjectTagEXT", name)) {
        *addr = (void *)vkDebugMarkerSetObjectTagEXT;
        return true;
    }
    if (!strcmp("vkDebugMarkerSetObjectNameEXT", name)) {
        *addr = (void *)vkDebugMarkerSetObjectNameEXT;
>>>>>>> 60007873
        return true;
    }

    // Functions for the VK_NV_external_memory_capabilities extension

    if (!strcmp("vkGetPhysicalDeviceExternalImageFormatPropertiesNV", name)) {
        *addr = (ptr_instance->enabled_known_extensions
                     .nv_external_memory_capabilities == 1)
                    ? (void *)vkGetPhysicalDeviceExternalImageFormatPropertiesNV
                    : NULL;
        return true;
    }

    // Functions for the VK_AMD_draw_indirect_count extension

    if (!strcmp("vkCmdDrawIndirectCountAMD", name)) {
        *addr = (void *)vkCmdDrawIndirectCountAMD;
        return true;
    }
    if (!strcmp("vkCmdDrawIndexedIndirectCountAMD", name)) {
        *addr = (void *)vkCmdDrawIndexedIndirectCountAMD;
        return true;
    }

#ifdef VK_USE_PLATFORM_WIN32_KHR

    // Functions for the VK_NV_external_memory_win32 extension
    if (!strcmp("vkGetMemoryWin32HandleNV", name)) {
        *addr = (void *)vkGetMemoryWin32HandleNV;
        return true;
    }

#endif // VK_USE_PLATFORM_WIN32_KHR

    // Functions for the VK_KHR_maintenance1 extension

    // Functions for the VK_NV_external_memory_win32 extension
    if (!strcmp("vkTrimCommandPoolKHR", name)) {
        *addr = (void *)vkTrimCommandPoolKHR;
        return true;
    }

    // Functions for the VK_KHX_device_group extension

    if (!strcmp("vkGetDeviceGroupPeerMemoryFeaturesKHX", name)) {
        *addr = (void *)vkGetDeviceGroupPeerMemoryFeaturesKHX;
        return true;
    }
    if (!strcmp("vkBindBufferMemory2KHX", name)) {
        *addr = (void *)vkBindBufferMemory2KHX;
        return true;
    }
    if (!strcmp("vkBindImageMemory2KHX", name)) {
        *addr = (void *)vkBindImageMemory2KHX;
        return true;
    }
    if (!strcmp("vkCmdSetDeviceMaskKHX", name)) {
        *addr = (void *)vkCmdSetDeviceMaskKHX;
        return true;
    }
    if (!strcmp("vkGetDeviceGroupPresentCapabilitiesKHX", name)) {
        *addr = (void *)vkGetDeviceGroupPresentCapabilitiesKHX;
        return true;
    }
    if (!strcmp("vkGetDeviceGroupSurfacePresentModesKHX", name)) {
        *addr = (void *)vkGetDeviceGroupSurfacePresentModesKHX;
        return true;
    }
    if (!strcmp("vkAcquireNextImage2KHX", name)) {
        *addr = (void *)vkAcquireNextImage2KHX;
        return true;
    }

    // Functions for the VK_KHX_push_descriptor extension

    if (!strcmp("vkCmdPushDescriptorSetKHX", name)) {
        *addr = (void *)vkCmdPushDescriptorSetKHX;
        return true;
    }

    return false;
}

void extensions_create_instance(struct loader_instance *ptr_instance,
                                const VkInstanceCreateInfo *pCreateInfo) {
    for (uint32_t i = 0; i < pCreateInfo->enabledExtensionCount; i++) {
        if (0 ==
            strcmp(pCreateInfo->ppEnabledExtensionNames[i],
                   VK_KHR_GET_PHYSICAL_DEVICE_PROPERTIES_2_EXTENSION_NAME)) {
            ptr_instance->enabled_known_extensions
                .khr_get_physical_device_properties2 = 1;
        } else if (0 == strcmp(pCreateInfo->ppEnabledExtensionNames[i],
                        VK_NV_EXTERNAL_MEMORY_CAPABILITIES_EXTENSION_NAME)) {
            ptr_instance->enabled_known_extensions
                .nv_external_memory_capabilities = 1;
        } else if (strcmp(pCreateInfo->ppEnabledExtensionNames[i],
                          VK_KHX_DEVICE_GROUP_CREATION_EXTENSION_NAME) == 0) {
            ptr_instance->enabled_known_extensions.khx_device_group_creation =
                1;
            return;
        }
    }
}<|MERGE_RESOLUTION|>--- conflicted
+++ resolved
@@ -29,7 +29,6 @@
 #include <vulkan/vk_icd.h>
 #include "wsi.h"
 
-<<<<<<< HEAD
 // Definitions for the VK_KHR_get_physical_device_properties2 extension
 VKAPI_ATTR void VKAPI_CALL vkGetPhysicalDeviceFeatures2KHR(
     VkPhysicalDevice physicalDevice, VkPhysicalDeviceFeatures2KHR *pFeatures) {
@@ -420,7 +419,41 @@
 VKAPI_ATTR VkResult VKAPI_CALL terminator_GetDeviceGroupSurfacePresentModesKHX(
     VkDevice device, VkSurfaceKHR surface,
     VkDeviceGroupPresentModeFlagsKHX *pModes) {
-=======
+    uint32_t icd_index = 0;
+    struct loader_device *dev;
+    struct loader_icd_term *icd_term =
+        loader_get_icd_and_device(device, &dev, &icd_index);
+    if (NULL != icd_term &&
+        NULL != icd_term->GetDeviceGroupSurfacePresentModesKHX) {
+        VkIcdSurface *icd_surface = (VkIcdSurface *)(surface);
+        if (NULL != icd_surface->real_icd_surfaces) {
+            if (NULL != (void *)icd_surface->real_icd_surfaces[icd_index]) {
+                return icd_term->GetDeviceGroupSurfacePresentModesKHX(
+                    device, icd_surface->real_icd_surfaces[icd_index], pModes);
+            }
+        }
+        return icd_term->GetDeviceGroupSurfacePresentModesKHX(device, surface,
+                                                              pModes);
+    }
+    return VK_SUCCESS;
+}
+
+VKAPI_ATTR VkResult VKAPI_CALL vkAcquireNextImage2KHX(
+    VkDevice device, const VkAcquireNextImageInfoKHX *pAcquireInfo,
+    uint32_t *pImageIndex) {
+    const VkLayerDispatchTable *disp = loader_get_dispatch(device);
+    return disp->AcquireNextImage2KHX(device, pAcquireInfo, pImageIndex);
+}
+
+// Definitions for the VK_KHX_push_descriptor extension
+
+VKAPI_ATTR void VKAPI_CALL
+vkCmdPushDescriptorSetKHX(VkCommandBuffer commandBuffer, VkPipelineBindPoint pipelineBindPoint,
+    VkPipelineLayout layout, uint32_t set, uint32_t descriptorWriteCount, const VkWriteDescriptorSet* pDescriptorWrites) {
+    const VkLayerDispatchTable *disp = loader_get_dispatch(commandBuffer);
+    disp->CmdPushDescriptorSetKHX(commandBuffer, pipelineBindPoint, layout, set, descriptorWriteCount, pDescriptorWrites);
+}
+
 // Definitions for the VK_EXT_debug_marker extension commands which
 // need to have a terminator function
 
@@ -485,42 +518,10 @@
 
 VKAPI_ATTR VkResult VKAPI_CALL terminator_DebugMarkerSetObjectNameEXT(
     VkDevice device, VkDebugMarkerObjectNameInfoEXT *pNameInfo) {
->>>>>>> 60007873
     uint32_t icd_index = 0;
     struct loader_device *dev;
     struct loader_icd_term *icd_term =
         loader_get_icd_and_device(device, &dev, &icd_index);
-<<<<<<< HEAD
-    if (NULL != icd_term &&
-        NULL != icd_term->GetDeviceGroupSurfacePresentModesKHX) {
-        VkIcdSurface *icd_surface = (VkIcdSurface *)(surface);
-        if (NULL != icd_surface->real_icd_surfaces) {
-            if (NULL != (void *)icd_surface->real_icd_surfaces[icd_index]) {
-                return icd_term->GetDeviceGroupSurfacePresentModesKHX(
-                    device, icd_surface->real_icd_surfaces[icd_index], pModes);
-            }
-        }
-        return icd_term->GetDeviceGroupSurfacePresentModesKHX(device, surface,
-                                                              pModes);
-    }
-    return VK_SUCCESS;
-}
-
-VKAPI_ATTR VkResult VKAPI_CALL vkAcquireNextImage2KHX(
-    VkDevice device, const VkAcquireNextImageInfoKHX *pAcquireInfo,
-    uint32_t *pImageIndex) {
-    const VkLayerDispatchTable *disp = loader_get_dispatch(device);
-    return disp->AcquireNextImage2KHX(device, pAcquireInfo, pImageIndex);
-}
-
-// Definitions for the VK_KHX_push_descriptor extension
-
-VKAPI_ATTR void VKAPI_CALL
-vkCmdPushDescriptorSetKHX(VkCommandBuffer commandBuffer, VkPipelineBindPoint pipelineBindPoint,
-    VkPipelineLayout layout, uint32_t set, uint32_t descriptorWriteCount, const VkWriteDescriptorSet* pDescriptorWrites) {
-    const VkLayerDispatchTable *disp = loader_get_dispatch(commandBuffer);
-    disp->CmdPushDescriptorSetKHX(commandBuffer, pipelineBindPoint, layout, set, descriptorWriteCount, pDescriptorWrites);
-=======
     // If this is a physical device, we have to replace it with the proper one
     // for the next call.
     if (pNameInfo->objectType ==
@@ -544,7 +545,6 @@
     assert(icd_term != NULL && icd_term->DebugMarkerSetObjectNameEXT &&
            "loader: null DebugMarkerSetObjectNameEXT ICD pointer");
     return icd_term->DebugMarkerSetObjectNameEXT(device, pNameInfo);
->>>>>>> 60007873
 }
 
 // Definitions for the VK_NV_external_memory_capabilities extension
@@ -638,7 +638,6 @@
                             const char *name, void **addr) {
     *addr = NULL;
 
-<<<<<<< HEAD
     // Functions for the VK_KHR_get_physical_device_properties2 extension
 
     if (!strcmp("vkGetPhysicalDeviceFeatures2KHR", name)) {
@@ -699,7 +698,8 @@
              1)
                 ? (void *)vkEnumeratePhysicalDeviceGroupsKHX
                 : NULL;
-=======
+    }
+
     // Definitions for the VK_EXT_debug_marker extension commands which
     // need to have a terminator function.  Since these are device
     // commands, we always need to return a valid value for them.
@@ -710,7 +710,6 @@
     }
     if (!strcmp("vkDebugMarkerSetObjectNameEXT", name)) {
         *addr = (void *)vkDebugMarkerSetObjectNameEXT;
->>>>>>> 60007873
         return true;
     }
 
