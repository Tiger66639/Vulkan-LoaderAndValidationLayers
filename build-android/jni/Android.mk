# Copyright 2015 The Android Open Source Project
# Copyright (C) 2015 Valve Corporation

# Licensed under the Apache License, Version 2.0 (the "License");
# you may not use this file except in compliance with the License.
# You may obtain a copy of the License at

#      http://www.apache.org/licenses/LICENSE-2.0

# Unless required by applicable law or agreed to in writing, software
# distributed under the License is distributed on an "AS IS" BASIS,
# WITHOUT WARRANTIES OR CONDITIONS OF ANY KIND, either express or implied.
# See the License for the specific language governing permissions and
# limitations under the License.

LOCAL_PATH := $(call my-dir)
SRC_DIR := ../..
LAYER_DIR := ../generated

# specific for NDK build
SHADERC_DIR := $(SRC_DIR)/../shaderc
GLSLANG_DIR := $(SHADERC_DIR)/glslang
SPIRV_TOOLS_DIR := $(SHADERC_DIR)/spirv-tools

# specific for NDK build
SHADERC_DIR := $(SRC_DIR)../shaderc
GLSLANG_DIR := $(SHADERC_DIR)/glslang
SPIRV_TOOLS_DIR := $(SHADERC_DIR)/spirv-tools

include $(CLEAR_VARS)
LOCAL_MODULE := layer_utils
LOCAL_SRC_FILES += $(SRC_DIR)/layers/vk_layer_config.cpp
LOCAL_SRC_FILES += $(SRC_DIR)/layers/vk_layer_extension_utils.cpp
LOCAL_SRC_FILES += $(SRC_DIR)/layers/vk_layer_utils.cpp
LOCAL_C_INCLUDES += $(LOCAL_PATH)/$(SRC_DIR)/include \
                    $(LOCAL_PATH)/$(SRC_DIR)/layers \
                    $(LOCAL_PATH)/$(SRC_DIR)/loader
LOCAL_CPPFLAGS += -std=c++11 -Wall -Werror -Wno-unused-function -Wno-unused-const-variable -mxgot
LOCAL_CPPFLAGS += -DVK_USE_PLATFORM_ANDROID_KHR -DVK_PROTOTYPES
include $(BUILD_STATIC_LIBRARY)

include $(CLEAR_VARS)
ifdef EXTERNAL_INCLUDE_PATH
    EXTERNAL_INCLUDE := $(EXTERNAL_INCLUDE_PATH)/third_party
else
    EXTERNAL_INCLUDE := $(SRC_DIR)/external
endif
LOCAL_MODULE := VkLayer_core_validation
<<<<<<< HEAD
LOCAL_SRC_FILES += $(LAYER_DIR)/layer-src/core_validation/core_validation.cpp
LOCAL_SRC_FILES += $(LAYER_DIR)/layer-src/core_validation/descriptor_sets.cpp
LOCAL_SRC_FILES += $(LAYER_DIR)/common/vk_layer_table.cpp
LOCAL_SRC_FILES += $(LAYER_DIR)/layer-src/unique_objects/vk_safe_struct.cpp
LOCAL_C_INCLUDES += $(SRC_DIR)/include \
                    $(SRC_DIR)/layers \
                    $(LAYER_DIR)/include \
                    $(SRC_DIR)/loader \
                    $(EXTERNAL_INCLUDE)/glslang \
                    $(EXTERNAL_INCLUDE)/spirv-tools/include
LOCAL_STATIC_LIBRARIES += layer_utils SPIRV-Tools-prebuilt
LOCAL_CPPFLAGS += -DVK_USE_PLATFORM_ANDROID_KHR
=======
LOCAL_SRC_FILES += $(SRC_DIR)/layers/core_validation.cpp
LOCAL_SRC_FILES += $(SRC_DIR)/layers/descriptor_sets.cpp
LOCAL_SRC_FILES += $(SRC_DIR)/layers/vk_layer_table.cpp
LOCAL_SRC_FILES += $(LAYER_DIR)/include/vk_safe_struct.cpp
LOCAL_C_INCLUDES += $(LOCAL_PATH)/$(SRC_DIR)/include \
                    $(LOCAL_PATH)/$(SRC_DIR)/layers \
                    $(LOCAL_PATH)/$(LAYER_DIR)/include \
                    $(LOCAL_PATH)/$(SRC_DIR)/loader
LOCAL_STATIC_LIBRARIES += layer_utils glslang SPIRV-Tools
LOCAL_CPPFLAGS += -std=c++11 -Wall -Werror -Wno-unused-function -Wno-unused-const-variable -mxgot
LOCAL_CPPFLAGS += -DVK_USE_PLATFORM_ANDROID_KHR -DVK_PROTOTYPES
>>>>>>> 9df80eb4
LOCAL_LDLIBS    := -llog
include $(BUILD_SHARED_LIBRARY)

include $(CLEAR_VARS)
LOCAL_MODULE := VkLayer_image
LOCAL_SRC_FILES += $(SRC_DIR)/layers/image.cpp
LOCAL_SRC_FILES += $(SRC_DIR)/layers/vk_layer_table.cpp
LOCAL_C_INCLUDES += $(LOCAL_PATH)/$(SRC_DIR)/include \
                    $(LOCAL_PATH)/$(SRC_DIR)/layers \
                    $(LOCAL_PATH)/$(LAYER_DIR)/include \
                    $(LOCAL_PATH)/$(SRC_DIR)/loader
LOCAL_STATIC_LIBRARIES += layer_utils
LOCAL_CPPFLAGS += -std=c++11 -Wall -Werror -Wno-unused-function -Wno-unused-const-variable -mxgot
LOCAL_CPPFLAGS += -DVK_USE_PLATFORM_ANDROID_KHR -DVK_PROTOTYPES
LOCAL_LDLIBS    := -llog
include $(BUILD_SHARED_LIBRARY)

include $(CLEAR_VARS)
LOCAL_MODULE := VkLayer_parameter_validation
LOCAL_SRC_FILES += $(SRC_DIR)/layers/parameter_validation.cpp
LOCAL_SRC_FILES += $(SRC_DIR)/layers/vk_layer_table.cpp
LOCAL_C_INCLUDES += $(LOCAL_PATH)/$(SRC_DIR)/include \
                    $(LOCAL_PATH)/$(LAYER_DIR)/include \
                    $(LOCAL_PATH)/$(SRC_DIR)/layers \
                    $(LOCAL_PATH)/$(SRC_DIR)/loader
LOCAL_STATIC_LIBRARIES += layer_utils
LOCAL_CPPFLAGS += -std=c++11 -Wall -Werror -Wno-unused-function -Wno-unused-const-variable -mxgot
LOCAL_CPPFLAGS += -DVK_USE_PLATFORM_ANDROID_KHR -DVK_PROTOTYPES
LOCAL_LDLIBS    := -llog
include $(BUILD_SHARED_LIBRARY)

include $(CLEAR_VARS)
LOCAL_MODULE := VkLayer_object_tracker
LOCAL_SRC_FILES += $(SRC_DIR)/layers/object_tracker.cpp
LOCAL_SRC_FILES += $(SRC_DIR)/layers/vk_layer_table.cpp
LOCAL_C_INCLUDES += $(LOCAL_PATH)/$(SRC_DIR)/include \
                    $(LOCAL_PATH)/$(SRC_DIR)/layers \
                    $(LOCAL_PATH)/$(LAYER_DIR)/include \
                    $(LOCAL_PATH)/$(SRC_DIR)/loader
LOCAL_STATIC_LIBRARIES += layer_utils
LOCAL_CPPFLAGS += -std=c++11 -Wall -Werror -Wno-unused-function -Wno-unused-const-variable -mxgot
LOCAL_CPPFLAGS += -DVK_USE_PLATFORM_ANDROID_KHR -DVK_PROTOTYPES
LOCAL_LDLIBS    := -llog
include $(BUILD_SHARED_LIBRARY)

include $(CLEAR_VARS)
LOCAL_MODULE := VkLayer_threading
LOCAL_SRC_FILES += $(SRC_DIR)/layers/threading.cpp
LOCAL_SRC_FILES += $(SRC_DIR)/layers/vk_layer_table.cpp
LOCAL_C_INCLUDES += $(LOCAL_PATH)/$(SRC_DIR)/include \
                    $(LOCAL_PATH)/$(SRC_DIR)/layers \
                    $(LOCAL_PATH)/$(LAYER_DIR)/include \
                    $(LOCAL_PATH)/$(SRC_DIR)/loader
LOCAL_STATIC_LIBRARIES += layer_utils
LOCAL_CPPFLAGS += -std=c++11 -Wall -Werror -Wno-unused-function -Wno-unused-const-variable -mxgot
LOCAL_CPPFLAGS += -DVK_USE_PLATFORM_ANDROID_KHR -DVK_PROTOTYPES
LOCAL_LDLIBS    := -llog
include $(BUILD_SHARED_LIBRARY)

include $(CLEAR_VARS)
LOCAL_MODULE := VkLayer_unique_objects
LOCAL_SRC_FILES += $(LAYER_DIR)/include/unique_objects.cpp
LOCAL_SRC_FILES += $(LAYER_DIR)/include/vk_safe_struct.cpp
LOCAL_SRC_FILES += $(SRC_DIR)/layers/vk_layer_table.cpp
LOCAL_C_INCLUDES += $(LOCAL_PATH)/$(SRC_DIR)/include \
                    $(LOCAL_PATH)/$(SRC_DIR)/layers \
                    $(LOCAL_PATH)/$(LAYER_DIR)/include \
                    $(LOCAL_PATH)/$(SRC_DIR)/loader
LOCAL_STATIC_LIBRARIES += layer_utils
LOCAL_CPPFLAGS += -std=c++11 -Wall -Werror -Wno-unused-function -Wno-unused-const-variable -mxgot
LOCAL_CPPFLAGS += -DVK_USE_PLATFORM_ANDROID_KHR -DVK_PROTOTYPES
LOCAL_LDLIBS    := -llog
include $(BUILD_SHARED_LIBRARY)

include $(CLEAR_VARS)
LOCAL_MODULE := VkLayer_swapchain
LOCAL_SRC_FILES += $(SRC_DIR)/layers/swapchain.cpp
LOCAL_SRC_FILES += $(SRC_DIR)/layers/vk_layer_table.cpp
LOCAL_C_INCLUDES += $(LOCAL_PATH)/$(SRC_DIR)/include \
                    $(LOCAL_PATH)/$(SRC_DIR)/layers \
                    $(LOCAL_PATH)/$(LAYER_DIR)/include \
                    $(LOCAL_PATH)/$(SRC_DIR)/loader
LOCAL_STATIC_LIBRARIES += layer_utils
LOCAL_CPPFLAGS += -std=c++11 -Wall -Werror -Wno-unused-function -Wno-unused-const-variable -mxgot
LOCAL_CPPFLAGS += -DVK_USE_PLATFORM_ANDROID_KHR -DVK_PROTOTYPES
LOCAL_LDLIBS    := -llog
include $(BUILD_SHARED_LIBRARY)

<<<<<<< HEAD
# Pull in prebuilt shaderc
include $(CLEAR_VARS)
ifdef SHADERC_OBJ_PATH
    SHADERC_OBJ_PATH := $(SHADERC_OBJ_PATH)
else
    SHADERC_OBJ_PATH := $(SRC_DIR)/external/shaderc/android_test/obj
endif
LOCAL_MODULE := shaderc-prebuilt
LOCAL_SRC_FILES := $(SHADERC_OBJ_PATH)/local/$(TARGET_ARCH_ABI)/libshaderc.a
include $(PREBUILT_STATIC_LIBRARY)

include $(CLEAR_VARS)
ifdef SHADERC_OBJ_PATH
    SHADERC_OBJ_PATH := $(SHADERC_OBJ_PATH)
else
    SHADERC_OBJ_PATH := $(SRC_DIR)/external/shaderc/android_test/obj
endif
LOCAL_MODULE := glslang-prebuilt
LOCAL_SRC_FILES := $(SHADERC_OBJ_PATH)/local/$(TARGET_ARCH_ABI)/libglslang.a
include $(PREBUILT_STATIC_LIBRARY)

include $(CLEAR_VARS)
ifdef SHADERC_OBJ_PATH
    SHADERC_OBJ_PATH := $(SHADERC_OBJ_PATH)
else
    SHADERC_OBJ_PATH := $(SRC_DIR)/external/shaderc/android_test/obj
endif
LOCAL_MODULE := OGLCompiler-prebuilt
LOCAL_SRC_FILES := $(SHADERC_OBJ_PATH)/local/$(TARGET_ARCH_ABI)/libOGLCompiler.a
include $(PREBUILT_STATIC_LIBRARY)

include $(CLEAR_VARS)
ifdef SHADERC_OBJ_PATH
    SHADERC_OBJ_PATH := $(SHADERC_OBJ_PATH)
else
    SHADERC_OBJ_PATH := $(SRC_DIR)/external/shaderc/android_test/obj
endif
LOCAL_MODULE := OSDependent-prebuilt
LOCAL_SRC_FILES := $(SHADERC_OBJ_PATH)/local/$(TARGET_ARCH_ABI)/libOSDependent.a
include $(PREBUILT_STATIC_LIBRARY)

include $(CLEAR_VARS)
ifdef SHADERC_OBJ_PATH
    SHADERC_OBJ_PATH := $(SHADERC_OBJ_PATH)
else
    SHADERC_OBJ_PATH := $(SRC_DIR)/external/shaderc/android_test/obj
endif
LOCAL_MODULE := HLSL-prebuilt
LOCAL_SRC_FILES := $(SHADERC_OBJ_PATH)/local/$(TARGET_ARCH_ABI)/libHLSL.a
include $(PREBUILT_STATIC_LIBRARY)

include $(CLEAR_VARS)
ifdef SHADERC_OBJ_PATH
    SHADERC_OBJ_PATH := $(SHADERC_OBJ_PATH)
else
    SHADERC_OBJ_PATH := $(SRC_DIR)/external/shaderc/android_test/obj
endif
LOCAL_MODULE := shaderc_util-prebuilt
LOCAL_SRC_FILES := $(SHADERC_OBJ_PATH)/local/$(TARGET_ARCH_ABI)/libshaderc_util.a
include $(PREBUILT_STATIC_LIBRARY)

include $(CLEAR_VARS)
ifdef SHADERC_OBJ_PATH
    SHADERC_OBJ_PATH := $(SHADERC_OBJ_PATH)
else
    SHADERC_OBJ_PATH := $(SRC_DIR)/external/shaderc/android_test/obj
endif
LOCAL_MODULE := SPIRV-prebuilt
LOCAL_SRC_FILES := $(SHADERC_OBJ_PATH)/local/$(TARGET_ARCH_ABI)/libSPIRV.a
include $(PREBUILT_STATIC_LIBRARY)

include $(CLEAR_VARS)
ifdef SHADERC_OBJ_PATH
    SHADERC_OBJ_PATH := $(SHADERC_OBJ_PATH)
else
    SHADERC_OBJ_PATH := $(SRC_DIR)/external/shaderc/android_test/obj
endif
LOCAL_MODULE := SPIRV-Tools-prebuilt
LOCAL_SRC_FILES := $(SHADERC_OBJ_PATH)/local/$(TARGET_ARCH_ABI)/libSPIRV-Tools.a
include $(PREBUILT_STATIC_LIBRARY)

include $(CLEAR_VARS)
ifdef EXTERNAL_INCLUDE_PATH
    EXTERNAL_INCLUDE := $(EXTERNAL_INCLUDE_PATH)
else
    EXTERNAL_INCLUDE := $(SRC_DIR)/external/shaderc
endif
LOCAL_MODULE := VkLayerValidationTests
LOCAL_SRC_FILES += $(SRC_DIR)/tests/layer_validation_tests.cpp \
                   $(SRC_DIR)/tests/vktestbinding.cpp \
                   $(SRC_DIR)/tests/vktestframeworkandroid.cpp \
                   $(SRC_DIR)/tests/vkrenderframework.cpp \
                   $(SRC_DIR)/common/vulkan_wrapper.cpp
LOCAL_C_INCLUDES += $(SRC_DIR)/include \
                    $(SRC_DIR)/layers \
                    $(SRC_DIR)/libs \
                    $(SRC_DIR)/common \
                    $(SRC_DIR)/icd/common \
                    $(EXTERNAL_INCLUDE)/libshaderc/include

LOCAL_STATIC_LIBRARIES := googletest_main layer_utils
LOCAL_SHARED_LIBRARIES += shaderc-prebuilt glslang-prebuilt OGLCompiler-prebuilt OSDependent-prebuilt HLSL-prebuilt shaderc_util-prebuilt SPIRV-prebuilt SPIRV-Tools-prebuilt
LOCAL_CPPFLAGS += -DVK_USE_PLATFORM_ANDROID_KHR --include=$(SRC_DIR)/common/vulkan_wrapper.h
LOCAL_LDLIBS := -llog
include $(BUILD_EXECUTABLE)

# Note: The following module is similar in name to the executable, but differs so that loader won't enumerate the resulting .so
include $(CLEAR_VARS)
ifdef EXTERNAL_INCLUDE_PATH
    EXTERNAL_INCLUDE := $(EXTERNAL_INCLUDE_PATH)
else
    EXTERNAL_INCLUDE := $(SRC_DIR)/external/shaderc
endif
LOCAL_MODULE := VulkanLayerValidationTests
LOCAL_SRC_FILES += $(SRC_DIR)/tests/layer_validation_tests.cpp \
                   $(SRC_DIR)/tests/vktestbinding.cpp \
                   $(SRC_DIR)/tests/vktestframeworkandroid.cpp \
                   $(SRC_DIR)/tests/vkrenderframework.cpp \
                   $(SRC_DIR)/common/vulkan_wrapper.cpp
LOCAL_C_INCLUDES += $(SRC_DIR)/include \
                    $(SRC_DIR)/layers \
                    $(SRC_DIR)/libs \
                    $(SRC_DIR)/common \
                    $(SRC_DIR)/icd/common \
                    $(EXTERNAL_INCLUDE)/libshaderc/include

LOCAL_STATIC_LIBRARIES := googletest_main layer_utils
LOCAL_SHARED_LIBRARIES += shaderc-prebuilt glslang-prebuilt OGLCompiler-prebuilt OSDependent-prebuilt HLSL-prebuilt shaderc_util-prebuilt SPIRV-prebuilt SPIRV-Tools-prebuilt
LOCAL_CPPFLAGS += -DVK_USE_PLATFORM_ANDROID_KHR -DVALIDATION_APK --include=$(SRC_DIR)/common/vulkan_wrapper.h
LOCAL_WHOLE_STATIC_LIBRARIES += android_native_app_glue
LOCAL_LDLIBS := -llog -landroid
include $(BUILD_SHARED_LIBRARY)

=======
>>>>>>> 9df80eb4
$(call import-module,android/native_app_glue)
$(call import-module,third_party/googletest)
$(call import-module,third_party/shaderc)
<|MERGE_RESOLUTION|>--- conflicted
+++ resolved
@@ -22,11 +22,6 @@
 GLSLANG_DIR := $(SHADERC_DIR)/glslang
 SPIRV_TOOLS_DIR := $(SHADERC_DIR)/spirv-tools
 
-# specific for NDK build
-SHADERC_DIR := $(SRC_DIR)../shaderc
-GLSLANG_DIR := $(SHADERC_DIR)/glslang
-SPIRV_TOOLS_DIR := $(SHADERC_DIR)/spirv-tools
-
 include $(CLEAR_VARS)
 LOCAL_MODULE := layer_utils
 LOCAL_SRC_FILES += $(SRC_DIR)/layers/vk_layer_config.cpp
@@ -46,20 +41,6 @@
     EXTERNAL_INCLUDE := $(SRC_DIR)/external
 endif
 LOCAL_MODULE := VkLayer_core_validation
-<<<<<<< HEAD
-LOCAL_SRC_FILES += $(LAYER_DIR)/layer-src/core_validation/core_validation.cpp
-LOCAL_SRC_FILES += $(LAYER_DIR)/layer-src/core_validation/descriptor_sets.cpp
-LOCAL_SRC_FILES += $(LAYER_DIR)/common/vk_layer_table.cpp
-LOCAL_SRC_FILES += $(LAYER_DIR)/layer-src/unique_objects/vk_safe_struct.cpp
-LOCAL_C_INCLUDES += $(SRC_DIR)/include \
-                    $(SRC_DIR)/layers \
-                    $(LAYER_DIR)/include \
-                    $(SRC_DIR)/loader \
-                    $(EXTERNAL_INCLUDE)/glslang \
-                    $(EXTERNAL_INCLUDE)/spirv-tools/include
-LOCAL_STATIC_LIBRARIES += layer_utils SPIRV-Tools-prebuilt
-LOCAL_CPPFLAGS += -DVK_USE_PLATFORM_ANDROID_KHR
-=======
 LOCAL_SRC_FILES += $(SRC_DIR)/layers/core_validation.cpp
 LOCAL_SRC_FILES += $(SRC_DIR)/layers/descriptor_sets.cpp
 LOCAL_SRC_FILES += $(SRC_DIR)/layers/vk_layer_table.cpp
@@ -71,7 +52,6 @@
 LOCAL_STATIC_LIBRARIES += layer_utils glslang SPIRV-Tools
 LOCAL_CPPFLAGS += -std=c++11 -Wall -Werror -Wno-unused-function -Wno-unused-const-variable -mxgot
 LOCAL_CPPFLAGS += -DVK_USE_PLATFORM_ANDROID_KHR -DVK_PROTOTYPES
->>>>>>> 9df80eb4
 LOCAL_LDLIBS    := -llog
 include $(BUILD_SHARED_LIBRARY)
 
@@ -160,142 +140,6 @@
 LOCAL_LDLIBS    := -llog
 include $(BUILD_SHARED_LIBRARY)
 
-<<<<<<< HEAD
-# Pull in prebuilt shaderc
-include $(CLEAR_VARS)
-ifdef SHADERC_OBJ_PATH
-    SHADERC_OBJ_PATH := $(SHADERC_OBJ_PATH)
-else
-    SHADERC_OBJ_PATH := $(SRC_DIR)/external/shaderc/android_test/obj
-endif
-LOCAL_MODULE := shaderc-prebuilt
-LOCAL_SRC_FILES := $(SHADERC_OBJ_PATH)/local/$(TARGET_ARCH_ABI)/libshaderc.a
-include $(PREBUILT_STATIC_LIBRARY)
-
-include $(CLEAR_VARS)
-ifdef SHADERC_OBJ_PATH
-    SHADERC_OBJ_PATH := $(SHADERC_OBJ_PATH)
-else
-    SHADERC_OBJ_PATH := $(SRC_DIR)/external/shaderc/android_test/obj
-endif
-LOCAL_MODULE := glslang-prebuilt
-LOCAL_SRC_FILES := $(SHADERC_OBJ_PATH)/local/$(TARGET_ARCH_ABI)/libglslang.a
-include $(PREBUILT_STATIC_LIBRARY)
-
-include $(CLEAR_VARS)
-ifdef SHADERC_OBJ_PATH
-    SHADERC_OBJ_PATH := $(SHADERC_OBJ_PATH)
-else
-    SHADERC_OBJ_PATH := $(SRC_DIR)/external/shaderc/android_test/obj
-endif
-LOCAL_MODULE := OGLCompiler-prebuilt
-LOCAL_SRC_FILES := $(SHADERC_OBJ_PATH)/local/$(TARGET_ARCH_ABI)/libOGLCompiler.a
-include $(PREBUILT_STATIC_LIBRARY)
-
-include $(CLEAR_VARS)
-ifdef SHADERC_OBJ_PATH
-    SHADERC_OBJ_PATH := $(SHADERC_OBJ_PATH)
-else
-    SHADERC_OBJ_PATH := $(SRC_DIR)/external/shaderc/android_test/obj
-endif
-LOCAL_MODULE := OSDependent-prebuilt
-LOCAL_SRC_FILES := $(SHADERC_OBJ_PATH)/local/$(TARGET_ARCH_ABI)/libOSDependent.a
-include $(PREBUILT_STATIC_LIBRARY)
-
-include $(CLEAR_VARS)
-ifdef SHADERC_OBJ_PATH
-    SHADERC_OBJ_PATH := $(SHADERC_OBJ_PATH)
-else
-    SHADERC_OBJ_PATH := $(SRC_DIR)/external/shaderc/android_test/obj
-endif
-LOCAL_MODULE := HLSL-prebuilt
-LOCAL_SRC_FILES := $(SHADERC_OBJ_PATH)/local/$(TARGET_ARCH_ABI)/libHLSL.a
-include $(PREBUILT_STATIC_LIBRARY)
-
-include $(CLEAR_VARS)
-ifdef SHADERC_OBJ_PATH
-    SHADERC_OBJ_PATH := $(SHADERC_OBJ_PATH)
-else
-    SHADERC_OBJ_PATH := $(SRC_DIR)/external/shaderc/android_test/obj
-endif
-LOCAL_MODULE := shaderc_util-prebuilt
-LOCAL_SRC_FILES := $(SHADERC_OBJ_PATH)/local/$(TARGET_ARCH_ABI)/libshaderc_util.a
-include $(PREBUILT_STATIC_LIBRARY)
-
-include $(CLEAR_VARS)
-ifdef SHADERC_OBJ_PATH
-    SHADERC_OBJ_PATH := $(SHADERC_OBJ_PATH)
-else
-    SHADERC_OBJ_PATH := $(SRC_DIR)/external/shaderc/android_test/obj
-endif
-LOCAL_MODULE := SPIRV-prebuilt
-LOCAL_SRC_FILES := $(SHADERC_OBJ_PATH)/local/$(TARGET_ARCH_ABI)/libSPIRV.a
-include $(PREBUILT_STATIC_LIBRARY)
-
-include $(CLEAR_VARS)
-ifdef SHADERC_OBJ_PATH
-    SHADERC_OBJ_PATH := $(SHADERC_OBJ_PATH)
-else
-    SHADERC_OBJ_PATH := $(SRC_DIR)/external/shaderc/android_test/obj
-endif
-LOCAL_MODULE := SPIRV-Tools-prebuilt
-LOCAL_SRC_FILES := $(SHADERC_OBJ_PATH)/local/$(TARGET_ARCH_ABI)/libSPIRV-Tools.a
-include $(PREBUILT_STATIC_LIBRARY)
-
-include $(CLEAR_VARS)
-ifdef EXTERNAL_INCLUDE_PATH
-    EXTERNAL_INCLUDE := $(EXTERNAL_INCLUDE_PATH)
-else
-    EXTERNAL_INCLUDE := $(SRC_DIR)/external/shaderc
-endif
-LOCAL_MODULE := VkLayerValidationTests
-LOCAL_SRC_FILES += $(SRC_DIR)/tests/layer_validation_tests.cpp \
-                   $(SRC_DIR)/tests/vktestbinding.cpp \
-                   $(SRC_DIR)/tests/vktestframeworkandroid.cpp \
-                   $(SRC_DIR)/tests/vkrenderframework.cpp \
-                   $(SRC_DIR)/common/vulkan_wrapper.cpp
-LOCAL_C_INCLUDES += $(SRC_DIR)/include \
-                    $(SRC_DIR)/layers \
-                    $(SRC_DIR)/libs \
-                    $(SRC_DIR)/common \
-                    $(SRC_DIR)/icd/common \
-                    $(EXTERNAL_INCLUDE)/libshaderc/include
-
-LOCAL_STATIC_LIBRARIES := googletest_main layer_utils
-LOCAL_SHARED_LIBRARIES += shaderc-prebuilt glslang-prebuilt OGLCompiler-prebuilt OSDependent-prebuilt HLSL-prebuilt shaderc_util-prebuilt SPIRV-prebuilt SPIRV-Tools-prebuilt
-LOCAL_CPPFLAGS += -DVK_USE_PLATFORM_ANDROID_KHR --include=$(SRC_DIR)/common/vulkan_wrapper.h
-LOCAL_LDLIBS := -llog
-include $(BUILD_EXECUTABLE)
-
-# Note: The following module is similar in name to the executable, but differs so that loader won't enumerate the resulting .so
-include $(CLEAR_VARS)
-ifdef EXTERNAL_INCLUDE_PATH
-    EXTERNAL_INCLUDE := $(EXTERNAL_INCLUDE_PATH)
-else
-    EXTERNAL_INCLUDE := $(SRC_DIR)/external/shaderc
-endif
-LOCAL_MODULE := VulkanLayerValidationTests
-LOCAL_SRC_FILES += $(SRC_DIR)/tests/layer_validation_tests.cpp \
-                   $(SRC_DIR)/tests/vktestbinding.cpp \
-                   $(SRC_DIR)/tests/vktestframeworkandroid.cpp \
-                   $(SRC_DIR)/tests/vkrenderframework.cpp \
-                   $(SRC_DIR)/common/vulkan_wrapper.cpp
-LOCAL_C_INCLUDES += $(SRC_DIR)/include \
-                    $(SRC_DIR)/layers \
-                    $(SRC_DIR)/libs \
-                    $(SRC_DIR)/common \
-                    $(SRC_DIR)/icd/common \
-                    $(EXTERNAL_INCLUDE)/libshaderc/include
-
-LOCAL_STATIC_LIBRARIES := googletest_main layer_utils
-LOCAL_SHARED_LIBRARIES += shaderc-prebuilt glslang-prebuilt OGLCompiler-prebuilt OSDependent-prebuilt HLSL-prebuilt shaderc_util-prebuilt SPIRV-prebuilt SPIRV-Tools-prebuilt
-LOCAL_CPPFLAGS += -DVK_USE_PLATFORM_ANDROID_KHR -DVALIDATION_APK --include=$(SRC_DIR)/common/vulkan_wrapper.h
-LOCAL_WHOLE_STATIC_LIBRARIES += android_native_app_glue
-LOCAL_LDLIBS := -llog -landroid
-include $(BUILD_SHARED_LIBRARY)
-
-=======
->>>>>>> 9df80eb4
 $(call import-module,android/native_app_glue)
 $(call import-module,third_party/googletest)
 $(call import-module,third_party/shaderc)
