/*
* Copyright (c) 2015-2016 The Khronos Group Inc.
* Copyright (c) 2015-2016 Valve Corporation
* Copyright (c) 2015-2016 LunarG, Inc.
*
* Licensed under the Apache License, Version 2.0 (the "License");
* you may not use this file except in compliance with the License.
* You may obtain a copy of the License at
*
*     http://www.apache.org/licenses/LICENSE-2.0
*
* Unless required by applicable law or agreed to in writing, software
* distributed under the License is distributed on an "AS IS" BASIS,
* WITHOUT WARRANTIES OR CONDITIONS OF ANY KIND, either express or implied.
* See the License for the specific language governing permissions and
* limitations under the License.
*
* Author: Chia-I Wu <olv@lunarg.com>
* Author: Courtney Goeltzenleuchter <courtney@LunarG.com>
* Author: Ian Elliott <ian@LunarG.com>
* Author: Jon Ashburn <jon@lunarg.com>
* Author: Gwan-gyeong Mun <elongbug@gmail.com>
* Author: Tony Barbour <tony@LunarG.com>
*/

#define _GNU_SOURCE
#include <stdio.h>
#include <stdlib.h>
#include <string.h>
#include <stdbool.h>
#include <assert.h>
#include <signal.h>
#if defined(VK_USE_PLATFORM_XLIB_KHR) || defined(VK_USE_PLATFORM_XCB_KHR)
#include <X11/Xutil.h>
#endif

#ifdef _WIN32
#pragma comment(linker, "/subsystem:windows")
#define APP_NAME_STR_LEN 80
#endif // _WIN32

#ifdef ANDROID
#include "vulkan_wrapper.h"
#else
#include <vulkan/vulkan.h>
#endif

#include <vulkan/vk_sdk_platform.h>
#include "linmath.h"

#define DEMO_TEXTURE_COUNT 1
#define APP_SHORT_NAME "cube"
#define APP_LONG_NAME "The Vulkan Cube Demo Program"

// Allow a maximum of two outstanding presentation operations.
#define FRAME_LAG 2

#define ARRAY_SIZE(a) (sizeof(a) / sizeof(a[0]))

#if defined(NDEBUG) && defined(__GNUC__)
#define U_ASSERT_ONLY __attribute__((unused))
#else
#define U_ASSERT_ONLY
#endif

#if defined(__GNUC__)
#define UNUSED __attribute__((unused))
#else
#define UNUSED
#endif

#ifdef _WIN32
bool in_callback = false;
#define ERR_EXIT(err_msg, err_class)                                           \
    do {                                                                       \
        if (!demo->suppress_popups)                                            \
            MessageBox(NULL, err_msg, err_class, MB_OK);                       \
        exit(1);                                                               \
    } while (0)

#elif defined __ANDROID__
#include <android/log.h>
#define ERR_EXIT(err_msg, err_class)                                           \
    do {                                                                       \
        ((void)__android_log_print(ANDROID_LOG_INFO, "Cube", err_msg));        \
        exit(1);                                                               \
    } while (0)
#else
#define ERR_EXIT(err_msg, err_class)                                           \
    do {                                                                       \
        printf(err_msg);                                                       \
        fflush(stdout);                                                        \
        exit(1);                                                               \
    } while (0)
#endif

#define GET_INSTANCE_PROC_ADDR(inst, entrypoint)                               \
    {                                                                          \
        demo->fp##entrypoint =                                                 \
            (PFN_vk##entrypoint)vkGetInstanceProcAddr(inst, "vk" #entrypoint); \
        if (demo->fp##entrypoint == NULL) {                                    \
            ERR_EXIT("vkGetInstanceProcAddr failed to find vk" #entrypoint,    \
                     "vkGetInstanceProcAddr Failure");                         \
        }                                                                      \
    }

static PFN_vkGetDeviceProcAddr g_gdpa = NULL;

#define GET_DEVICE_PROC_ADDR(dev, entrypoint)                                  \
    {                                                                          \
        if (!g_gdpa)                                                           \
            g_gdpa = (PFN_vkGetDeviceProcAddr)vkGetInstanceProcAddr(           \
                demo->inst, "vkGetDeviceProcAddr");                            \
        demo->fp##entrypoint =                                                 \
            (PFN_vk##entrypoint)g_gdpa(dev, "vk" #entrypoint);                 \
        if (demo->fp##entrypoint == NULL) {                                    \
            ERR_EXIT("vkGetDeviceProcAddr failed to find vk" #entrypoint,      \
                     "vkGetDeviceProcAddr Failure");                           \
        }                                                                      \
    }

/*
 * structure to track all objects related to a texture.
 */
struct texture_object {
    VkSampler sampler;

    VkImage image;
    VkImageLayout imageLayout;

    VkMemoryAllocateInfo mem_alloc;
    VkDeviceMemory mem;
    VkImageView view;
    int32_t tex_width, tex_height;
};

static char *tex_files[] = {"lunarg.ppm"};

static int validation_error = 0;

struct vkcube_vs_uniform {
    // Must start with MVP
    float mvp[4][4];
    float position[12 * 3][4];
    float color[12 * 3][4];
};

struct vktexcube_vs_uniform {
    // Must start with MVP
    float mvp[4][4];
    float position[12 * 3][4];
    float attr[12 * 3][4];
};

//--------------------------------------------------------------------------------------
// Mesh and VertexFormat Data
//--------------------------------------------------------------------------------------
// clang-format off
static const float g_vertex_buffer_data[] = {
    -1.0f,-1.0f,-1.0f,  // -X side
    -1.0f,-1.0f, 1.0f,
    -1.0f, 1.0f, 1.0f,
    -1.0f, 1.0f, 1.0f,
    -1.0f, 1.0f,-1.0f,
    -1.0f,-1.0f,-1.0f,

    -1.0f,-1.0f,-1.0f,  // -Z side
     1.0f, 1.0f,-1.0f,
     1.0f,-1.0f,-1.0f,
    -1.0f,-1.0f,-1.0f,
    -1.0f, 1.0f,-1.0f,
     1.0f, 1.0f,-1.0f,

    -1.0f,-1.0f,-1.0f,  // -Y side
     1.0f,-1.0f,-1.0f,
     1.0f,-1.0f, 1.0f,
    -1.0f,-1.0f,-1.0f,
     1.0f,-1.0f, 1.0f,
    -1.0f,-1.0f, 1.0f,

    -1.0f, 1.0f,-1.0f,  // +Y side
    -1.0f, 1.0f, 1.0f,
     1.0f, 1.0f, 1.0f,
    -1.0f, 1.0f,-1.0f,
     1.0f, 1.0f, 1.0f,
     1.0f, 1.0f,-1.0f,

     1.0f, 1.0f,-1.0f,  // +X side
     1.0f, 1.0f, 1.0f,
     1.0f,-1.0f, 1.0f,
     1.0f,-1.0f, 1.0f,
     1.0f,-1.0f,-1.0f,
     1.0f, 1.0f,-1.0f,

    -1.0f, 1.0f, 1.0f,  // +Z side
    -1.0f,-1.0f, 1.0f,
     1.0f, 1.0f, 1.0f,
    -1.0f,-1.0f, 1.0f,
     1.0f,-1.0f, 1.0f,
     1.0f, 1.0f, 1.0f,
};

static const float g_uv_buffer_data[] = {
    0.0f, 1.0f,  // -X side
    1.0f, 1.0f,
    1.0f, 0.0f,
    1.0f, 0.0f,
    0.0f, 0.0f,
    0.0f, 1.0f,

    1.0f, 1.0f,  // -Z side
    0.0f, 0.0f,
    0.0f, 1.0f,
    1.0f, 1.0f,
    1.0f, 0.0f,
    0.0f, 0.0f,

    1.0f, 0.0f,  // -Y side
    1.0f, 1.0f,
    0.0f, 1.0f,
    1.0f, 0.0f,
    0.0f, 1.0f,
    0.0f, 0.0f,

    1.0f, 0.0f,  // +Y side
    0.0f, 0.0f,
    0.0f, 1.0f,
    1.0f, 0.0f,
    0.0f, 1.0f,
    1.0f, 1.0f,

    1.0f, 0.0f,  // +X side
    0.0f, 0.0f,
    0.0f, 1.0f,
    0.0f, 1.0f,
    1.0f, 1.0f,
    1.0f, 0.0f,

    0.0f, 0.0f,  // +Z side
    0.0f, 1.0f,
    1.0f, 0.0f,
    0.0f, 1.0f,
    1.0f, 1.0f,
    1.0f, 0.0f,
};
// clang-format on

void dumpMatrix(const char *note, mat4x4 MVP) {
    int i;

    printf("%s: \n", note);
    for (i = 0; i < 4; i++) {
        printf("%f, %f, %f, %f\n", MVP[i][0], MVP[i][1], MVP[i][2], MVP[i][3]);
    }
    printf("\n");
    fflush(stdout);
}

void dumpVec4(const char *note, vec4 vector) {
    printf("%s: \n", note);
    printf("%f, %f, %f, %f\n", vector[0], vector[1], vector[2], vector[3]);
    printf("\n");
    fflush(stdout);
}

VKAPI_ATTR VkBool32 VKAPI_CALL
BreakCallback(VkFlags msgFlags, VkDebugReportObjectTypeEXT objType,
              uint64_t srcObject, size_t location, int32_t msgCode,
              const char *pLayerPrefix, const char *pMsg,
              void *pUserData) {
#ifndef WIN32
    raise(SIGTRAP);
#else
    DebugBreak();
#endif

    return false;
}

typedef struct {
    VkImage image;
    VkCommandBuffer cmd;
    VkCommandBuffer graphics_to_present_cmd;
    VkImageView view;
} SwapchainBuffers;

struct demo {
#if defined(VK_USE_PLATFORM_WIN32_KHR)
#define APP_NAME_STR_LEN 80
    HINSTANCE connection;        // hInstance - Windows Instance
    char name[APP_NAME_STR_LEN]; // Name to put on the window/icon
    HWND window;                 // hWnd - window handle
    POINT minsize;               // minimum window size
#elif defined(VK_USE_PLATFORM_XLIB_KHR) | defined(VK_USE_PLATFORM_XCB_KHR)
    Display* display;
    Window xlib_window;
    Atom xlib_wm_delete_window;

    xcb_connection_t *connection;
    xcb_screen_t *screen;
    xcb_window_t xcb_window;
    xcb_intern_atom_reply_t *atom_wm_delete_window;
#elif defined(VK_USE_PLATFORM_WAYLAND_KHR)
    struct wl_display *display;
    struct wl_registry *registry;
    struct wl_compositor *compositor;
    struct wl_surface *window;
    struct wl_shell *shell;
    struct wl_shell_surface *shell_surface;
#elif defined(VK_USE_PLATFORM_ANDROID_KHR)
    ANativeWindow* window;
#endif
    VkSurfaceKHR surface;
    bool prepared;
    bool use_staging_buffer;
    bool use_xlib;
    bool separate_present_queue;

    VkInstance inst;
    VkPhysicalDevice gpu;
    VkDevice device;
    VkQueue graphics_queue;
    VkQueue present_queue;
    uint32_t graphics_queue_family_index;
    uint32_t present_queue_family_index;
    VkSemaphore image_acquired_semaphores[FRAME_LAG];
    VkSemaphore draw_complete_semaphores[FRAME_LAG];
    VkSemaphore image_ownership_semaphores[FRAME_LAG];
    VkPhysicalDeviceProperties gpu_props;
    VkQueueFamilyProperties *queue_props;
    VkPhysicalDeviceMemoryProperties memory_properties;

    uint32_t enabled_extension_count;
    uint32_t enabled_layer_count;
    char *extension_names[64];
    char *enabled_layers[64];

    int width, height;
    VkFormat format;
    VkColorSpaceKHR color_space;

    PFN_vkGetPhysicalDeviceSurfaceSupportKHR
        fpGetPhysicalDeviceSurfaceSupportKHR;
    PFN_vkGetPhysicalDeviceSurfaceCapabilitiesKHR
        fpGetPhysicalDeviceSurfaceCapabilitiesKHR;
    PFN_vkGetPhysicalDeviceSurfaceFormatsKHR
        fpGetPhysicalDeviceSurfaceFormatsKHR;
    PFN_vkGetPhysicalDeviceSurfacePresentModesKHR
        fpGetPhysicalDeviceSurfacePresentModesKHR;
    PFN_vkCreateSwapchainKHR fpCreateSwapchainKHR;
    PFN_vkDestroySwapchainKHR fpDestroySwapchainKHR;
    PFN_vkGetSwapchainImagesKHR fpGetSwapchainImagesKHR;
    PFN_vkAcquireNextImageKHR fpAcquireNextImageKHR;
    PFN_vkQueuePresentKHR fpQueuePresentKHR;
    uint32_t swapchainImageCount;
    VkSwapchainKHR swapchain;
    SwapchainBuffers *buffers;
    VkFence fences[FRAME_LAG];
    int frame_index;

    VkCommandPool cmd_pool;
    VkCommandPool present_cmd_pool;

    struct {
        VkFormat format;

        VkImage image;
        VkMemoryAllocateInfo mem_alloc;
        VkDeviceMemory mem;
        VkImageView view;
    } depth;

    struct texture_object textures[DEMO_TEXTURE_COUNT];

    struct {
        VkBuffer buf;
        VkMemoryAllocateInfo mem_alloc;
        VkDeviceMemory mem;
        VkDescriptorBufferInfo buffer_info;
    } uniform_data;

    VkCommandBuffer cmd; // Buffer for initialization commands
    VkPipelineLayout pipeline_layout;
    VkDescriptorSetLayout desc_layout;
    VkPipelineCache pipelineCache;
    VkRenderPass render_pass;
    VkPipeline pipeline;

    mat4x4 projection_matrix;
    mat4x4 view_matrix;
    mat4x4 model_matrix;

    float spin_angle;
    float spin_increment;
    bool pause;

    VkShaderModule vert_shader_module;
    VkShaderModule frag_shader_module;

    VkDescriptorPool desc_pool;
    VkDescriptorSet desc_set;

    VkFramebuffer *framebuffers;

    bool quit;
    int32_t curFrame;
    int32_t frameCount;
    bool validate;
    bool use_break;
    bool suppress_popups;
    PFN_vkCreateDebugReportCallbackEXT CreateDebugReportCallback;
    PFN_vkDestroyDebugReportCallbackEXT DestroyDebugReportCallback;
    VkDebugReportCallbackEXT msg_callback;
    PFN_vkDebugReportMessageEXT DebugReportMessage;

    uint32_t current_buffer;
    uint32_t queue_family_count;
};

VKAPI_ATTR VkBool32 VKAPI_CALL
dbgFunc(VkFlags msgFlags, VkDebugReportObjectTypeEXT objType,
    uint64_t srcObject, size_t location, int32_t msgCode,
    const char *pLayerPrefix, const char *pMsg, void *pUserData) {

    // clang-format off
    char *message = (char *)malloc(strlen(pMsg) + 100);

    assert(message);

    // We know we're submitting queues without fences, ignore this
    if (strstr(pMsg, "vkQueueSubmit parameter, VkFence fence, is null pointer"))
        return false;

    if (msgFlags & VK_DEBUG_REPORT_INFORMATION_BIT_EXT) {
        sprintf(message, "INFORMATION: [%s] Code %d : %s", pLayerPrefix, msgCode, pMsg);
        validation_error = 1;
    } else if (msgFlags & VK_DEBUG_REPORT_WARNING_BIT_EXT) {
        sprintf(message, "WARNING: [%s] Code %d : %s", pLayerPrefix, msgCode, pMsg);
        validation_error = 1;
    } else if (msgFlags & VK_DEBUG_REPORT_PERFORMANCE_WARNING_BIT_EXT) {
        sprintf(message, "PERFORMANCE WARNING: [%s] Code %d : %s", pLayerPrefix, msgCode, pMsg);
        validation_error = 1;
    } else if (msgFlags & VK_DEBUG_REPORT_ERROR_BIT_EXT) {
        sprintf(message, "ERROR: [%s] Code %d : %s", pLayerPrefix, msgCode, pMsg);
        validation_error = 1;
    } else if (msgFlags & VK_DEBUG_REPORT_DEBUG_BIT_EXT) {
        sprintf(message, "DEBUG: [%s] Code %d : %s", pLayerPrefix, msgCode, pMsg);
        validation_error = 1;
    } else {
        sprintf(message, "INFORMATION: [%s] Code %d : %s", pLayerPrefix, msgCode, pMsg);
        validation_error = 1;
    }

#ifdef _WIN32
<<<<<<< HEAD
=======

>>>>>>> 9dee5292
    in_callback = true;
    struct demo *demo = (struct demo*) pUserData;
    if (!demo->suppress_popups)
        MessageBox(NULL, message, "Alert", MB_OK);
    in_callback = false;
<<<<<<< HEAD
=======

#elif defined(ANDROID)

    if (msgFlags & VK_DEBUG_REPORT_INFORMATION_BIT_EXT) {
        __android_log_print(ANDROID_LOG_INFO,  APP_SHORT_NAME, "%s", message);
    } else if (msgFlags & VK_DEBUG_REPORT_WARNING_BIT_EXT) {
        __android_log_print(ANDROID_LOG_WARN,  APP_SHORT_NAME, "%s", message);
    } else if (msgFlags & VK_DEBUG_REPORT_PERFORMANCE_WARNING_BIT_EXT) {
        __android_log_print(ANDROID_LOG_WARN,  APP_SHORT_NAME, "%s", message);
    } else if (msgFlags & VK_DEBUG_REPORT_ERROR_BIT_EXT) {
        __android_log_print(ANDROID_LOG_ERROR, APP_SHORT_NAME, "%s", message);
    } else if (msgFlags & VK_DEBUG_REPORT_DEBUG_BIT_EXT) {
        __android_log_print(ANDROID_LOG_DEBUG, APP_SHORT_NAME, "%s", message);
    } else {
        __android_log_print(ANDROID_LOG_INFO,  APP_SHORT_NAME, "%s", message);
    }

>>>>>>> 9dee5292
#else

    printf("%s\n", message);
    fflush(stdout);

#endif

    free(message);

    //clang-format on

    /*
    * false indicates that layer should not bail-out of an
    * API call that had validation failures. This may mean that the
    * app dies inside the driver due to invalid parameter(s).
    * That's what would happen without validation layers, so we'll
    * keep that behavior here.
    */
    return false;
}

// Forward declaration:
static void demo_resize(struct demo *demo);

static bool memory_type_from_properties(struct demo *demo, uint32_t typeBits,
                                        VkFlags requirements_mask,
                                        uint32_t *typeIndex) {
    // Search memtypes to find first index with those properties
    for (uint32_t i = 0; i < VK_MAX_MEMORY_TYPES; i++) {
        if ((typeBits & 1) == 1) {
            // Type is available, does it match user properties?
            if ((demo->memory_properties.memoryTypes[i].propertyFlags &
                 requirements_mask) == requirements_mask) {
                *typeIndex = i;
                return true;
            }
        }
        typeBits >>= 1;
    }
    // No memory types matched, return failure
    return false;
}

static void demo_flush_init_cmd(struct demo *demo) {
    VkResult U_ASSERT_ONLY err;

    // This function could get called twice if the texture uses a staging buffer
    // In that case the second call should be ignored
    if (demo->cmd == VK_NULL_HANDLE)
        return;

    err = vkEndCommandBuffer(demo->cmd);
    assert(!err);

    VkFence fence;
    VkFenceCreateInfo fence_ci = {.sType = VK_STRUCTURE_TYPE_FENCE_CREATE_INFO,
                                  .pNext = NULL,
                                  .flags = 0};
    vkCreateFence(demo->device, &fence_ci, NULL, &fence);
    const VkCommandBuffer cmd_bufs[] = {demo->cmd};
    VkSubmitInfo submit_info = {.sType = VK_STRUCTURE_TYPE_SUBMIT_INFO,
                                .pNext = NULL,
                                .waitSemaphoreCount = 0,
                                .pWaitSemaphores = NULL,
                                .pWaitDstStageMask = NULL,
                                .commandBufferCount = 1,
                                .pCommandBuffers = cmd_bufs,
                                .signalSemaphoreCount = 0,
                                .pSignalSemaphores = NULL};

    err = vkQueueSubmit(demo->graphics_queue, 1, &submit_info, fence);
    assert(!err);

    err = vkWaitForFences(demo->device, 1, &fence, VK_TRUE, UINT64_MAX);
    assert(!err);

    vkFreeCommandBuffers(demo->device, demo->cmd_pool, 1, cmd_bufs);
    vkDestroyFence(demo->device, fence, NULL);
    demo->cmd = VK_NULL_HANDLE;
}

static void demo_set_image_layout(struct demo *demo, VkImage image,
                                  VkImageAspectFlags aspectMask,
                                  VkImageLayout old_image_layout,
                                  VkImageLayout new_image_layout,
                                  VkAccessFlagBits srcAccessMask,
                                  VkPipelineStageFlags src_stages,
                                  VkPipelineStageFlags dest_stages) {
    VkResult U_ASSERT_ONLY err;

    if (demo->cmd == VK_NULL_HANDLE) {
        const VkCommandBufferAllocateInfo cmd = {
            .sType = VK_STRUCTURE_TYPE_COMMAND_BUFFER_ALLOCATE_INFO,
            .pNext = NULL,
            .commandPool = demo->cmd_pool,
            .level = VK_COMMAND_BUFFER_LEVEL_PRIMARY,
            .commandBufferCount = 1,
        };

        err = vkAllocateCommandBuffers(demo->device, &cmd, &demo->cmd);
        assert(!err);
        VkCommandBufferBeginInfo cmd_buf_info = {
            .sType = VK_STRUCTURE_TYPE_COMMAND_BUFFER_BEGIN_INFO,
            .pNext = NULL,
            .flags = 0,
            .pInheritanceInfo = NULL,
        };
        err = vkBeginCommandBuffer(demo->cmd, &cmd_buf_info);
        assert(!err);
    }

    VkImageMemoryBarrier image_memory_barrier = {
        .sType = VK_STRUCTURE_TYPE_IMAGE_MEMORY_BARRIER,
        .pNext = NULL,
        .srcAccessMask = srcAccessMask,
        .dstAccessMask = 0,
        .oldLayout = old_image_layout,
        .newLayout = new_image_layout,
        .image = image,
        .subresourceRange = {aspectMask, 0, 1, 0, 1}};

    switch (new_image_layout) {
    case VK_IMAGE_LAYOUT_TRANSFER_DST_OPTIMAL:
        /* Make sure anything that was copying from this image has completed */
        image_memory_barrier.dstAccessMask = VK_ACCESS_TRANSFER_WRITE_BIT;
        break;

    case VK_IMAGE_LAYOUT_COLOR_ATTACHMENT_OPTIMAL:
        image_memory_barrier.dstAccessMask =
            VK_ACCESS_COLOR_ATTACHMENT_WRITE_BIT;
        break;

    case VK_IMAGE_LAYOUT_DEPTH_STENCIL_ATTACHMENT_OPTIMAL:
        image_memory_barrier.dstAccessMask =
            VK_ACCESS_DEPTH_STENCIL_ATTACHMENT_WRITE_BIT;
        break;

    case VK_IMAGE_LAYOUT_SHADER_READ_ONLY_OPTIMAL:
        image_memory_barrier.dstAccessMask =
            VK_ACCESS_SHADER_READ_BIT | VK_ACCESS_INPUT_ATTACHMENT_READ_BIT;
        break;

    case VK_IMAGE_LAYOUT_TRANSFER_SRC_OPTIMAL:
        image_memory_barrier.dstAccessMask = VK_ACCESS_TRANSFER_READ_BIT;
        break;

    case VK_IMAGE_LAYOUT_PRESENT_SRC_KHR:
        image_memory_barrier.dstAccessMask = VK_ACCESS_MEMORY_READ_BIT;
        break;

    default:
        image_memory_barrier.dstAccessMask = 0;
        break;
    }


    VkImageMemoryBarrier *pmemory_barrier = &image_memory_barrier;

    vkCmdPipelineBarrier(demo->cmd, src_stages, dest_stages, 0, 0, NULL, 0,
                         NULL, 1, pmemory_barrier);
}

static void demo_draw_build_cmd(struct demo *demo, VkCommandBuffer cmd_buf) {
    const VkCommandBufferBeginInfo cmd_buf_info = {
        .sType = VK_STRUCTURE_TYPE_COMMAND_BUFFER_BEGIN_INFO,
        .pNext = NULL,
        .flags = VK_COMMAND_BUFFER_USAGE_SIMULTANEOUS_USE_BIT,
        .pInheritanceInfo = NULL,
    };
    const VkClearValue clear_values[2] = {
            [0] = {.color.float32 = {0.2f, 0.2f, 0.2f, 0.2f}},
            [1] = {.depthStencil = {1.0f, 0}},
    };
    const VkRenderPassBeginInfo rp_begin = {
        .sType = VK_STRUCTURE_TYPE_RENDER_PASS_BEGIN_INFO,
        .pNext = NULL,
        .renderPass = demo->render_pass,
        .framebuffer = demo->framebuffers[demo->current_buffer],
        .renderArea.offset.x = 0,
        .renderArea.offset.y = 0,
        .renderArea.extent.width = demo->width,
        .renderArea.extent.height = demo->height,
        .clearValueCount = 2,
        .pClearValues = clear_values,
    };
    VkResult U_ASSERT_ONLY err;

    err = vkBeginCommandBuffer(cmd_buf, &cmd_buf_info);
    assert(!err);
    vkCmdBeginRenderPass(cmd_buf, &rp_begin, VK_SUBPASS_CONTENTS_INLINE);
    vkCmdBindPipeline(cmd_buf, VK_PIPELINE_BIND_POINT_GRAPHICS, demo->pipeline);
    vkCmdBindDescriptorSets(cmd_buf, VK_PIPELINE_BIND_POINT_GRAPHICS,
                            demo->pipeline_layout, 0, 1, &demo->desc_set, 0,
                            NULL);
    VkViewport viewport;
    memset(&viewport, 0, sizeof(viewport));
    viewport.height = (float)demo->height;
    viewport.width = (float)demo->width;
    viewport.minDepth = (float)0.0f;
    viewport.maxDepth = (float)1.0f;
    vkCmdSetViewport(cmd_buf, 0, 1, &viewport);

    VkRect2D scissor;
    memset(&scissor, 0, sizeof(scissor));
    scissor.extent.width = demo->width;
    scissor.extent.height = demo->height;
    scissor.offset.x = 0;
    scissor.offset.y = 0;
    vkCmdSetScissor(cmd_buf, 0, 1, &scissor);
    vkCmdDraw(cmd_buf, 12 * 3, 1, 0, 0);
    // Note that ending the renderpass changes the image's layout from
    // COLOR_ATTACHMENT_OPTIMAL to PRESENT_SRC_KHR
    vkCmdEndRenderPass(cmd_buf);

    if (demo->separate_present_queue) {
        // We have to transfer ownership from the graphics queue family to the
        // present queue family to be able to present.  Note that we don't have
        // to transfer from present queue family back to graphics queue family at
        // the start of the next frame because we don't care about the image's
        // contents at that point.
        VkImageMemoryBarrier image_ownership_barrier = {
            .sType = VK_STRUCTURE_TYPE_IMAGE_MEMORY_BARRIER,
            .pNext = NULL,
            .srcAccessMask = 0,
            .dstAccessMask = VK_ACCESS_COLOR_ATTACHMENT_WRITE_BIT,
            .oldLayout = VK_IMAGE_LAYOUT_PRESENT_SRC_KHR,
            .newLayout = VK_IMAGE_LAYOUT_PRESENT_SRC_KHR,
            .srcQueueFamilyIndex = demo->graphics_queue_family_index,
            .dstQueueFamilyIndex = demo->present_queue_family_index,
            .image = demo->buffers[demo->current_buffer].image,
            .subresourceRange = {VK_IMAGE_ASPECT_COLOR_BIT, 0, 1, 0, 1}};

        vkCmdPipelineBarrier(cmd_buf,
                             VK_PIPELINE_STAGE_COLOR_ATTACHMENT_OUTPUT_BIT,
                             VK_PIPELINE_STAGE_BOTTOM_OF_PIPE_BIT, 0,
                             0, NULL, 0, NULL, 1, &image_ownership_barrier);
    }
    err = vkEndCommandBuffer(cmd_buf);
    assert(!err);
}

void demo_build_image_ownership_cmd(struct demo *demo, int i) {
    VkResult U_ASSERT_ONLY err;

    const VkCommandBufferBeginInfo cmd_buf_info = {
        .sType = VK_STRUCTURE_TYPE_COMMAND_BUFFER_BEGIN_INFO,
        .pNext = NULL,
        .flags = VK_COMMAND_BUFFER_USAGE_SIMULTANEOUS_USE_BIT,
        .pInheritanceInfo = NULL,
    };
    err = vkBeginCommandBuffer(demo->buffers[i].graphics_to_present_cmd,
                               &cmd_buf_info);
    assert(!err);

    VkImageMemoryBarrier image_ownership_barrier = {
        .sType = VK_STRUCTURE_TYPE_IMAGE_MEMORY_BARRIER,
        .pNext = NULL,
        .srcAccessMask = 0,
        .dstAccessMask = VK_ACCESS_COLOR_ATTACHMENT_WRITE_BIT,
        .oldLayout = VK_IMAGE_LAYOUT_PRESENT_SRC_KHR,
        .newLayout = VK_IMAGE_LAYOUT_PRESENT_SRC_KHR,
        .srcQueueFamilyIndex = demo->graphics_queue_family_index,
        .dstQueueFamilyIndex = demo->present_queue_family_index,
        .image = demo->buffers[i].image,
        .subresourceRange = {VK_IMAGE_ASPECT_COLOR_BIT, 0, 1, 0, 1}};

    vkCmdPipelineBarrier(demo->buffers[i].graphics_to_present_cmd,
                         VK_PIPELINE_STAGE_COLOR_ATTACHMENT_OUTPUT_BIT,
                         VK_PIPELINE_STAGE_COLOR_ATTACHMENT_OUTPUT_BIT, 0, 0,
                         NULL, 0, NULL, 1, &image_ownership_barrier);
    err = vkEndCommandBuffer(demo->buffers[i].graphics_to_present_cmd);
    assert(!err);
}

void demo_update_data_buffer(struct demo *demo) {
    mat4x4 MVP, Model, VP;
    int matrixSize = sizeof(MVP);
    uint8_t *pData;
    VkResult U_ASSERT_ONLY err;

    mat4x4_mul(VP, demo->projection_matrix, demo->view_matrix);

    // Rotate 22.5 degrees around the Y axis
    mat4x4_dup(Model, demo->model_matrix);
    mat4x4_rotate(demo->model_matrix, Model, 0.0f, 1.0f, 0.0f,
                  (float)degreesToRadians(demo->spin_angle));
    mat4x4_mul(MVP, VP, demo->model_matrix);

    err = vkMapMemory(demo->device, demo->uniform_data.mem, 0,
                      demo->uniform_data.mem_alloc.allocationSize, 0,
                      (void **)&pData);
    assert(!err);

    memcpy(pData, (const void *)&MVP[0][0], matrixSize);

    vkUnmapMemory(demo->device, demo->uniform_data.mem);
}

static void demo_draw(struct demo *demo) {
    VkResult U_ASSERT_ONLY err;

    // Ensure no more than FRAME_LAG presentations are outstanding
    vkWaitForFences(demo->device, 1, &demo->fences[demo->frame_index], VK_TRUE, UINT64_MAX);
    vkResetFences(demo->device, 1, &demo->fences[demo->frame_index]);

    // Get the index of the next available swapchain image:
    err = demo->fpAcquireNextImageKHR(demo->device, demo->swapchain, UINT64_MAX,
                                      demo->image_acquired_semaphores[demo->frame_index], demo->fences[demo->frame_index],
                                      &demo->current_buffer);

    if (err == VK_ERROR_OUT_OF_DATE_KHR) {
        // demo->swapchain is out of date (e.g. the window was resized) and
        // must be recreated:
        demo->frame_index += 1;
        demo->frame_index %= FRAME_LAG;

        demo_resize(demo);
        demo_draw(demo);
        return;
    } else if (err == VK_SUBOPTIMAL_KHR) {
        // demo->swapchain is not as optimal as it could be, but the platform's
        // presentation engine will still present the image correctly.
    } else {
        assert(!err);
    }
    // Wait for the image acquired semaphore to be signaled to ensure
    // that the image won't be rendered to until the presentation
    // engine has fully released ownership to the application, and it is
    // okay to render to the image.
    VkFence nullFence = VK_NULL_HANDLE;
    VkPipelineStageFlags pipe_stage_flags;
    VkSubmitInfo submit_info;
    submit_info.sType = VK_STRUCTURE_TYPE_SUBMIT_INFO;
    submit_info.pNext = NULL;
    submit_info.pWaitDstStageMask = &pipe_stage_flags;
    pipe_stage_flags = VK_PIPELINE_STAGE_COLOR_ATTACHMENT_OUTPUT_BIT;
    submit_info.waitSemaphoreCount = 1;
    submit_info.pWaitSemaphores = &demo->image_acquired_semaphores[demo->frame_index];
    submit_info.commandBufferCount = 1;
    submit_info.pCommandBuffers = &demo->buffers[demo->current_buffer].cmd;
    submit_info.signalSemaphoreCount = 1;
    submit_info.pSignalSemaphores = &demo->draw_complete_semaphores[demo->frame_index];
    err = vkQueueSubmit(demo->graphics_queue, 1, &submit_info, nullFence);
    assert(!err);

    if (demo->separate_present_queue) {
        // If we are using separate queues, change image ownership to the
        // present queue before presenting, waiting for the draw complete
        // semaphore and signalling the ownership released semaphore when finished
        pipe_stage_flags = VK_PIPELINE_STAGE_COLOR_ATTACHMENT_OUTPUT_BIT;
        submit_info.waitSemaphoreCount = 1;
        submit_info.pWaitSemaphores = &demo->draw_complete_semaphores[demo->frame_index];
        submit_info.commandBufferCount = 1;
        submit_info.pCommandBuffers =
            &demo->buffers[demo->current_buffer].graphics_to_present_cmd;
        submit_info.signalSemaphoreCount = 1;
        submit_info.pSignalSemaphores = &demo->image_ownership_semaphores[demo->frame_index];
        err = vkQueueSubmit(demo->present_queue, 1, &submit_info, nullFence);
        assert(!err);
    }

    // If we are using separate queues we have to wait for image ownership,
    // otherwise wait for draw complete
    VkPresentInfoKHR present = {
        .sType = VK_STRUCTURE_TYPE_PRESENT_INFO_KHR,
        .pNext = NULL,
        .waitSemaphoreCount = 1,
<<<<<<< HEAD
        .pWaitSemaphores = &demo->draw_complete_semaphore,
=======
        .pWaitSemaphores = (demo->separate_present_queue)
                               ? &demo->image_ownership_semaphores[demo->frame_index]
                               : &demo->draw_complete_semaphores[demo->frame_index],
>>>>>>> 9dee5292
        .swapchainCount = 1,
        .pSwapchains = &demo->swapchain,
        .pImageIndices = &demo->current_buffer,
    };

    err = demo->fpQueuePresentKHR(demo->present_queue, &present);
    demo->frame_index += 1;
    demo->frame_index %= FRAME_LAG;

    if (err == VK_ERROR_OUT_OF_DATE_KHR) {
        // demo->swapchain is out of date (e.g. the window was resized) and
        // must be recreated:
        demo_resize(demo);
    } else if (err == VK_SUBOPTIMAL_KHR) {
        // demo->swapchain is not as optimal as it could be, but the platform's
        // presentation engine will still present the image correctly.
    } else {
        assert(!err);
    }
}

static void demo_prepare_buffers(struct demo *demo) {
    VkResult U_ASSERT_ONLY err;
    VkSwapchainKHR oldSwapchain = demo->swapchain;

    // Check the surface capabilities and formats
    VkSurfaceCapabilitiesKHR surfCapabilities;
    err = demo->fpGetPhysicalDeviceSurfaceCapabilitiesKHR(
        demo->gpu, demo->surface, &surfCapabilities);
    assert(!err);

    uint32_t presentModeCount;
    err = demo->fpGetPhysicalDeviceSurfacePresentModesKHR(
        demo->gpu, demo->surface, &presentModeCount, NULL);
    assert(!err);
    VkPresentModeKHR *presentModes =
        (VkPresentModeKHR *)malloc(presentModeCount * sizeof(VkPresentModeKHR));
    assert(presentModes);
    err = demo->fpGetPhysicalDeviceSurfacePresentModesKHR(
        demo->gpu, demo->surface, &presentModeCount, presentModes);
    assert(!err);

    VkExtent2D swapchainExtent;
    // width and height are either both 0xFFFFFFFF, or both not 0xFFFFFFFF.
    if (surfCapabilities.currentExtent.width == 0xFFFFFFFF) {
        // If the surface size is undefined, the size is set to the size
        // of the images requested, which must fit within the minimum and
        // maximum values.
        swapchainExtent.width = demo->width;
        swapchainExtent.height = demo->height;

        if (swapchainExtent.width < surfCapabilities.minImageExtent.width) {
            swapchainExtent.width = surfCapabilities.minImageExtent.width;
        } else if (swapchainExtent.width > surfCapabilities.maxImageExtent.width) {
            swapchainExtent.width = surfCapabilities.maxImageExtent.width;
        }
        
        if (swapchainExtent.height < surfCapabilities.minImageExtent.height) {
            swapchainExtent.height = surfCapabilities.minImageExtent.height;
        } else if (swapchainExtent.height > surfCapabilities.maxImageExtent.height) {
            swapchainExtent.height = surfCapabilities.maxImageExtent.height;
        }
    } else {
        // If the surface size is defined, the swap chain size must match
        swapchainExtent = surfCapabilities.currentExtent;
        demo->width = surfCapabilities.currentExtent.width;
        demo->height = surfCapabilities.currentExtent.height;
    }

    // The FIFO present mode is guaranteed by the spec to be supported
    // and to have no tearing.  It's a great default present mode to use.
    VkPresentModeKHR swapchainPresentMode = VK_PRESENT_MODE_FIFO_KHR;
    //  There are times when you may wish to use another present mode.  The
    //  following code shows how to select them, and the comments provide some
    //  reasons you may wish to use them.
    //
    // It should be noted that Vulkan 1.0 doesn't provide a method for
    // synchronizing rendering with the presentation engine's display.  There
    // is a method provided for throttling rendering with the display, but
    // there are some presentation engines for which this method will not work.
    // If an application doesn't throttle its rendering, and if it renders much
    // faster than the refresh rate of the display, this can waste power on
    // mobile devices.  That is because power is being spent rendering images
    // that may never be seen.
//#define DESIRE_VK_PRESENT_MODE_IMMEDIATE_KHR
//#define DESIRE_VK_PRESENT_MODE_MAILBOX_KHR
//#define DESIRE_VK_PRESENT_MODE_FIFO_RELAXED_KHR
#if defined(DESIRE_VK_PRESENT_MODE_IMMEDIATE_KHR)
    // VK_PRESENT_MODE_IMMEDIATE_KHR is for applications that don't care about
    // tearing, or have some way of synchronizing their rendering with the
    // display.
    for (size_t i = 0; i < presentModeCount; ++i) {
        if (presentModes[i] == VK_PRESENT_MODE_IMMEDIATE_KHR) {
            swapchainPresentMode = VK_PRESENT_MODE_IMMEDIATE_KHR;
            break;
        }
    }
#elif defined(DESIRE_VK_PRESENT_MODE_MAILBOX_KHR)
    // VK_PRESENT_MODE_MAILBOX_KHR may be useful for applications that
    // generally render a new presentable image every refresh cycle, but are
    // occasionally early.  In this case, the application wants the new image
    // to be displayed instead of the previously-queued-for-presentation image
    // that has not yet been displayed.
    for (size_t i = 0; i < presentModeCount; ++i) {
        if (presentModes[i] == VK_PRESENT_MODE_MAILBOX_KHR) {
            swapchainPresentMode = VK_PRESENT_MODE_MAILBOX_KHR;
            break;
        }
    }
#elif defined(DESIRE_VK_PRESENT_MODE_FIFO_RELAXED_KHR)
    // VK_PRESENT_MODE_FIFO_RELAXED_KHR is for applications that generally
    // render a new presentable image every refresh cycle, but are occasionally
    // late.  In this case (perhaps because of stuttering/latency concerns),
    // the application wants the late image to be immediately displayed, even
    // though that may mean some tearing.
    for (size_t i = 0; i < presentModeCount; ++i) {
        if (presentModes[i] == VK_PRESENT_MODE_MAILBOX_KHR) {
            swapchainPresentMode = VK_PRESENT_MODE_MAILBOX_KHR;
            break;
        }
    }
#endif

    // Determine the number of VkImage's to use in the swap chain.
    // Application desires to only acquire 1 image at a time (which is
    // "surfCapabilities.minImageCount").
    uint32_t desiredNumOfSwapchainImages = surfCapabilities.minImageCount;
    // If maxImageCount is 0, we can ask for as many images as we want;
    // otherwise we're limited to maxImageCount
    if ((surfCapabilities.maxImageCount > 0) &&
        (desiredNumOfSwapchainImages > surfCapabilities.maxImageCount)) {
        // Application must settle for fewer images than desired:
        desiredNumOfSwapchainImages = surfCapabilities.maxImageCount;
    }

    VkSurfaceTransformFlagsKHR preTransform;
    if (surfCapabilities.supportedTransforms &
        VK_SURFACE_TRANSFORM_IDENTITY_BIT_KHR) {
        preTransform = VK_SURFACE_TRANSFORM_IDENTITY_BIT_KHR;
    } else {
        preTransform = surfCapabilities.currentTransform;
    }

    VkSwapchainCreateInfoKHR swapchain_ci = {
        .sType = VK_STRUCTURE_TYPE_SWAPCHAIN_CREATE_INFO_KHR,
        .pNext = NULL,
        .surface = demo->surface,
        .minImageCount = desiredNumOfSwapchainImages,
        .imageFormat = demo->format,
        .imageColorSpace = demo->color_space,
        .imageExtent =
            {
             .width = swapchainExtent.width, .height = swapchainExtent.height,
            },
        .imageUsage = VK_IMAGE_USAGE_COLOR_ATTACHMENT_BIT,
        .preTransform = preTransform,
        .compositeAlpha = VK_COMPOSITE_ALPHA_OPAQUE_BIT_KHR,
        .imageArrayLayers = 1,
        .imageSharingMode = VK_SHARING_MODE_EXCLUSIVE,
        .queueFamilyIndexCount = 0,
        .pQueueFamilyIndices = NULL,
        .presentMode = swapchainPresentMode,
        .oldSwapchain = oldSwapchain,
        .clipped = true,
    };
    uint32_t i;
    err = demo->fpCreateSwapchainKHR(demo->device, &swapchain_ci, NULL,
                                     &demo->swapchain);
    assert(!err);

    // If we just re-created an existing swapchain, we should destroy the old
    // swapchain at this point.
    // Note: destroying the swapchain also cleans up all its associated
    // presentable images once the platform is done with them.
    if (oldSwapchain != VK_NULL_HANDLE) {
        demo->fpDestroySwapchainKHR(demo->device, oldSwapchain, NULL);
    }

    err = demo->fpGetSwapchainImagesKHR(demo->device, demo->swapchain,
                                        &demo->swapchainImageCount, NULL);
    assert(!err);

    VkImage *swapchainImages =
        (VkImage *)malloc(demo->swapchainImageCount * sizeof(VkImage));
    assert(swapchainImages);
    err = demo->fpGetSwapchainImagesKHR(demo->device, demo->swapchain,
                                        &demo->swapchainImageCount,
                                        swapchainImages);
    assert(!err);

    demo->buffers = (SwapchainBuffers *)malloc(sizeof(SwapchainBuffers) *
                                               demo->swapchainImageCount);
    assert(demo->buffers);

    for (i = 0; i < demo->swapchainImageCount; i++) {
        VkImageViewCreateInfo color_image_view = {
            .sType = VK_STRUCTURE_TYPE_IMAGE_VIEW_CREATE_INFO,
            .pNext = NULL,
            .format = demo->format,
            .components =
                {
                 .r = VK_COMPONENT_SWIZZLE_R,
                 .g = VK_COMPONENT_SWIZZLE_G,
                 .b = VK_COMPONENT_SWIZZLE_B,
                 .a = VK_COMPONENT_SWIZZLE_A,
                },
            .subresourceRange = {.aspectMask = VK_IMAGE_ASPECT_COLOR_BIT,
                                 .baseMipLevel = 0,
                                 .levelCount = 1,
                                 .baseArrayLayer = 0,
                                 .layerCount = 1},
            .viewType = VK_IMAGE_VIEW_TYPE_2D,
            .flags = 0,
        };

        demo->buffers[i].image = swapchainImages[i];

        color_image_view.image = demo->buffers[i].image;

        err = vkCreateImageView(demo->device, &color_image_view, NULL,
                                &demo->buffers[i].view);
        assert(!err);

    }

    if (NULL != presentModes) {
        free(presentModes);
    }
}

static void demo_prepare_depth(struct demo *demo) {
    const VkFormat depth_format = VK_FORMAT_D16_UNORM;
    const VkImageCreateInfo image = {
        .sType = VK_STRUCTURE_TYPE_IMAGE_CREATE_INFO,
        .pNext = NULL,
        .imageType = VK_IMAGE_TYPE_2D,
        .format = depth_format,
        .extent = {demo->width, demo->height, 1},
        .mipLevels = 1,
        .arrayLayers = 1,
        .samples = VK_SAMPLE_COUNT_1_BIT,
        .tiling = VK_IMAGE_TILING_OPTIMAL,
        .usage = VK_IMAGE_USAGE_DEPTH_STENCIL_ATTACHMENT_BIT,
        .flags = 0,
    };

    VkImageViewCreateInfo view = {
        .sType = VK_STRUCTURE_TYPE_IMAGE_VIEW_CREATE_INFO,
        .pNext = NULL,
        .image = VK_NULL_HANDLE,
        .format = depth_format,
        .subresourceRange = {.aspectMask = VK_IMAGE_ASPECT_DEPTH_BIT,
                             .baseMipLevel = 0,
                             .levelCount = 1,
                             .baseArrayLayer = 0,
                             .layerCount = 1},
        .flags = 0,
        .viewType = VK_IMAGE_VIEW_TYPE_2D,
    };

    VkMemoryRequirements mem_reqs;
    VkResult U_ASSERT_ONLY err;
    bool U_ASSERT_ONLY pass;

    demo->depth.format = depth_format;

    /* create image */
    err = vkCreateImage(demo->device, &image, NULL, &demo->depth.image);
    assert(!err);

    vkGetImageMemoryRequirements(demo->device, demo->depth.image, &mem_reqs);
    assert(!err);

    demo->depth.mem_alloc.sType = VK_STRUCTURE_TYPE_MEMORY_ALLOCATE_INFO;
    demo->depth.mem_alloc.pNext = NULL;
    demo->depth.mem_alloc.allocationSize = mem_reqs.size;
    demo->depth.mem_alloc.memoryTypeIndex = 0;

    pass = memory_type_from_properties(demo, mem_reqs.memoryTypeBits,
                                       0, /* No requirements */
                                       &demo->depth.mem_alloc.memoryTypeIndex);
    assert(pass);

    /* allocate memory */
    err = vkAllocateMemory(demo->device, &demo->depth.mem_alloc, NULL,
                           &demo->depth.mem);
    assert(!err);

    /* bind memory */
    err =
        vkBindImageMemory(demo->device, demo->depth.image, demo->depth.mem, 0);
    assert(!err);

    /* create image view */
    view.image = demo->depth.image;
    err = vkCreateImageView(demo->device, &view, NULL, &demo->depth.view);
    assert(!err);
}

/* Load a ppm file into memory */
bool loadTexture(const char *filename, uint8_t *rgba_data,
                 VkSubresourceLayout *layout, int32_t *width, int32_t *height) {
#ifdef __ANDROID__
#include <lunarg.ppm.h>
    char *cPtr;
    cPtr = (char*)lunarg_ppm;
    if ((unsigned char*)cPtr >= (lunarg_ppm + lunarg_ppm_len) || strncmp(cPtr, "P6\n", 3)) {
        return false;
    }
    while(strncmp(cPtr++, "\n", 1));
    sscanf(cPtr, "%u %u", width, height);
    if (rgba_data == NULL) {
        return true;
    }
    while(strncmp(cPtr++, "\n", 1));
    if ((unsigned char*)cPtr >= (lunarg_ppm + lunarg_ppm_len) || strncmp(cPtr, "255\n", 4)) {
        return false;
    }
    while(strncmp(cPtr++, "\n", 1));

    for (int y = 0; y < *height; y++) {
        uint8_t *rowPtr = rgba_data;
        for (int x = 0; x < *width; x++) {
            memcpy(rowPtr, cPtr, 3);
            rowPtr[3] = 255; /* Alpha of 1 */
            rowPtr += 4;
            cPtr += 3;
        }
        rgba_data += layout->rowPitch;
    }

    return true;
#else
    FILE *fPtr = fopen(filename, "rb");
    char header[256], *cPtr, *tmp;

    if (!fPtr)
        return false;

    cPtr = fgets(header, 256, fPtr); // P6
    if (cPtr == NULL || strncmp(header, "P6\n", 3)) {
        fclose(fPtr);
        return false;
    }

    do {
        cPtr = fgets(header, 256, fPtr);
        if (cPtr == NULL) {
            fclose(fPtr);
            return false;
        }
    } while (!strncmp(header, "#", 1));

    sscanf(header, "%u %u", width, height);
    if (rgba_data == NULL) {
        fclose(fPtr);
        return true;
    }
    tmp = fgets(header, 256, fPtr); // Format
    (void)tmp;
    if (cPtr == NULL || strncmp(header, "255\n", 3)) {
        fclose(fPtr);
        return false;
    }

    for (int y = 0; y < *height; y++) {
        uint8_t *rowPtr = rgba_data;
        for (int x = 0; x < *width; x++) {
            size_t s = fread(rowPtr, 3, 1, fPtr);
            (void)s;
            rowPtr[3] = 255; /* Alpha of 1 */
            rowPtr += 4;
        }
        rgba_data += layout->rowPitch;
    }
    fclose(fPtr);
    return true;
#endif
}

static void demo_prepare_texture_image(struct demo *demo, const char *filename,
                                       struct texture_object *tex_obj,
                                       VkImageTiling tiling,
                                       VkImageUsageFlags usage,
                                       VkFlags required_props) {
    const VkFormat tex_format = VK_FORMAT_R8G8B8A8_UNORM;
    int32_t tex_width;
    int32_t tex_height;
    VkResult U_ASSERT_ONLY err;
    bool U_ASSERT_ONLY pass;

    if (!loadTexture(filename, NULL, NULL, &tex_width, &tex_height)) {
        ERR_EXIT("Failed to load textures", "Load Texture Failure");
    }

    tex_obj->tex_width = tex_width;
    tex_obj->tex_height = tex_height;

    const VkImageCreateInfo image_create_info = {
        .sType = VK_STRUCTURE_TYPE_IMAGE_CREATE_INFO,
        .pNext = NULL,
        .imageType = VK_IMAGE_TYPE_2D,
        .format = tex_format,
        .extent = {tex_width, tex_height, 1},
        .mipLevels = 1,
        .arrayLayers = 1,
        .samples = VK_SAMPLE_COUNT_1_BIT,
        .tiling = tiling,
        .usage = usage,
        .flags = 0,
        .initialLayout = VK_IMAGE_LAYOUT_PREINITIALIZED,
    };

    VkMemoryRequirements mem_reqs;

    err =
        vkCreateImage(demo->device, &image_create_info, NULL, &tex_obj->image);
    assert(!err);

    vkGetImageMemoryRequirements(demo->device, tex_obj->image, &mem_reqs);

    tex_obj->mem_alloc.sType = VK_STRUCTURE_TYPE_MEMORY_ALLOCATE_INFO;
    tex_obj->mem_alloc.pNext = NULL;
    tex_obj->mem_alloc.allocationSize = mem_reqs.size;
    tex_obj->mem_alloc.memoryTypeIndex = 0;

    pass = memory_type_from_properties(demo, mem_reqs.memoryTypeBits,
                                       required_props,
                                       &tex_obj->mem_alloc.memoryTypeIndex);
    assert(pass);

    /* allocate memory */
    err = vkAllocateMemory(demo->device, &tex_obj->mem_alloc, NULL,
                           &(tex_obj->mem));
    assert(!err);

    /* bind memory */
    err = vkBindImageMemory(demo->device, tex_obj->image, tex_obj->mem, 0);
    assert(!err);

    if (required_props & VK_MEMORY_PROPERTY_HOST_VISIBLE_BIT) {
        const VkImageSubresource subres = {
            .aspectMask = VK_IMAGE_ASPECT_COLOR_BIT,
            .mipLevel = 0,
            .arrayLayer = 0,
        };
        VkSubresourceLayout layout;
        void *data;

        vkGetImageSubresourceLayout(demo->device, tex_obj->image, &subres,
                                    &layout);

        err = vkMapMemory(demo->device, tex_obj->mem, 0,
                          tex_obj->mem_alloc.allocationSize, 0, &data);
        assert(!err);

        if (!loadTexture(filename, data, &layout, &tex_width, &tex_height)) {
            fprintf(stderr, "Error loading texture: %s\n", filename);
        }

        vkUnmapMemory(demo->device, tex_obj->mem);
    }

    tex_obj->imageLayout = VK_IMAGE_LAYOUT_SHADER_READ_ONLY_OPTIMAL;
}

static void demo_destroy_texture_image(struct demo *demo,
                                       struct texture_object *tex_objs) {
    /* clean up staging resources */
    vkFreeMemory(demo->device, tex_objs->mem, NULL);
    vkDestroyImage(demo->device, tex_objs->image, NULL);
}

static void demo_prepare_textures(struct demo *demo) {
    const VkFormat tex_format = VK_FORMAT_R8G8B8A8_UNORM;
    VkFormatProperties props;
    uint32_t i;

    vkGetPhysicalDeviceFormatProperties(demo->gpu, tex_format, &props);

    for (i = 0; i < DEMO_TEXTURE_COUNT; i++) {
        VkResult U_ASSERT_ONLY err;

        if ((props.linearTilingFeatures &
             VK_FORMAT_FEATURE_SAMPLED_IMAGE_BIT) &&
            !demo->use_staging_buffer) {
            /* Device can texture using linear textures */
            demo_prepare_texture_image(
                demo, tex_files[i], &demo->textures[i], VK_IMAGE_TILING_LINEAR,
                VK_IMAGE_USAGE_SAMPLED_BIT,
                VK_MEMORY_PROPERTY_HOST_VISIBLE_BIT |
                    VK_MEMORY_PROPERTY_HOST_COHERENT_BIT);
            // Nothing in the pipeline needs to be complete to start, and don't allow fragment
            // shader to run until layout transition completes
            demo_set_image_layout(demo, demo->textures[i].image, VK_IMAGE_ASPECT_COLOR_BIT,
                                  VK_IMAGE_LAYOUT_PREINITIALIZED, demo->textures[i].imageLayout,
                                  VK_ACCESS_HOST_WRITE_BIT, VK_PIPELINE_STAGE_TOP_OF_PIPE_BIT,
                                  VK_PIPELINE_STAGE_FRAGMENT_SHADER_BIT);
        } else if (props.optimalTilingFeatures &
                   VK_FORMAT_FEATURE_SAMPLED_IMAGE_BIT) {
            /* Must use staging buffer to copy linear texture to optimized */
            struct texture_object staging_texture;

            memset(&staging_texture, 0, sizeof(staging_texture));
            demo_prepare_texture_image(
                demo, tex_files[i], &staging_texture, VK_IMAGE_TILING_LINEAR,
                VK_IMAGE_USAGE_TRANSFER_SRC_BIT,
                VK_MEMORY_PROPERTY_HOST_VISIBLE_BIT |
                    VK_MEMORY_PROPERTY_HOST_COHERENT_BIT);

            demo_prepare_texture_image(
                demo, tex_files[i], &demo->textures[i], VK_IMAGE_TILING_OPTIMAL,
                (VK_IMAGE_USAGE_TRANSFER_DST_BIT | VK_IMAGE_USAGE_SAMPLED_BIT),
                VK_MEMORY_PROPERTY_DEVICE_LOCAL_BIT);

            demo_set_image_layout(demo, staging_texture.image,
                                  VK_IMAGE_ASPECT_COLOR_BIT,
                                  VK_IMAGE_LAYOUT_PREINITIALIZED,
                                  VK_IMAGE_LAYOUT_TRANSFER_SRC_OPTIMAL,
                                  VK_ACCESS_HOST_WRITE_BIT,
                                  VK_PIPELINE_STAGE_TOP_OF_PIPE_BIT,
                                  VK_PIPELINE_STAGE_TRANSFER_BIT);

            demo_set_image_layout(demo, demo->textures[i].image,
                                  VK_IMAGE_ASPECT_COLOR_BIT,
                                  VK_IMAGE_LAYOUT_PREINITIALIZED,
                                  VK_IMAGE_LAYOUT_TRANSFER_DST_OPTIMAL,
                                  VK_ACCESS_HOST_WRITE_BIT,
                                  VK_PIPELINE_STAGE_TOP_OF_PIPE_BIT,
                                  VK_PIPELINE_STAGE_TRANSFER_BIT);

            VkImageCopy copy_region = {
                .srcSubresource = {VK_IMAGE_ASPECT_COLOR_BIT, 0, 0, 1},
                .srcOffset = {0, 0, 0},
                .dstSubresource = {VK_IMAGE_ASPECT_COLOR_BIT, 0, 0, 1},
                .dstOffset = {0, 0, 0},
                .extent = {staging_texture.tex_width,
                           staging_texture.tex_height, 1},
            };
            vkCmdCopyImage(
                demo->cmd, staging_texture.image,
                VK_IMAGE_LAYOUT_TRANSFER_SRC_OPTIMAL, demo->textures[i].image,
                VK_IMAGE_LAYOUT_TRANSFER_DST_OPTIMAL, 1, &copy_region);

            demo_set_image_layout(demo, demo->textures[i].image,
                                  VK_IMAGE_ASPECT_COLOR_BIT,
                                  VK_IMAGE_LAYOUT_TRANSFER_DST_OPTIMAL,
                                  demo->textures[i].imageLayout,
                                  VK_ACCESS_TRANSFER_WRITE_BIT,
                                  VK_PIPELINE_STAGE_TRANSFER_BIT,
                                  VK_PIPELINE_STAGE_FRAGMENT_SHADER_BIT);

            demo_flush_init_cmd(demo);

            demo_destroy_texture_image(demo, &staging_texture);
        } else {
            /* Can't support VK_FORMAT_R8G8B8A8_UNORM !? */
            assert(!"No support for R8G8B8A8_UNORM as texture image format");
        }

        const VkSamplerCreateInfo sampler = {
            .sType = VK_STRUCTURE_TYPE_SAMPLER_CREATE_INFO,
            .pNext = NULL,
            .magFilter = VK_FILTER_NEAREST,
            .minFilter = VK_FILTER_NEAREST,
            .mipmapMode = VK_SAMPLER_MIPMAP_MODE_NEAREST,
            .addressModeU = VK_SAMPLER_ADDRESS_MODE_CLAMP_TO_EDGE,
            .addressModeV = VK_SAMPLER_ADDRESS_MODE_CLAMP_TO_EDGE,
            .addressModeW = VK_SAMPLER_ADDRESS_MODE_CLAMP_TO_EDGE,
            .mipLodBias = 0.0f,
            .anisotropyEnable = VK_FALSE,
            .maxAnisotropy = 1,
            .compareOp = VK_COMPARE_OP_NEVER,
            .minLod = 0.0f,
            .maxLod = 0.0f,
            .borderColor = VK_BORDER_COLOR_FLOAT_OPAQUE_WHITE,
            .unnormalizedCoordinates = VK_FALSE,
        };

        VkImageViewCreateInfo view = {
            .sType = VK_STRUCTURE_TYPE_IMAGE_VIEW_CREATE_INFO,
            .pNext = NULL,
            .image = VK_NULL_HANDLE,
            .viewType = VK_IMAGE_VIEW_TYPE_2D,
            .format = tex_format,
            .components =
                {
                 VK_COMPONENT_SWIZZLE_R, VK_COMPONENT_SWIZZLE_G,
                 VK_COMPONENT_SWIZZLE_B, VK_COMPONENT_SWIZZLE_A,
                },
            .subresourceRange = {VK_IMAGE_ASPECT_COLOR_BIT, 0, 1, 0, 1},
            .flags = 0,
        };

        /* create sampler */
        err = vkCreateSampler(demo->device, &sampler, NULL,
                              &demo->textures[i].sampler);
        assert(!err);

        /* create image view */
        view.image = demo->textures[i].image;
        err = vkCreateImageView(demo->device, &view, NULL,
                                &demo->textures[i].view);
        assert(!err);
    }
}

void demo_prepare_cube_data_buffer(struct demo *demo) {
    VkBufferCreateInfo buf_info;
    VkMemoryRequirements mem_reqs;
    uint8_t *pData;
    int i;
    mat4x4 MVP, VP;
    VkResult U_ASSERT_ONLY err;
    bool U_ASSERT_ONLY pass;
    struct vktexcube_vs_uniform data;

    mat4x4_mul(VP, demo->projection_matrix, demo->view_matrix);
    mat4x4_mul(MVP, VP, demo->model_matrix);
    memcpy(data.mvp, MVP, sizeof(MVP));
    //    dumpMatrix("MVP", MVP);

    for (i = 0; i < 12 * 3; i++) {
        data.position[i][0] = g_vertex_buffer_data[i * 3];
        data.position[i][1] = g_vertex_buffer_data[i * 3 + 1];
        data.position[i][2] = g_vertex_buffer_data[i * 3 + 2];
        data.position[i][3] = 1.0f;
        data.attr[i][0] = g_uv_buffer_data[2 * i];
        data.attr[i][1] = g_uv_buffer_data[2 * i + 1];
        data.attr[i][2] = 0;
        data.attr[i][3] = 0;
    }

    memset(&buf_info, 0, sizeof(buf_info));
    buf_info.sType = VK_STRUCTURE_TYPE_BUFFER_CREATE_INFO;
    buf_info.usage = VK_BUFFER_USAGE_UNIFORM_BUFFER_BIT;
    buf_info.size = sizeof(data);
    err =
        vkCreateBuffer(demo->device, &buf_info, NULL, &demo->uniform_data.buf);
    assert(!err);

    vkGetBufferMemoryRequirements(demo->device, demo->uniform_data.buf,
                                  &mem_reqs);

    demo->uniform_data.mem_alloc.sType = VK_STRUCTURE_TYPE_MEMORY_ALLOCATE_INFO;
    demo->uniform_data.mem_alloc.pNext = NULL;
    demo->uniform_data.mem_alloc.allocationSize = mem_reqs.size;
    demo->uniform_data.mem_alloc.memoryTypeIndex = 0;

    pass = memory_type_from_properties(
        demo, mem_reqs.memoryTypeBits, VK_MEMORY_PROPERTY_HOST_VISIBLE_BIT |
                                           VK_MEMORY_PROPERTY_HOST_COHERENT_BIT,
        &demo->uniform_data.mem_alloc.memoryTypeIndex);
    assert(pass);

    err = vkAllocateMemory(demo->device, &demo->uniform_data.mem_alloc, NULL,
                           &(demo->uniform_data.mem));
    assert(!err);

    err = vkMapMemory(demo->device, demo->uniform_data.mem, 0,
                      demo->uniform_data.mem_alloc.allocationSize, 0,
                      (void **)&pData);
    assert(!err);

    memcpy(pData, &data, sizeof data);

    vkUnmapMemory(demo->device, demo->uniform_data.mem);

    err = vkBindBufferMemory(demo->device, demo->uniform_data.buf,
                             demo->uniform_data.mem, 0);
    assert(!err);

    demo->uniform_data.buffer_info.buffer = demo->uniform_data.buf;
    demo->uniform_data.buffer_info.offset = 0;
    demo->uniform_data.buffer_info.range = sizeof(data);
}

static void demo_prepare_descriptor_layout(struct demo *demo) {
    const VkDescriptorSetLayoutBinding layout_bindings[2] = {
            [0] =
                {
                 .binding = 0,
                 .descriptorType = VK_DESCRIPTOR_TYPE_UNIFORM_BUFFER,
                 .descriptorCount = 1,
                 .stageFlags = VK_SHADER_STAGE_VERTEX_BIT,
                 .pImmutableSamplers = NULL,
                },
            [1] =
                {
                 .binding = 1,
                 .descriptorType = VK_DESCRIPTOR_TYPE_COMBINED_IMAGE_SAMPLER,
                 .descriptorCount = DEMO_TEXTURE_COUNT,
                 .stageFlags = VK_SHADER_STAGE_FRAGMENT_BIT,
                 .pImmutableSamplers = NULL,
                },
    };
    const VkDescriptorSetLayoutCreateInfo descriptor_layout = {
        .sType = VK_STRUCTURE_TYPE_DESCRIPTOR_SET_LAYOUT_CREATE_INFO,
        .pNext = NULL,
        .bindingCount = 2,
        .pBindings = layout_bindings,
    };
    VkResult U_ASSERT_ONLY err;

    err = vkCreateDescriptorSetLayout(demo->device, &descriptor_layout, NULL,
                                      &demo->desc_layout);
    assert(!err);

    const VkPipelineLayoutCreateInfo pPipelineLayoutCreateInfo = {
        .sType = VK_STRUCTURE_TYPE_PIPELINE_LAYOUT_CREATE_INFO,
        .pNext = NULL,
        .setLayoutCount = 1,
        .pSetLayouts = &demo->desc_layout,
    };

    err = vkCreatePipelineLayout(demo->device, &pPipelineLayoutCreateInfo, NULL,
                                 &demo->pipeline_layout);
    assert(!err);
}

static void demo_prepare_render_pass(struct demo *demo) {
    // The initial layout for the color and depth attachments will be LAYOUT_UNDEFINED
    // because at the start of the renderpass, we don't care about their contents.
    // At the start of the subpass, the color attachment's layout will be transitioned
    // to LAYOUT_COLOR_ATTACHMENT_OPTIMAL and the depth stencil attachment's layout
    // will be transitioned to LAYOUT_DEPTH_STENCIL_ATTACHMENT_OPTIMAL.  At the end of
    // the renderpass, the color attachment's layout will be transitioned to
    // LAYOUT_PRESENT_SRC_KHR to be ready to present.  This is all done as part of
    // the renderpass, no barriers are necessary.
    const VkAttachmentDescription attachments[2] = {
            [0] =
                {
                 .format = demo->format,
                 .samples = VK_SAMPLE_COUNT_1_BIT,
                 .loadOp = VK_ATTACHMENT_LOAD_OP_CLEAR,
                 .storeOp = VK_ATTACHMENT_STORE_OP_STORE,
                 .stencilLoadOp = VK_ATTACHMENT_LOAD_OP_DONT_CARE,
                 .stencilStoreOp = VK_ATTACHMENT_STORE_OP_DONT_CARE,
                 .initialLayout = VK_IMAGE_LAYOUT_UNDEFINED,
                 .finalLayout = VK_IMAGE_LAYOUT_PRESENT_SRC_KHR,
                },
            [1] =
                {
                 .format = demo->depth.format,
                 .samples = VK_SAMPLE_COUNT_1_BIT,
                 .loadOp = VK_ATTACHMENT_LOAD_OP_CLEAR,
                 .storeOp = VK_ATTACHMENT_STORE_OP_DONT_CARE,
                 .stencilLoadOp = VK_ATTACHMENT_LOAD_OP_DONT_CARE,
                 .stencilStoreOp = VK_ATTACHMENT_STORE_OP_DONT_CARE,
                 .initialLayout =
                     VK_IMAGE_LAYOUT_UNDEFINED,
                 .finalLayout =
                     VK_IMAGE_LAYOUT_DEPTH_STENCIL_ATTACHMENT_OPTIMAL,
                },
    };
    const VkAttachmentReference color_reference = {
        .attachment = 0, .layout = VK_IMAGE_LAYOUT_COLOR_ATTACHMENT_OPTIMAL,
    };
    const VkAttachmentReference depth_reference = {
        .attachment = 1,
        .layout = VK_IMAGE_LAYOUT_DEPTH_STENCIL_ATTACHMENT_OPTIMAL,
    };
    const VkSubpassDescription subpass = {
        .pipelineBindPoint = VK_PIPELINE_BIND_POINT_GRAPHICS,
        .flags = 0,
        .inputAttachmentCount = 0,
        .pInputAttachments = NULL,
        .colorAttachmentCount = 1,
        .pColorAttachments = &color_reference,
        .pResolveAttachments = NULL,
        .pDepthStencilAttachment = &depth_reference,
        .preserveAttachmentCount = 0,
        .pPreserveAttachments = NULL,
    };
    const VkRenderPassCreateInfo rp_info = {
        .sType = VK_STRUCTURE_TYPE_RENDER_PASS_CREATE_INFO,
        .pNext = NULL,
        .attachmentCount = 2,
        .pAttachments = attachments,
        .subpassCount = 1,
        .pSubpasses = &subpass,
        .dependencyCount = 0,
        .pDependencies = NULL,
    };
    VkResult U_ASSERT_ONLY err;

    err = vkCreateRenderPass(demo->device, &rp_info, NULL, &demo->render_pass);
    assert(!err);
}

//TODO: Merge shader reading
#ifndef __ANDROID__
static VkShaderModule
demo_prepare_shader_module(struct demo *demo, const void *code, size_t size) {
    VkShaderModule module;
    VkShaderModuleCreateInfo moduleCreateInfo;
    VkResult U_ASSERT_ONLY err;

    moduleCreateInfo.sType = VK_STRUCTURE_TYPE_SHADER_MODULE_CREATE_INFO;
    moduleCreateInfo.pNext = NULL;

    moduleCreateInfo.codeSize = size;
    moduleCreateInfo.pCode = code;
    moduleCreateInfo.flags = 0;
    err = vkCreateShaderModule(demo->device, &moduleCreateInfo, NULL, &module);
    assert(!err);

    return module;
}

char *demo_read_spv(const char *filename, size_t *psize) {
    long int size;
    size_t U_ASSERT_ONLY retval;
    void *shader_code;

    FILE *fp = fopen(filename, "rb");
    if (!fp)
        return NULL;

    fseek(fp, 0L, SEEK_END);
    size = ftell(fp);

    fseek(fp, 0L, SEEK_SET);

    shader_code = malloc(size);
    retval = fread(shader_code, size, 1, fp);
    assert(retval == 1);

    *psize = size;

    fclose(fp);
    return shader_code;
}
#endif

static VkShaderModule demo_prepare_vs(struct demo *demo) {
#ifdef __ANDROID__
    VkShaderModuleCreateInfo sh_info = {};
    sh_info.sType = VK_STRUCTURE_TYPE_SHADER_MODULE_CREATE_INFO;

#include "cube.vert.h"
    sh_info.codeSize = sizeof(cube_vert);
    sh_info.pCode = cube_vert;
    VkResult U_ASSERT_ONLY err = vkCreateShaderModule(demo->device, &sh_info, NULL, &demo->vert_shader_module);
    assert(!err);
#else
    void *vertShaderCode;
    size_t size;

    vertShaderCode = demo_read_spv("cube-vert.spv", &size);

    demo->vert_shader_module =
        demo_prepare_shader_module(demo, vertShaderCode, size);

    free(vertShaderCode);
#endif

    return demo->vert_shader_module;
}

static VkShaderModule demo_prepare_fs(struct demo *demo) {
#ifdef __ANDROID__
    VkShaderModuleCreateInfo sh_info = {};
    sh_info.sType = VK_STRUCTURE_TYPE_SHADER_MODULE_CREATE_INFO;

#include "cube.frag.h"
    sh_info.codeSize = sizeof(cube_frag);
    sh_info.pCode = cube_frag;
    VkResult U_ASSERT_ONLY err = vkCreateShaderModule(demo->device, &sh_info, NULL, &demo->frag_shader_module);
    assert(!err);
#else
    void *fragShaderCode;
    size_t size;

    fragShaderCode = demo_read_spv("cube-frag.spv", &size);

    demo->frag_shader_module =
        demo_prepare_shader_module(demo, fragShaderCode, size);

    free(fragShaderCode);
#endif

    return demo->frag_shader_module;
}

static void demo_prepare_pipeline(struct demo *demo) {
    VkGraphicsPipelineCreateInfo pipeline;
    VkPipelineCacheCreateInfo pipelineCache;
    VkPipelineVertexInputStateCreateInfo vi;
    VkPipelineInputAssemblyStateCreateInfo ia;
    VkPipelineRasterizationStateCreateInfo rs;
    VkPipelineColorBlendStateCreateInfo cb;
    VkPipelineDepthStencilStateCreateInfo ds;
    VkPipelineViewportStateCreateInfo vp;
    VkPipelineMultisampleStateCreateInfo ms;
    VkDynamicState dynamicStateEnables[VK_DYNAMIC_STATE_RANGE_SIZE];
    VkPipelineDynamicStateCreateInfo dynamicState;
    VkResult U_ASSERT_ONLY err;

    memset(dynamicStateEnables, 0, sizeof dynamicStateEnables);
    memset(&dynamicState, 0, sizeof dynamicState);
    dynamicState.sType = VK_STRUCTURE_TYPE_PIPELINE_DYNAMIC_STATE_CREATE_INFO;
    dynamicState.pDynamicStates = dynamicStateEnables;

    memset(&pipeline, 0, sizeof(pipeline));
    pipeline.sType = VK_STRUCTURE_TYPE_GRAPHICS_PIPELINE_CREATE_INFO;
    pipeline.layout = demo->pipeline_layout;

    memset(&vi, 0, sizeof(vi));
    vi.sType = VK_STRUCTURE_TYPE_PIPELINE_VERTEX_INPUT_STATE_CREATE_INFO;

    memset(&ia, 0, sizeof(ia));
    ia.sType = VK_STRUCTURE_TYPE_PIPELINE_INPUT_ASSEMBLY_STATE_CREATE_INFO;
    ia.topology = VK_PRIMITIVE_TOPOLOGY_TRIANGLE_LIST;

    memset(&rs, 0, sizeof(rs));
    rs.sType = VK_STRUCTURE_TYPE_PIPELINE_RASTERIZATION_STATE_CREATE_INFO;
    rs.polygonMode = VK_POLYGON_MODE_FILL;
    rs.cullMode = VK_CULL_MODE_BACK_BIT;
    rs.frontFace = VK_FRONT_FACE_COUNTER_CLOCKWISE;
    rs.depthClampEnable = VK_FALSE;
    rs.rasterizerDiscardEnable = VK_FALSE;
    rs.depthBiasEnable = VK_FALSE;
    rs.lineWidth = 1.0f;

    memset(&cb, 0, sizeof(cb));
    cb.sType = VK_STRUCTURE_TYPE_PIPELINE_COLOR_BLEND_STATE_CREATE_INFO;
    VkPipelineColorBlendAttachmentState att_state[1];
    memset(att_state, 0, sizeof(att_state));
    att_state[0].colorWriteMask = 0xf;
    att_state[0].blendEnable = VK_FALSE;
    cb.attachmentCount = 1;
    cb.pAttachments = att_state;

    memset(&vp, 0, sizeof(vp));
    vp.sType = VK_STRUCTURE_TYPE_PIPELINE_VIEWPORT_STATE_CREATE_INFO;
    vp.viewportCount = 1;
    dynamicStateEnables[dynamicState.dynamicStateCount++] =
        VK_DYNAMIC_STATE_VIEWPORT;
    vp.scissorCount = 1;
    dynamicStateEnables[dynamicState.dynamicStateCount++] =
        VK_DYNAMIC_STATE_SCISSOR;

    memset(&ds, 0, sizeof(ds));
    ds.sType = VK_STRUCTURE_TYPE_PIPELINE_DEPTH_STENCIL_STATE_CREATE_INFO;
    ds.depthTestEnable = VK_TRUE;
    ds.depthWriteEnable = VK_TRUE;
    ds.depthCompareOp = VK_COMPARE_OP_LESS_OR_EQUAL;
    ds.depthBoundsTestEnable = VK_FALSE;
    ds.back.failOp = VK_STENCIL_OP_KEEP;
    ds.back.passOp = VK_STENCIL_OP_KEEP;
    ds.back.compareOp = VK_COMPARE_OP_ALWAYS;
    ds.stencilTestEnable = VK_FALSE;
    ds.front = ds.back;

    memset(&ms, 0, sizeof(ms));
    ms.sType = VK_STRUCTURE_TYPE_PIPELINE_MULTISAMPLE_STATE_CREATE_INFO;
    ms.pSampleMask = NULL;
    ms.rasterizationSamples = VK_SAMPLE_COUNT_1_BIT;

    // Two stages: vs and fs
    pipeline.stageCount = 2;
    VkPipelineShaderStageCreateInfo shaderStages[2];
    memset(&shaderStages, 0, 2 * sizeof(VkPipelineShaderStageCreateInfo));

    shaderStages[0].sType = VK_STRUCTURE_TYPE_PIPELINE_SHADER_STAGE_CREATE_INFO;
    shaderStages[0].stage = VK_SHADER_STAGE_VERTEX_BIT;
    shaderStages[0].module = demo_prepare_vs(demo);
    shaderStages[0].pName = "main";

    shaderStages[1].sType = VK_STRUCTURE_TYPE_PIPELINE_SHADER_STAGE_CREATE_INFO;
    shaderStages[1].stage = VK_SHADER_STAGE_FRAGMENT_BIT;
    shaderStages[1].module = demo_prepare_fs(demo);
    shaderStages[1].pName = "main";

    memset(&pipelineCache, 0, sizeof(pipelineCache));
    pipelineCache.sType = VK_STRUCTURE_TYPE_PIPELINE_CACHE_CREATE_INFO;

    err = vkCreatePipelineCache(demo->device, &pipelineCache, NULL,
                                &demo->pipelineCache);
    assert(!err);

    pipeline.pVertexInputState = &vi;
    pipeline.pInputAssemblyState = &ia;
    pipeline.pRasterizationState = &rs;
    pipeline.pColorBlendState = &cb;
    pipeline.pMultisampleState = &ms;
    pipeline.pViewportState = &vp;
    pipeline.pDepthStencilState = &ds;
    pipeline.pStages = shaderStages;
    pipeline.renderPass = demo->render_pass;
    pipeline.pDynamicState = &dynamicState;

    pipeline.renderPass = demo->render_pass;

    err = vkCreateGraphicsPipelines(demo->device, demo->pipelineCache, 1,
                                    &pipeline, NULL, &demo->pipeline);
    assert(!err);

    vkDestroyShaderModule(demo->device, demo->frag_shader_module, NULL);
    vkDestroyShaderModule(demo->device, demo->vert_shader_module, NULL);
}

static void demo_prepare_descriptor_pool(struct demo *demo) {
    const VkDescriptorPoolSize type_counts[2] = {
            [0] =
                {
                 .type = VK_DESCRIPTOR_TYPE_UNIFORM_BUFFER,
                 .descriptorCount = 1,
                },
            [1] =
                {
                 .type = VK_DESCRIPTOR_TYPE_COMBINED_IMAGE_SAMPLER,
                 .descriptorCount = DEMO_TEXTURE_COUNT,
                },
    };
    const VkDescriptorPoolCreateInfo descriptor_pool = {
        .sType = VK_STRUCTURE_TYPE_DESCRIPTOR_POOL_CREATE_INFO,
        .pNext = NULL,
        .maxSets = 1,
        .poolSizeCount = 2,
        .pPoolSizes = type_counts,
    };
    VkResult U_ASSERT_ONLY err;

    err = vkCreateDescriptorPool(demo->device, &descriptor_pool, NULL,
                                 &demo->desc_pool);
    assert(!err);
}

static void demo_prepare_descriptor_set(struct demo *demo) {
    VkDescriptorImageInfo tex_descs[DEMO_TEXTURE_COUNT];
    VkWriteDescriptorSet writes[2];
    VkResult U_ASSERT_ONLY err;
    uint32_t i;

    VkDescriptorSetAllocateInfo alloc_info = {
        .sType = VK_STRUCTURE_TYPE_DESCRIPTOR_SET_ALLOCATE_INFO,
        .pNext = NULL,
        .descriptorPool = demo->desc_pool,
        .descriptorSetCount = 1,
        .pSetLayouts = &demo->desc_layout};
    err = vkAllocateDescriptorSets(demo->device, &alloc_info, &demo->desc_set);
    assert(!err);

    memset(&tex_descs, 0, sizeof(tex_descs));
    for (i = 0; i < DEMO_TEXTURE_COUNT; i++) {
        tex_descs[i].sampler = demo->textures[i].sampler;
        tex_descs[i].imageView = demo->textures[i].view;
        tex_descs[i].imageLayout = VK_IMAGE_LAYOUT_GENERAL;
    }

    memset(&writes, 0, sizeof(writes));

    writes[0].sType = VK_STRUCTURE_TYPE_WRITE_DESCRIPTOR_SET;
    writes[0].dstSet = demo->desc_set;
    writes[0].descriptorCount = 1;
    writes[0].descriptorType = VK_DESCRIPTOR_TYPE_UNIFORM_BUFFER;
    writes[0].pBufferInfo = &demo->uniform_data.buffer_info;

    writes[1].sType = VK_STRUCTURE_TYPE_WRITE_DESCRIPTOR_SET;
    writes[1].dstSet = demo->desc_set;
    writes[1].dstBinding = 1;
    writes[1].descriptorCount = DEMO_TEXTURE_COUNT;
    writes[1].descriptorType = VK_DESCRIPTOR_TYPE_COMBINED_IMAGE_SAMPLER;
    writes[1].pImageInfo = tex_descs;

    vkUpdateDescriptorSets(demo->device, 2, writes, 0, NULL);
}

static void demo_prepare_framebuffers(struct demo *demo) {
    VkImageView attachments[2];
    attachments[1] = demo->depth.view;

    const VkFramebufferCreateInfo fb_info = {
        .sType = VK_STRUCTURE_TYPE_FRAMEBUFFER_CREATE_INFO,
        .pNext = NULL,
        .renderPass = demo->render_pass,
        .attachmentCount = 2,
        .pAttachments = attachments,
        .width = demo->width,
        .height = demo->height,
        .layers = 1,
    };
    VkResult U_ASSERT_ONLY err;
    uint32_t i;

    demo->framebuffers = (VkFramebuffer *)malloc(demo->swapchainImageCount *
                                                 sizeof(VkFramebuffer));
    assert(demo->framebuffers);

    for (i = 0; i < demo->swapchainImageCount; i++) {
        attachments[0] = demo->buffers[i].view;
        err = vkCreateFramebuffer(demo->device, &fb_info, NULL,
                                  &demo->framebuffers[i]);
        assert(!err);
    }
}

static void demo_prepare(struct demo *demo) {
    VkResult U_ASSERT_ONLY err;

    const VkCommandPoolCreateInfo cmd_pool_info = {
        .sType = VK_STRUCTURE_TYPE_COMMAND_POOL_CREATE_INFO,
        .pNext = NULL,
        .queueFamilyIndex = demo->graphics_queue_family_index,
        .flags = 0,
    };
    err = vkCreateCommandPool(demo->device, &cmd_pool_info, NULL,
                              &demo->cmd_pool);
    assert(!err);

    const VkCommandBufferAllocateInfo cmd = {
        .sType = VK_STRUCTURE_TYPE_COMMAND_BUFFER_ALLOCATE_INFO,
        .pNext = NULL,
        .commandPool = demo->cmd_pool,
        .level = VK_COMMAND_BUFFER_LEVEL_PRIMARY,
        .commandBufferCount = 1,
    };

    demo_prepare_buffers(demo);
    demo_prepare_depth(demo);
    demo_prepare_textures(demo);
    demo_prepare_cube_data_buffer(demo);

    demo_prepare_descriptor_layout(demo);
    demo_prepare_render_pass(demo);
    demo_prepare_pipeline(demo);

    for (uint32_t i = 0; i < demo->swapchainImageCount; i++) {
        err =
            vkAllocateCommandBuffers(demo->device, &cmd, &demo->buffers[i].cmd);
        assert(!err);
    }

    if (demo->separate_present_queue) {
        const VkCommandPoolCreateInfo cmd_pool_info = {
            .sType = VK_STRUCTURE_TYPE_COMMAND_POOL_CREATE_INFO,
            .pNext = NULL,
            .queueFamilyIndex = demo->present_queue_family_index,
            .flags = 0,
        };
        err = vkCreateCommandPool(demo->device, &cmd_pool_info, NULL,
                                  &demo->present_cmd_pool);
        assert(!err);
        const VkCommandBufferAllocateInfo cmd = {
            .sType = VK_STRUCTURE_TYPE_COMMAND_BUFFER_ALLOCATE_INFO,
            .pNext = NULL,
            .commandPool = demo->present_cmd_pool,
            .level = VK_COMMAND_BUFFER_LEVEL_PRIMARY,
            .commandBufferCount = 1,
        };
        for (uint32_t i = 0; i < demo->swapchainImageCount; i++) {
            err = vkAllocateCommandBuffers(
                demo->device, &cmd, &demo->buffers[i].graphics_to_present_cmd);
            assert(!err);
            demo_build_image_ownership_cmd(demo, i);
        }
    }

    demo_prepare_descriptor_pool(demo);
    demo_prepare_descriptor_set(demo);

    demo_prepare_framebuffers(demo);

    for (uint32_t i = 0; i < demo->swapchainImageCount; i++) {
        demo->current_buffer = i;
        demo_draw_build_cmd(demo, demo->buffers[i].cmd);
    }

    /*
     * Prepare functions above may generate pipeline commands
     * that need to be flushed before beginning the render loop.
     */
    demo_flush_init_cmd(demo);

    demo->current_buffer = 0;
    demo->prepared = true;
}

static void demo_cleanup(struct demo *demo) {
    uint32_t i;

    demo->prepared = false;
    vkDeviceWaitIdle(demo->device);

    // Wait for fences from present operations
    for (i = 0; i < FRAME_LAG; i++) {
        vkWaitForFences(demo->device, 1, &demo->fences[i], VK_TRUE, UINT64_MAX);
        vkDestroyFence(demo->device, demo->fences[i], NULL);
        vkDestroySemaphore(demo->device, demo->image_acquired_semaphores[i], NULL);
        vkDestroySemaphore(demo->device, demo->draw_complete_semaphores[i], NULL);
        if (demo->separate_present_queue) {
            vkDestroySemaphore(demo->device, demo->image_ownership_semaphores[i], NULL);
        }
    }

    for (i = 0; i < demo->swapchainImageCount; i++) {
        vkDestroyFramebuffer(demo->device, demo->framebuffers[i], NULL);
    }
    free(demo->framebuffers);
    vkDestroyDescriptorPool(demo->device, demo->desc_pool, NULL);

    vkDestroyPipeline(demo->device, demo->pipeline, NULL);
    vkDestroyPipelineCache(demo->device, demo->pipelineCache, NULL);
    vkDestroyRenderPass(demo->device, demo->render_pass, NULL);
    vkDestroyPipelineLayout(demo->device, demo->pipeline_layout, NULL);
    vkDestroyDescriptorSetLayout(demo->device, demo->desc_layout, NULL);

    for (i = 0; i < DEMO_TEXTURE_COUNT; i++) {
        vkDestroyImageView(demo->device, demo->textures[i].view, NULL);
        vkDestroyImage(demo->device, demo->textures[i].image, NULL);
        vkFreeMemory(demo->device, demo->textures[i].mem, NULL);
        vkDestroySampler(demo->device, demo->textures[i].sampler, NULL);
    }
    demo->fpDestroySwapchainKHR(demo->device, demo->swapchain, NULL);

    vkDestroyImageView(demo->device, demo->depth.view, NULL);
    vkDestroyImage(demo->device, demo->depth.image, NULL);
    vkFreeMemory(demo->device, demo->depth.mem, NULL);

    vkDestroyBuffer(demo->device, demo->uniform_data.buf, NULL);
    vkFreeMemory(demo->device, demo->uniform_data.mem, NULL);

    for (i = 0; i < demo->swapchainImageCount; i++) {
        vkDestroyImageView(demo->device, demo->buffers[i].view, NULL);
        vkFreeCommandBuffers(demo->device, demo->cmd_pool, 1,
                             &demo->buffers[i].cmd);
    }
    free(demo->buffers);
    free(demo->queue_props);
    vkDestroyCommandPool(demo->device, demo->cmd_pool, NULL);

    if (demo->separate_present_queue) {
        vkDestroyCommandPool(demo->device, demo->present_cmd_pool, NULL);
    }
    vkDestroyDevice(demo->device, NULL);
    if (demo->validate) {
        demo->DestroyDebugReportCallback(demo->inst, demo->msg_callback, NULL);
    }
    vkDestroySurfaceKHR(demo->inst, demo->surface, NULL);
    vkDestroyInstance(demo->inst, NULL);

#if defined(VK_USE_PLATFORM_XLIB_KHR)
    if (demo->use_xlib) {
        XDestroyWindow(demo->display, demo->xlib_window);
        XCloseDisplay(demo->display);
    } else {
        xcb_destroy_window(demo->connection, demo->xcb_window);
        xcb_disconnect(demo->connection);
    }
    free(demo->atom_wm_delete_window);
#elif defined(VK_USE_PLATFORM_XCB_KHR)
    xcb_destroy_window(demo->connection, demo->xcb_window);
    xcb_disconnect(demo->connection);
    free(demo->atom_wm_delete_window);
#elif defined(VK_USE_PLATFORM_WAYLAND_KHR)
    wl_shell_surface_destroy(demo->shell_surface);
    wl_surface_destroy(demo->window);
    wl_shell_destroy(demo->shell);
    wl_compositor_destroy(demo->compositor);
    wl_registry_destroy(demo->registry);
    wl_display_disconnect(demo->display);
#endif
}

static void demo_resize(struct demo *demo) {
    uint32_t i;

    // Don't react to resize until after first initialization.
    if (!demo->prepared) {
        return;
    }
    // In order to properly resize the window, we must re-create the swapchain
    // AND redo the command buffers, etc.
    //
    // First, perform part of the demo_cleanup() function:
    demo->prepared = false;
    vkDeviceWaitIdle(demo->device);

    for (i = 0; i < demo->swapchainImageCount; i++) {
        vkDestroyFramebuffer(demo->device, demo->framebuffers[i], NULL);
    }
    free(demo->framebuffers);
    vkDestroyDescriptorPool(demo->device, demo->desc_pool, NULL);

    vkDestroyPipeline(demo->device, demo->pipeline, NULL);
    vkDestroyPipelineCache(demo->device, demo->pipelineCache, NULL);
    vkDestroyRenderPass(demo->device, demo->render_pass, NULL);
    vkDestroyPipelineLayout(demo->device, demo->pipeline_layout, NULL);
    vkDestroyDescriptorSetLayout(demo->device, demo->desc_layout, NULL);

    for (i = 0; i < DEMO_TEXTURE_COUNT; i++) {
        vkDestroyImageView(demo->device, demo->textures[i].view, NULL);
        vkDestroyImage(demo->device, demo->textures[i].image, NULL);
        vkFreeMemory(demo->device, demo->textures[i].mem, NULL);
        vkDestroySampler(demo->device, demo->textures[i].sampler, NULL);
    }

    vkDestroyImageView(demo->device, demo->depth.view, NULL);
    vkDestroyImage(demo->device, demo->depth.image, NULL);
    vkFreeMemory(demo->device, demo->depth.mem, NULL);

    vkDestroyBuffer(demo->device, demo->uniform_data.buf, NULL);
    vkFreeMemory(demo->device, demo->uniform_data.mem, NULL);

    for (i = 0; i < demo->swapchainImageCount; i++) {
        vkDestroyImageView(demo->device, demo->buffers[i].view, NULL);
        vkFreeCommandBuffers(demo->device, demo->cmd_pool, 1,
                             &demo->buffers[i].cmd);
    }
    vkDestroyCommandPool(demo->device, demo->cmd_pool, NULL);
    if (demo->separate_present_queue) {
        vkDestroyCommandPool(demo->device, demo->present_cmd_pool, NULL);
    }
    free(demo->buffers);

    // Second, re-perform the demo_prepare() function, which will re-create the
    // swapchain:
    demo_prepare(demo);
}

// On MS-Windows, make this a global, so it's available to WndProc()
struct demo demo;

#if defined(VK_USE_PLATFORM_WIN32_KHR)
static void demo_run(struct demo *demo) {
    if (!demo->prepared)
        return;

    demo_update_data_buffer(demo);
    demo_draw(demo);
    demo->curFrame++;
    if (demo->frameCount != INT_MAX && demo->curFrame == demo->frameCount) {
        PostQuitMessage(validation_error);
    }
}

// MS-Windows event handling function:
LRESULT CALLBACK WndProc(HWND hWnd, UINT uMsg, WPARAM wParam, LPARAM lParam) {
    switch (uMsg) {
    case WM_CLOSE:
        PostQuitMessage(validation_error);
        break;
    case WM_PAINT:
        // The validation callback calls MessageBox which can generate paint
        // events - don't make more Vulkan calls if we got here from the
        // callback
        if (!in_callback) {
            demo_run(&demo);
        }
        break;
    case WM_GETMINMAXINFO:     // set window's minimum size
        ((MINMAXINFO*)lParam)->ptMinTrackSize = demo.minsize;
        return 0;
    case WM_SIZE:
        // Resize the application to the new window size, except when
        // it was minimized. Vulkan doesn't support images or swapchains
        // with width=0 and height=0.
        if (wParam != SIZE_MINIMIZED) {
            demo.width = lParam & 0xffff;
            demo.height = (lParam & 0xffff0000) >> 16;
            demo_resize(&demo);
        }
        break;
    default:
        break;
    }
    return (DefWindowProc(hWnd, uMsg, wParam, lParam));
}

static void demo_create_window(struct demo *demo) {
    WNDCLASSEX win_class;

    // Initialize the window class structure:
    win_class.cbSize = sizeof(WNDCLASSEX);
    win_class.style = CS_HREDRAW | CS_VREDRAW;
    win_class.lpfnWndProc = WndProc;
    win_class.cbClsExtra = 0;
    win_class.cbWndExtra = 0;
    win_class.hInstance = demo->connection; // hInstance
    win_class.hIcon = LoadIcon(NULL, IDI_APPLICATION);
    win_class.hCursor = LoadCursor(NULL, IDC_ARROW);
    win_class.hbrBackground = (HBRUSH)GetStockObject(WHITE_BRUSH);
    win_class.lpszMenuName = NULL;
    win_class.lpszClassName = demo->name;
    win_class.hIconSm = LoadIcon(NULL, IDI_WINLOGO);
    // Register window class:
    if (!RegisterClassEx(&win_class)) {
        // It didn't work, so try to give a useful error:
        printf("Unexpected error trying to start the application!\n");
        fflush(stdout);
        exit(1);
    }
    // Create window with the registered class:
    RECT wr = {0, 0, demo->width, demo->height};
    AdjustWindowRect(&wr, WS_OVERLAPPEDWINDOW, FALSE);
    demo->window = CreateWindowEx(0,
                                  demo->name,           // class name
                                  demo->name,           // app name
                                  WS_OVERLAPPEDWINDOW | // window style
                                      WS_VISIBLE | WS_SYSMENU,
                                  100, 100,           // x/y coords
                                  wr.right - wr.left, // width
                                  wr.bottom - wr.top, // height
                                  NULL,               // handle to parent
                                  NULL,               // handle to menu
                                  demo->connection,   // hInstance
                                  NULL);              // no extra parameters
    if (!demo->window) {
        // It didn't work, so try to give a useful error:
        printf("Cannot create a window in which to draw!\n");
        fflush(stdout);
        exit(1);
    }
    // Window client area size must be at least 1 pixel high, to prevent crash.
    demo->minsize.x = GetSystemMetrics(SM_CXMINTRACK);
    demo->minsize.y = GetSystemMetrics(SM_CYMINTRACK)+1;
}
#elif defined(VK_USE_PLATFORM_XLIB_KHR)
static void demo_create_xlib_window(struct demo *demo) {

    demo->display = XOpenDisplay(NULL);
    long visualMask = VisualScreenMask;
    int numberOfVisuals;
    XVisualInfo vInfoTemplate={};
    vInfoTemplate.screen = DefaultScreen(demo->display);
    XVisualInfo *visualInfo = XGetVisualInfo(demo->display, visualMask,
                                             &vInfoTemplate, &numberOfVisuals);

    Colormap colormap = XCreateColormap(
                demo->display, RootWindow(demo->display, vInfoTemplate.screen),
                visualInfo->visual, AllocNone);

    XSetWindowAttributes windowAttributes={};
    windowAttributes.colormap = colormap;
    windowAttributes.background_pixel = 0xFFFFFFFF;
    windowAttributes.border_pixel = 0;
    windowAttributes.event_mask =
            KeyPressMask | KeyReleaseMask | StructureNotifyMask | ExposureMask;

    demo->xlib_window = XCreateWindow(
                demo->display, RootWindow(demo->display, vInfoTemplate.screen), 0, 0,
                demo->width, demo->height, 0, visualInfo->depth, InputOutput,
                visualInfo->visual,
                CWBackPixel | CWBorderPixel | CWEventMask | CWColormap, &windowAttributes);

    XSelectInput(demo->display, demo->xlib_window, ExposureMask | KeyPressMask);
    XMapWindow(demo->display, demo->xlib_window);
    XFlush(demo->display);
    demo->xlib_wm_delete_window =
            XInternAtom(demo->display, "WM_DELETE_WINDOW", False);
}
static void demo_handle_xlib_event(struct demo *demo, const XEvent *event) {
    switch(event->type) {
    case ClientMessage:
        if ((Atom)event->xclient.data.l[0] == demo->xlib_wm_delete_window)
            demo->quit = true;
        break;
    case KeyPress:
        switch (event->xkey.keycode) {
        case 0x9: // Escape
            demo->quit = true;
            break;
        case 0x71: // left arrow key
            demo->spin_angle += demo->spin_increment;
            break;
        case 0x72: // right arrow key
            demo->spin_angle -= demo->spin_increment;
            break;
        case 0x41:
            demo->pause = !demo->pause;
            break;
        }
        break;
    case ConfigureNotify:
        if ((demo->width != event->xconfigure.width) ||
            (demo->height != event->xconfigure.height)) {
            demo->width = event->xconfigure.width;
            demo->height = event->xconfigure.height;
            demo_resize(demo);
        }
        break;
    default:
        break;
    }

}

static void demo_run_xlib(struct demo *demo) {

    while (!demo->quit) {
        XEvent event;

        if (demo->pause) {
            XNextEvent(demo->display, &event);
            demo_handle_xlib_event(demo, &event);
        } else {
            while (XPending(demo->display) > 0) {
                XNextEvent(demo->display, &event);
                demo_handle_xlib_event(demo, &event);
            }
        }

        demo_update_data_buffer(demo);
        demo_draw(demo);
        demo->curFrame++;
        if (demo->frameCount != INT32_MAX && demo->curFrame == demo->frameCount)
            demo->quit = true;
    }
}
#endif // VK_USE_PLATFORM_XLIB_KHR
#ifdef VK_USE_PLATFORM_XCB_KHR
static void demo_handle_xcb_event(struct demo *demo,
                              const xcb_generic_event_t *event) {
    uint8_t event_code = event->response_type & 0x7f;
    switch (event_code) {
    case XCB_EXPOSE:
        // TODO: Resize window
        break;
    case XCB_CLIENT_MESSAGE:
        if ((*(xcb_client_message_event_t *)event).data.data32[0] ==
            (*demo->atom_wm_delete_window).atom) {
            demo->quit = true;
        }
        break;
    case XCB_KEY_RELEASE: {
        const xcb_key_release_event_t *key =
            (const xcb_key_release_event_t *)event;

        switch (key->detail) {
        case 0x9: // Escape
            demo->quit = true;
            break;
        case 0x71: // left arrow key
            demo->spin_angle += demo->spin_increment;
            break;
        case 0x72: // right arrow key
            demo->spin_angle -= demo->spin_increment;
            break;
        case 0x41:
            demo->pause = !demo->pause;
            break;
        }
    } break;
    case XCB_CONFIGURE_NOTIFY: {
        const xcb_configure_notify_event_t *cfg =
            (const xcb_configure_notify_event_t *)event;
        if ((demo->width != cfg->width) || (demo->height != cfg->height)) {
            demo->width = cfg->width;
            demo->height = cfg->height;
            demo_resize(demo);
        }
    } break;
    default:
        break;
    }
}

static void demo_run_xcb(struct demo *demo) {
    xcb_flush(demo->connection);

    while (!demo->quit) {
        xcb_generic_event_t *event;

        if (demo->pause) {
            event = xcb_wait_for_event(demo->connection);
        } else {
            event = xcb_poll_for_event(demo->connection);
            while(event) {
                demo_handle_xcb_event(demo, event);
                free(event);
                event = xcb_poll_for_event(demo->connection);
            }
        }

        demo_update_data_buffer(demo);
        demo_draw(demo);
        demo->curFrame++;
        if (demo->frameCount != INT32_MAX && demo->curFrame == demo->frameCount)
            demo->quit = true;
    }
}

static void demo_create_xcb_window(struct demo *demo) {
    uint32_t value_mask, value_list[32];

    demo->xcb_window = xcb_generate_id(demo->connection);

    value_mask = XCB_CW_BACK_PIXEL | XCB_CW_EVENT_MASK;
    value_list[0] = demo->screen->black_pixel;
    value_list[1] = XCB_EVENT_MASK_KEY_RELEASE | XCB_EVENT_MASK_EXPOSURE |
                    XCB_EVENT_MASK_STRUCTURE_NOTIFY;

    xcb_create_window(demo->connection, XCB_COPY_FROM_PARENT, demo->xcb_window,
                      demo->screen->root, 0, 0, demo->width, demo->height, 0,
                      XCB_WINDOW_CLASS_INPUT_OUTPUT, demo->screen->root_visual,
                      value_mask, value_list);

    /* Magic code that will send notification when window is destroyed */
    xcb_intern_atom_cookie_t cookie =
        xcb_intern_atom(demo->connection, 1, 12, "WM_PROTOCOLS");
    xcb_intern_atom_reply_t *reply =
        xcb_intern_atom_reply(demo->connection, cookie, 0);

    xcb_intern_atom_cookie_t cookie2 =
        xcb_intern_atom(demo->connection, 0, 16, "WM_DELETE_WINDOW");
    demo->atom_wm_delete_window =
        xcb_intern_atom_reply(demo->connection, cookie2, 0);

    xcb_change_property(demo->connection, XCB_PROP_MODE_REPLACE, demo->xcb_window,
                        (*reply).atom, 4, 32, 1,
                        &(*demo->atom_wm_delete_window).atom);
    free(reply);

    xcb_map_window(demo->connection, demo->xcb_window);

    // Force the x/y coordinates to 100,100 results are identical in consecutive
    // runs
    const uint32_t coords[] = {100, 100};
    xcb_configure_window(demo->connection, demo->xcb_window,
                         XCB_CONFIG_WINDOW_X | XCB_CONFIG_WINDOW_Y, coords);
}
// VK_USE_PLATFORM_XCB_KHR
#elif defined(VK_USE_PLATFORM_WAYLAND_KHR)
static void demo_run(struct demo *demo) {
    while (!demo->quit) {
        demo_update_data_buffer(demo);
        demo_draw(demo);
        demo->curFrame++;
        if (demo->frameCount != INT32_MAX && demo->curFrame == demo->frameCount)
            demo->quit = true;
    }
}

static void handle_ping(void *data UNUSED,
                        struct wl_shell_surface *shell_surface,
                        uint32_t serial) {
    wl_shell_surface_pong(shell_surface, serial);
}

static void handle_configure(void *data UNUSED,
                             struct wl_shell_surface *shell_surface UNUSED,
                             uint32_t edges UNUSED, int32_t width UNUSED,
                             int32_t height UNUSED) {}

static void handle_popup_done(void *data UNUSED,
                              struct wl_shell_surface *shell_surface UNUSED) {}

static const struct wl_shell_surface_listener shell_surface_listener = {
    handle_ping, handle_configure, handle_popup_done};

static void demo_create_window(struct demo *demo) {
    demo->window = wl_compositor_create_surface(demo->compositor);
    if (!demo->window) {
        printf("Can not create wayland_surface from compositor!\n");
        fflush(stdout);
        exit(1);
    }

    demo->shell_surface = wl_shell_get_shell_surface(demo->shell, demo->window);
    if (!demo->shell_surface) {
        printf("Can not get shell_surface from wayland_surface!\n");
        fflush(stdout);
        exit(1);
    }
    wl_shell_surface_add_listener(demo->shell_surface, &shell_surface_listener,
                                  demo);
    wl_shell_surface_set_toplevel(demo->shell_surface);
    wl_shell_surface_set_title(demo->shell_surface, APP_SHORT_NAME);
}
#elif defined(VK_USE_PLATFORM_ANDROID_KHR)
static void demo_run(struct demo *demo) {
    if (!demo->prepared)
        return;

    demo_update_data_buffer(demo);
    demo_draw(demo);
    demo->curFrame++;
}
#endif

/*
 * Return 1 (true) if all layer names specified in check_names
 * can be found in given layer properties.
 */
static VkBool32 demo_check_layers(uint32_t check_count, char **check_names,
                                  uint32_t layer_count,
                                  VkLayerProperties *layers) {
    for (uint32_t i = 0; i < check_count; i++) {
        VkBool32 found = 0;
        for (uint32_t j = 0; j < layer_count; j++) {
            if (!strcmp(check_names[i], layers[j].layerName)) {
                found = 1;
                break;
            }
        }
        if (!found) {
            fprintf(stderr, "Cannot find layer: %s\n", check_names[i]);
            return 0;
        }
    }
    return 1;
}

static void demo_init_vk(struct demo *demo) {
    VkResult err;
    uint32_t instance_extension_count = 0;
    uint32_t instance_layer_count = 0;
    uint32_t validation_layer_count = 0;
    char **instance_validation_layers = NULL;
    demo->enabled_extension_count = 0;
    demo->enabled_layer_count = 0;

    char *instance_validation_layers_alt1[] = {
        "VK_LAYER_LUNARG_standard_validation"
    };

    char *instance_validation_layers_alt2[] = {
        "VK_LAYER_GOOGLE_threading",       "VK_LAYER_LUNARG_parameter_validation",
        "VK_LAYER_LUNARG_object_tracker",  "VK_LAYER_LUNARG_image",
        "VK_LAYER_LUNARG_core_validation", "VK_LAYER_LUNARG_swapchain",
        "VK_LAYER_GOOGLE_unique_objects"
    };

    /* Look for validation layers */
    VkBool32 validation_found = 0;
    if (demo->validate) {

        err = vkEnumerateInstanceLayerProperties(&instance_layer_count, NULL);
        assert(!err);

        instance_validation_layers = instance_validation_layers_alt1;
        if (instance_layer_count > 0) {
            VkLayerProperties *instance_layers =
                    malloc(sizeof (VkLayerProperties) * instance_layer_count);
            err = vkEnumerateInstanceLayerProperties(&instance_layer_count,
                    instance_layers);
            assert(!err);


            validation_found = demo_check_layers(
                    ARRAY_SIZE(instance_validation_layers_alt1),
                    instance_validation_layers, instance_layer_count,
                    instance_layers);
            if (validation_found) {
                demo->enabled_layer_count = ARRAY_SIZE(instance_validation_layers_alt1);
                demo->enabled_layers[0] = "VK_LAYER_LUNARG_standard_validation";
                validation_layer_count = 1;
            } else {
                // use alternative set of validation layers
                instance_validation_layers = instance_validation_layers_alt2;
                demo->enabled_layer_count = ARRAY_SIZE(instance_validation_layers_alt2);
                validation_found = demo_check_layers(
                    ARRAY_SIZE(instance_validation_layers_alt2),
                    instance_validation_layers, instance_layer_count,
                    instance_layers);
                validation_layer_count =
                    ARRAY_SIZE(instance_validation_layers_alt2);
                for (uint32_t i = 0; i < validation_layer_count; i++) {
                    demo->enabled_layers[i] = instance_validation_layers[i];
                }
            }
            free(instance_layers);
        }

        if (!validation_found) {
            ERR_EXIT("vkEnumerateInstanceLayerProperties failed to find "
                    "required validation layer.\n\n"
                    "Please look at the Getting Started guide for additional "
                    "information.\n",
                    "vkCreateInstance Failure");
        }
    }

    /* Look for instance extensions */
    VkBool32 surfaceExtFound = 0;
    VkBool32 platformSurfaceExtFound = 0;
#if defined(VK_USE_PLATFORM_XLIB_KHR)
    VkBool32 xlibSurfaceExtFound = 0;
#endif
    memset(demo->extension_names, 0, sizeof(demo->extension_names));

    err = vkEnumerateInstanceExtensionProperties(
        NULL, &instance_extension_count, NULL);
    assert(!err);

    if (instance_extension_count > 0) {
        VkExtensionProperties *instance_extensions =
            malloc(sizeof(VkExtensionProperties) * instance_extension_count);
        err = vkEnumerateInstanceExtensionProperties(
            NULL, &instance_extension_count, instance_extensions);
        assert(!err);
        for (uint32_t i = 0; i < instance_extension_count; i++) {
            if (!strcmp(VK_KHR_SURFACE_EXTENSION_NAME,
                        instance_extensions[i].extensionName)) {
                surfaceExtFound = 1;
                demo->extension_names[demo->enabled_extension_count++] =
                    VK_KHR_SURFACE_EXTENSION_NAME;
            }
#if defined(VK_USE_PLATFORM_WIN32_KHR)
            if (!strcmp(VK_KHR_WIN32_SURFACE_EXTENSION_NAME,
                        instance_extensions[i].extensionName)) {
                platformSurfaceExtFound = 1;
                demo->extension_names[demo->enabled_extension_count++] =
                    VK_KHR_WIN32_SURFACE_EXTENSION_NAME;
            }
#endif
#if defined(VK_USE_PLATFORM_XLIB_KHR)
            if (!strcmp(VK_KHR_XLIB_SURFACE_EXTENSION_NAME,
                        instance_extensions[i].extensionName)) {
                platformSurfaceExtFound = 1;
                xlibSurfaceExtFound = 1;
                demo->extension_names[demo->enabled_extension_count++] =
                    VK_KHR_XLIB_SURFACE_EXTENSION_NAME;
            }
#endif
#if defined(VK_USE_PLATFORM_XCB_KHR)
            if (!strcmp(VK_KHR_XCB_SURFACE_EXTENSION_NAME,
                        instance_extensions[i].extensionName)) {
                platformSurfaceExtFound = 1;
                demo->extension_names[demo->enabled_extension_count++] =
                    VK_KHR_XCB_SURFACE_EXTENSION_NAME;
            }
#endif
#if defined(VK_USE_PLATFORM_WAYLAND_KHR)
            if (!strcmp(VK_KHR_WAYLAND_SURFACE_EXTENSION_NAME,
                        instance_extensions[i].extensionName)) {
                platformSurfaceExtFound = 1;
                demo->extension_names[demo->enabled_extension_count++] =
                    VK_KHR_WAYLAND_SURFACE_EXTENSION_NAME;
            }
#endif
#if defined(VK_USE_PLATFORM_ANDROID_KHR)
            if (!strcmp(VK_KHR_ANDROID_SURFACE_EXTENSION_NAME,
                        instance_extensions[i].extensionName)) {
                platformSurfaceExtFound = 1;
                demo->extension_names[demo->enabled_extension_count++] =
                    VK_KHR_ANDROID_SURFACE_EXTENSION_NAME;
            }
#endif
            if (!strcmp(VK_EXT_DEBUG_REPORT_EXTENSION_NAME,
                        instance_extensions[i].extensionName)) {
                if (demo->validate) {
                    demo->extension_names[demo->enabled_extension_count++] =
                        VK_EXT_DEBUG_REPORT_EXTENSION_NAME;
                }
            }
            assert(demo->enabled_extension_count < 64);
        }

        free(instance_extensions);
    }

    if (!surfaceExtFound) {
        ERR_EXIT("vkEnumerateInstanceExtensionProperties failed to find "
                 "the " VK_KHR_SURFACE_EXTENSION_NAME
                 " extension.\n\nDo you have a compatible "
                 "Vulkan installable client driver (ICD) installed?\nPlease "
                 "look at the Getting Started guide for additional "
                 "information.\n",
                 "vkCreateInstance Failure");
    }
    if (!platformSurfaceExtFound) {
#if defined(VK_USE_PLATFORM_WIN32_KHR)
        ERR_EXIT("vkEnumerateInstanceExtensionProperties failed to find "
                 "the " VK_KHR_WIN32_SURFACE_EXTENSION_NAME
                 " extension.\n\nDo you have a compatible "
                 "Vulkan installable client driver (ICD) installed?\nPlease "
                 "look at the Getting Started guide for additional "
                 "information.\n",
                 "vkCreateInstance Failure");
#elif defined(VK_USE_PLATFORM_XCB_KHR)
        ERR_EXIT("vkEnumerateInstanceExtensionProperties failed to find "
                 "the " VK_KHR_XCB_SURFACE_EXTENSION_NAME
                 " extension.\n\nDo you have a compatible "
                 "Vulkan installable client driver (ICD) installed?\nPlease "
                 "look at the Getting Started guide for additional "
                 "information.\n",
                 "vkCreateInstance Failure");
#elif defined(VK_USE_PLATFORM_WAYLAND_KHR)
        ERR_EXIT("vkEnumerateInstanceExtensionProperties failed to find "
                 "the " VK_KHR_WAYLAND_SURFACE_EXTENSION_NAME
                 " extension.\n\nDo you have a compatible "
                 "Vulkan installable client driver (ICD) installed?\nPlease "
                 "look at the Getting Started guide for additional "
                 "information.\n",
                 "vkCreateInstance Failure");
#elif defined(VK_USE_PLATFORM_ANDROID_KHR)
        ERR_EXIT("vkEnumerateInstanceExtensionProperties failed to find "
                 "the " VK_KHR_ANDROID_SURFACE_EXTENSION_NAME
                 " extension.\n\nDo you have a compatible "
                 "Vulkan installable client driver (ICD) installed?\nPlease "
                 "look at the Getting Started guide for additional "
                 "information.\n",
                 "vkCreateInstance Failure");
#endif
    }
#if defined(VK_USE_PLATFORM_XLIB_KHR)
    if (demo->use_xlib && !xlibSurfaceExtFound) {
        ERR_EXIT("vkEnumerateInstanceExtensionProperties failed to find "
                 "the " VK_KHR_XLIB_SURFACE_EXTENSION_NAME
                 " extension.\n\nDo you have a compatible "
                 "Vulkan installable client driver (ICD) installed?\nPlease "
                 "look at the Getting Started guide for additional "
                 "information.\n",
                 "vkCreateInstance Failure");
    }
#endif
    const VkApplicationInfo app = {
        .sType = VK_STRUCTURE_TYPE_APPLICATION_INFO,
        .pNext = NULL,
        .pApplicationName = APP_SHORT_NAME,
        .applicationVersion = 0,
        .pEngineName = APP_SHORT_NAME,
        .engineVersion = 0,
        .apiVersion = VK_API_VERSION_1_0,
    };
    VkInstanceCreateInfo inst_info = {
        .sType = VK_STRUCTURE_TYPE_INSTANCE_CREATE_INFO,
        .pNext = NULL,
        .pApplicationInfo = &app,
        .enabledLayerCount = demo->enabled_layer_count,
        .ppEnabledLayerNames = (const char *const *)instance_validation_layers,
        .enabledExtensionCount = demo->enabled_extension_count,
        .ppEnabledExtensionNames = (const char *const *)demo->extension_names,
    };

    /*
     * This is info for a temp callback to use during CreateInstance.
     * After the instance is created, we use the instance-based
     * function to register the final callback.
     */
    VkDebugReportCallbackCreateInfoEXT dbgCreateInfo;
    if (demo->validate) {
        dbgCreateInfo.sType = VK_STRUCTURE_TYPE_DEBUG_REPORT_CREATE_INFO_EXT;
        dbgCreateInfo.pNext = NULL;
        dbgCreateInfo.pfnCallback = demo->use_break ? BreakCallback : dbgFunc;
        dbgCreateInfo.pUserData = demo;
        dbgCreateInfo.flags =
            VK_DEBUG_REPORT_ERROR_BIT_EXT | VK_DEBUG_REPORT_WARNING_BIT_EXT;
        inst_info.pNext = &dbgCreateInfo;
    }

    uint32_t gpu_count;

    err = vkCreateInstance(&inst_info, NULL, &demo->inst);
    if (err == VK_ERROR_INCOMPATIBLE_DRIVER) {
        ERR_EXIT("Cannot find a compatible Vulkan installable client driver "
                 "(ICD).\n\nPlease look at the Getting Started guide for "
                 "additional information.\n",
                 "vkCreateInstance Failure");
    } else if (err == VK_ERROR_EXTENSION_NOT_PRESENT) {
        ERR_EXIT("Cannot find a specified extension library"
                 ".\nMake sure your layers path is set appropriately.\n",
                 "vkCreateInstance Failure");
    } else if (err) {
        ERR_EXIT("vkCreateInstance failed.\n\nDo you have a compatible Vulkan "
                 "installable client driver (ICD) installed?\nPlease look at "
                 "the Getting Started guide for additional information.\n",
                 "vkCreateInstance Failure");
    }

    /* Make initial call to query gpu_count, then second call for gpu info*/
    err = vkEnumeratePhysicalDevices(demo->inst, &gpu_count, NULL);
    assert(!err && gpu_count > 0);

    if (gpu_count > 0) {
        VkPhysicalDevice *physical_devices = malloc(sizeof(VkPhysicalDevice) * gpu_count);
        err = vkEnumeratePhysicalDevices(demo->inst, &gpu_count, physical_devices);
        assert(!err);
        /* For cube demo we just grab the first physical device */
        demo->gpu = physical_devices[0];
        free(physical_devices);
    } else {
        ERR_EXIT("vkEnumeratePhysicalDevices reported zero accessible devices.\n\n"
                 "Do you have a compatible Vulkan installable client driver (ICD) "
                 "installed?\nPlease look at the Getting Started guide for "
                 "additional information.\n",
                 "vkEnumeratePhysicalDevices Failure");
    }

    /* Look for device extensions */
    uint32_t device_extension_count = 0;
    VkBool32 swapchainExtFound = 0;
    demo->enabled_extension_count = 0;
    memset(demo->extension_names, 0, sizeof(demo->extension_names));

    err = vkEnumerateDeviceExtensionProperties(demo->gpu, NULL,
                                               &device_extension_count, NULL);
    assert(!err);

    if (device_extension_count > 0) {
        VkExtensionProperties *device_extensions =
            malloc(sizeof(VkExtensionProperties) * device_extension_count);
        err = vkEnumerateDeviceExtensionProperties(
            demo->gpu, NULL, &device_extension_count, device_extensions);
        assert(!err);

        for (uint32_t i = 0; i < device_extension_count; i++) {
            if (!strcmp(VK_KHR_SWAPCHAIN_EXTENSION_NAME,
                        device_extensions[i].extensionName)) {
                swapchainExtFound = 1;
                demo->extension_names[demo->enabled_extension_count++] =
                    VK_KHR_SWAPCHAIN_EXTENSION_NAME;
            }
            assert(demo->enabled_extension_count < 64);
        }

        free(device_extensions);
    }

    if (!swapchainExtFound) {
        ERR_EXIT("vkEnumerateDeviceExtensionProperties failed to find "
                 "the " VK_KHR_SWAPCHAIN_EXTENSION_NAME
                 " extension.\n\nDo you have a compatible "
                 "Vulkan installable client driver (ICD) installed?\nPlease "
                 "look at the Getting Started guide for additional "
                 "information.\n",
                 "vkCreateInstance Failure");
    }

    if (demo->validate) {
        demo->CreateDebugReportCallback =
            (PFN_vkCreateDebugReportCallbackEXT)vkGetInstanceProcAddr(
                demo->inst, "vkCreateDebugReportCallbackEXT");
        demo->DestroyDebugReportCallback =
            (PFN_vkDestroyDebugReportCallbackEXT)vkGetInstanceProcAddr(
                demo->inst, "vkDestroyDebugReportCallbackEXT");
        if (!demo->CreateDebugReportCallback) {
            ERR_EXIT(
                "GetProcAddr: Unable to find vkCreateDebugReportCallbackEXT\n",
                "vkGetProcAddr Failure");
        }
        if (!demo->DestroyDebugReportCallback) {
            ERR_EXIT(
                "GetProcAddr: Unable to find vkDestroyDebugReportCallbackEXT\n",
                "vkGetProcAddr Failure");
        }
        demo->DebugReportMessage =
            (PFN_vkDebugReportMessageEXT)vkGetInstanceProcAddr(
                demo->inst, "vkDebugReportMessageEXT");
        if (!demo->DebugReportMessage) {
            ERR_EXIT("GetProcAddr: Unable to find vkDebugReportMessageEXT\n",
                     "vkGetProcAddr Failure");
        }

        VkDebugReportCallbackCreateInfoEXT dbgCreateInfo;
        PFN_vkDebugReportCallbackEXT callback;
        callback = demo->use_break ? BreakCallback : dbgFunc;
        dbgCreateInfo.sType = VK_STRUCTURE_TYPE_DEBUG_REPORT_CREATE_INFO_EXT;
        dbgCreateInfo.pNext = NULL;
        dbgCreateInfo.pfnCallback = callback;
        dbgCreateInfo.pUserData = demo;
        dbgCreateInfo.flags =
            VK_DEBUG_REPORT_ERROR_BIT_EXT | VK_DEBUG_REPORT_WARNING_BIT_EXT;
        err = demo->CreateDebugReportCallback(demo->inst, &dbgCreateInfo, NULL,
                                              &demo->msg_callback);
        switch (err) {
        case VK_SUCCESS:
            break;
        case VK_ERROR_OUT_OF_HOST_MEMORY:
            ERR_EXIT("CreateDebugReportCallback: out of host memory\n",
                     "CreateDebugReportCallback Failure");
            break;
        default:
            ERR_EXIT("CreateDebugReportCallback: unknown failure\n",
                     "CreateDebugReportCallback Failure");
            break;
        }
    }
    vkGetPhysicalDeviceProperties(demo->gpu, &demo->gpu_props);

    /* Call with NULL data to get count */
    vkGetPhysicalDeviceQueueFamilyProperties(demo->gpu,
                                             &demo->queue_family_count, NULL);
    assert(demo->queue_family_count >= 1);

    demo->queue_props = (VkQueueFamilyProperties *)malloc(
        demo->queue_family_count * sizeof(VkQueueFamilyProperties));
    vkGetPhysicalDeviceQueueFamilyProperties(
        demo->gpu, &demo->queue_family_count, demo->queue_props);

    // Query fine-grained feature support for this device.
    //  If app has specific feature requirements it should check supported
    //  features based on this query
    VkPhysicalDeviceFeatures physDevFeatures;
    vkGetPhysicalDeviceFeatures(demo->gpu, &physDevFeatures);

    GET_INSTANCE_PROC_ADDR(demo->inst, GetPhysicalDeviceSurfaceSupportKHR);
    GET_INSTANCE_PROC_ADDR(demo->inst, GetPhysicalDeviceSurfaceCapabilitiesKHR);
    GET_INSTANCE_PROC_ADDR(demo->inst, GetPhysicalDeviceSurfaceFormatsKHR);
    GET_INSTANCE_PROC_ADDR(demo->inst, GetPhysicalDeviceSurfacePresentModesKHR);
    GET_INSTANCE_PROC_ADDR(demo->inst, GetSwapchainImagesKHR);
}

static void demo_create_device(struct demo *demo) {
    VkResult U_ASSERT_ONLY err;
    float queue_priorities[1] = {0.0};
    VkDeviceQueueCreateInfo queues[2];
    queues[0].sType = VK_STRUCTURE_TYPE_DEVICE_QUEUE_CREATE_INFO;
    queues[0].pNext = NULL;
    queues[0].queueFamilyIndex = demo->graphics_queue_family_index;
    queues[0].queueCount = 1;
    queues[0].pQueuePriorities = queue_priorities;
    queues[0].flags = 0;

    VkDeviceCreateInfo device = {
        .sType = VK_STRUCTURE_TYPE_DEVICE_CREATE_INFO,
        .pNext = NULL,
        .queueCreateInfoCount = 1,
        .pQueueCreateInfos = queues,
        .enabledLayerCount = 0,
        .ppEnabledLayerNames = NULL,
        .enabledExtensionCount = demo->enabled_extension_count,
        .ppEnabledExtensionNames = (const char *const *)demo->extension_names,
        .pEnabledFeatures =
            NULL, // If specific features are required, pass them in here
    };
    if (demo->separate_present_queue) {
        queues[1].sType = VK_STRUCTURE_TYPE_DEVICE_QUEUE_CREATE_INFO;
        queues[1].pNext = NULL;
        queues[1].queueFamilyIndex = demo->present_queue_family_index;
        queues[1].queueCount = 1;
        queues[1].pQueuePriorities = queue_priorities;
        queues[1].flags = 0;
        device.queueCreateInfoCount = 2;
    }
    err = vkCreateDevice(demo->gpu, &device, NULL, &demo->device);
    assert(!err);
}

static void demo_init_vk_swapchain(struct demo *demo) {
    VkResult U_ASSERT_ONLY err;
    uint32_t i;

// Create a WSI surface for the window:
#if defined(VK_USE_PLATFORM_WIN32_KHR)
    VkWin32SurfaceCreateInfoKHR createInfo;
    createInfo.sType = VK_STRUCTURE_TYPE_WIN32_SURFACE_CREATE_INFO_KHR;
    createInfo.pNext = NULL;
    createInfo.flags = 0;
    createInfo.hinstance = demo->connection;
    createInfo.hwnd = demo->window;

    err =
        vkCreateWin32SurfaceKHR(demo->inst, &createInfo, NULL, &demo->surface);
#elif defined(VK_USE_PLATFORM_WAYLAND_KHR) && !defined(VK_USE_PLATFORM_XCB_KHR)
    VkWaylandSurfaceCreateInfoKHR createInfo;
    createInfo.sType = VK_STRUCTURE_TYPE_WAYLAND_SURFACE_CREATE_INFO_KHR;
    createInfo.pNext = NULL;
    createInfo.flags = 0;
    createInfo.display = demo->display;
    createInfo.surface = demo->window;

    err = vkCreateWaylandSurfaceKHR(demo->inst, &createInfo, NULL,
                                    &demo->surface);
#elif defined(VK_USE_PLATFORM_ANDROID_KHR)
    VkAndroidSurfaceCreateInfoKHR createInfo;
    createInfo.sType = VK_STRUCTURE_TYPE_ANDROID_SURFACE_CREATE_INFO_KHR;
    createInfo.pNext = NULL;
    createInfo.flags = 0;
    createInfo.window = (ANativeWindow*)(demo->window);

    err = vkCreateAndroidSurfaceKHR(demo->inst, &createInfo, NULL, &demo->surface);
#endif
    if (demo->use_xlib) {
#if defined(VK_USE_PLATFORM_XLIB_KHR)
        VkXlibSurfaceCreateInfoKHR createInfo;
        createInfo.sType = VK_STRUCTURE_TYPE_XLIB_SURFACE_CREATE_INFO_KHR;
        createInfo.pNext = NULL;
        createInfo.flags = 0;
        createInfo.dpy = demo->display;
        createInfo.window = demo->xlib_window;

        err = vkCreateXlibSurfaceKHR(demo->inst, &createInfo, NULL,
                                     &demo->surface);
#endif
    }
    else {
#if defined(VK_USE_PLATFORM_XCB_KHR)
        VkXcbSurfaceCreateInfoKHR createInfo;
        createInfo.sType = VK_STRUCTURE_TYPE_XCB_SURFACE_CREATE_INFO_KHR;
        createInfo.pNext = NULL;
        createInfo.flags = 0;
        createInfo.connection = demo->connection;
        createInfo.window = demo->xcb_window;

        err = vkCreateXcbSurfaceKHR(demo->inst, &createInfo, NULL, &demo->surface);
#endif
    }
    assert(!err);

    // Iterate over each queue to learn whether it supports presenting:
    VkBool32 *supportsPresent =
        (VkBool32 *)malloc(demo->queue_family_count * sizeof(VkBool32));
    for (i = 0; i < demo->queue_family_count; i++) {
        demo->fpGetPhysicalDeviceSurfaceSupportKHR(demo->gpu, i, demo->surface,
                                                   &supportsPresent[i]);
    }

    // Search for a graphics and a present queue in the array of queue
    // families, try to find one that supports both
    uint32_t graphicsQueueFamilyIndex = UINT32_MAX;
    uint32_t presentQueueFamilyIndex = UINT32_MAX;
    for (i = 0; i < demo->queue_family_count; i++) {
        if ((demo->queue_props[i].queueFlags & VK_QUEUE_GRAPHICS_BIT) != 0) {
            if (graphicsQueueFamilyIndex == UINT32_MAX) {
                graphicsQueueFamilyIndex = i;
            }

            if (supportsPresent[i] == VK_TRUE) {
                graphicsQueueFamilyIndex = i;
                presentQueueFamilyIndex = i;
                break;
            }
        }
    }

    if (presentQueueFamilyIndex == UINT32_MAX) {
        // If didn't find a queue that supports both graphics and present, then
        // find a separate present queue.
        for (i = 0; i < demo->queue_family_count; ++i) {
            if (supportsPresent[i] == VK_TRUE) {
                presentQueueFamilyIndex = i;
                break;
            }
        }
    }

    // Generate error if could not find both a graphics and a present queue
    if (graphicsQueueFamilyIndex == UINT32_MAX ||
        presentQueueFamilyIndex == UINT32_MAX) {
        ERR_EXIT("Could not find both graphics and present queues\n",
                 "Swapchain Initialization Failure");
    }

    demo->graphics_queue_family_index = graphicsQueueFamilyIndex;
    demo->present_queue_family_index = presentQueueFamilyIndex;
    demo->separate_present_queue =
        (demo->graphics_queue_family_index != demo->present_queue_family_index);
    free(supportsPresent);

    demo_create_device(demo);

    GET_DEVICE_PROC_ADDR(demo->device, CreateSwapchainKHR);
    GET_DEVICE_PROC_ADDR(demo->device, DestroySwapchainKHR);
    GET_DEVICE_PROC_ADDR(demo->device, GetSwapchainImagesKHR);
    GET_DEVICE_PROC_ADDR(demo->device, AcquireNextImageKHR);
    GET_DEVICE_PROC_ADDR(demo->device, QueuePresentKHR);

    vkGetDeviceQueue(demo->device, demo->graphics_queue_family_index, 0,
                     &demo->graphics_queue);

    if (!demo->separate_present_queue) {
        demo->present_queue = demo->graphics_queue;
    } else {
        vkGetDeviceQueue(demo->device, demo->present_queue_family_index, 0,
                         &demo->present_queue);
    }

    // Get the list of VkFormat's that are supported:
    uint32_t formatCount;
    err = demo->fpGetPhysicalDeviceSurfaceFormatsKHR(demo->gpu, demo->surface,
                                                     &formatCount, NULL);
    assert(!err);
    VkSurfaceFormatKHR *surfFormats =
        (VkSurfaceFormatKHR *)malloc(formatCount * sizeof(VkSurfaceFormatKHR));
    err = demo->fpGetPhysicalDeviceSurfaceFormatsKHR(demo->gpu, demo->surface,
                                                     &formatCount, surfFormats);
    assert(!err);
    // If the format list includes just one entry of VK_FORMAT_UNDEFINED,
    // the surface has no preferred format.  Otherwise, at least one
    // supported format will be returned.
    if (formatCount == 1 && surfFormats[0].format == VK_FORMAT_UNDEFINED) {
        demo->format = VK_FORMAT_B8G8R8A8_UNORM;
    } else {
        assert(formatCount >= 1);
        demo->format = surfFormats[0].format;
    }
    demo->color_space = surfFormats[0].colorSpace;

    demo->quit = false;
    demo->curFrame = 0;

    // Create semaphores to synchronize acquiring presentable buffers before
    // rendering and waiting for drawing to be complete before presenting
    VkSemaphoreCreateInfo semaphoreCreateInfo = {
        .sType = VK_STRUCTURE_TYPE_SEMAPHORE_CREATE_INFO,
        .pNext = NULL,
        .flags = 0,
    };

    // Create fences that we can use to throttle if we get too far
    // ahead of the image presents
    VkFenceCreateInfo fence_ci = {
        .sType = VK_STRUCTURE_TYPE_FENCE_CREATE_INFO,
        .pNext = NULL,
        .flags = VK_FENCE_CREATE_SIGNALED_BIT
    };
    for (uint32_t i = 0; i < FRAME_LAG; i++) {
        vkCreateFence(demo->device, &fence_ci, NULL, &demo->fences[i]);
        err = vkCreateSemaphore(demo->device, &semaphoreCreateInfo, NULL,
                                &demo->image_acquired_semaphores[i]);
        assert(!err);

        err = vkCreateSemaphore(demo->device, &semaphoreCreateInfo, NULL,
                                &demo->draw_complete_semaphores[i]);
        assert(!err);

        if (demo->separate_present_queue) {
            err = vkCreateSemaphore(demo->device, &semaphoreCreateInfo, NULL,
                                    &demo->image_ownership_semaphores[i]);
            assert(!err);
        }
    }
    demo->frame_index = 0;

    // Get Memory information and properties
    vkGetPhysicalDeviceMemoryProperties(demo->gpu, &demo->memory_properties);
}

#if defined(VK_USE_PLATFORM_WAYLAND_KHR) && !defined(VK_USE_PLATFORM_XCB_KHR)
static void registry_handle_global(void *data, struct wl_registry *registry,
                                   uint32_t name, const char *interface,
                                   uint32_t version UNUSED) {
    struct demo *demo = data;
    if (strcmp(interface, "wl_compositor") == 0) {
        demo->compositor =
            wl_registry_bind(registry, name, &wl_compositor_interface, 3);
        /* Todo: When xdg_shell protocol has stablized, we should move wl_shell
         * tp xdg_shell */
    } else if (strcmp(interface, "wl_shell") == 0) {
        demo->shell = wl_registry_bind(registry, name, &wl_shell_interface, 1);
    }
}

static void registry_handle_global_remove(void *data UNUSED,
                                          struct wl_registry *registry UNUSED,
                                          uint32_t name UNUSED) {}

static const struct wl_registry_listener registry_listener = {
    registry_handle_global, registry_handle_global_remove};
#endif

static void demo_init_connection(struct demo *demo) {
#if defined(VK_USE_PLATFORM_XCB_KHR)
    const xcb_setup_t *setup;
    xcb_screen_iterator_t iter;
    int scr;

    demo->connection = xcb_connect(NULL, &scr);
    if (xcb_connection_has_error(demo->connection) > 0) {
        printf("Cannot find a compatible Vulkan installable client driver "
               "(ICD).\nExiting ...\n");
        fflush(stdout);
        exit(1);
    }

    setup = xcb_get_setup(demo->connection);
    iter = xcb_setup_roots_iterator(setup);
    while (scr-- > 0)
        xcb_screen_next(&iter);

    demo->screen = iter.data;
#elif defined(VK_USE_PLATFORM_WAYLAND_KHR)
    demo->display = wl_display_connect(NULL);

    if (demo->display == NULL) {
        printf("Cannot find a compatible Vulkan installable client driver "
               "(ICD).\nExiting ...\n");
        fflush(stdout);
        exit(1);
    }

    demo->registry = wl_display_get_registry(demo->display);
    wl_registry_add_listener(demo->registry, &registry_listener, demo);
    wl_display_dispatch(demo->display);
#endif
}

static void demo_init(struct demo *demo, int argc, char **argv) {
    vec3 eye = {0.0f, 3.0f, 5.0f};
    vec3 origin = {0, 0, 0};
    vec3 up = {0.0f, 1.0f, 0.0};

    memset(demo, 0, sizeof(*demo));
    demo->frameCount = INT32_MAX;

    for (int i = 1; i < argc; i++) {
        if (strcmp(argv[i], "--use_staging") == 0) {
            demo->use_staging_buffer = true;
            continue;
        }
        if (strcmp(argv[i], "--break") == 0) {
            demo->use_break = true;
            continue;
        }
        if (strcmp(argv[i], "--validate") == 0) {
            demo->validate = true;
            continue;
        }
#if defined(VK_USE_PLATFORM_XLIB_KHR)
        if (strcmp(argv[i], "--xlib") == 0) {
            demo->use_xlib = true;
            continue;
        }
#endif
        if (strcmp(argv[i], "--c") == 0 && demo->frameCount == INT32_MAX &&
            i < argc - 1 && sscanf(argv[i + 1], "%d", &demo->frameCount) == 1 &&
            demo->frameCount >= 0) {
            i++;
            continue;
        }
        if (strcmp(argv[i], "--suppress_popups") == 0) {
            demo->suppress_popups = true;
            continue;
        }

#if defined(ANDROID)
        ERR_EXIT("Usage: cube [--validate]\n", "Usage");
#else
        fprintf(stderr, "Usage:\n  %s [--use_staging] [--validate] [--break] "
#if defined(VK_USE_PLATFORM_XLIB_KHR)
                        "[--xlib] "
#endif
                        "[--c <framecount>] [--suppress_popups]\n",
                APP_SHORT_NAME);
        fflush(stderr);
        exit(1);
#endif
    }

    if (!demo->use_xlib)
        demo_init_connection(demo);

    demo_init_vk(demo);

    demo->width = 500;
    demo->height = 500;

    demo->spin_angle = 4.0f;
    demo->spin_increment = 0.2f;
    demo->pause = false;

    mat4x4_perspective(demo->projection_matrix, (float)degreesToRadians(45.0f),
                       1.0f, 0.1f, 100.0f);
    mat4x4_look_at(demo->view_matrix, eye, origin, up);
    mat4x4_identity(demo->model_matrix);

    demo->projection_matrix[1][1]*=-1;  //Flip projection matrix from GL to Vulkan orientation.
}

#if defined(VK_USE_PLATFORM_WIN32_KHR)
// Include header required for parsing the command line options.
#include <shellapi.h>

int WINAPI WinMain(HINSTANCE hInstance, HINSTANCE hPrevInstance, LPSTR pCmdLine,
                   int nCmdShow) {
    MSG msg;   // message
    bool done; // flag saying when app is complete
    int argc;
    char **argv;

    // Use the CommandLine functions to get the command line arguments.
    // Unfortunately, Microsoft outputs
    // this information as wide characters for Unicode, and we simply want the
    // Ascii version to be compatible
    // with the non-Windows side.  So, we have to convert the information to
    // Ascii character strings.
    LPWSTR *commandLineArgs = CommandLineToArgvW(GetCommandLineW(), &argc);
    if (NULL == commandLineArgs) {
        argc = 0;
    }

    if (argc > 0) {
        argv = (char **)malloc(sizeof(char *) * argc);
        if (argv == NULL) {
            argc = 0;
        } else {
            for (int iii = 0; iii < argc; iii++) {
                size_t wideCharLen = wcslen(commandLineArgs[iii]);
                size_t numConverted = 0;

                argv[iii] = (char *)malloc(sizeof(char) * (wideCharLen + 1));
                if (argv[iii] != NULL) {
                    wcstombs_s(&numConverted, argv[iii], wideCharLen + 1,
                               commandLineArgs[iii], wideCharLen + 1);
                }
            }
        }
    } else {
        argv = NULL;
    }

    demo_init(&demo, argc, argv);

    // Free up the items we had to allocate for the command line arguments.
    if (argc > 0 && argv != NULL) {
        for (int iii = 0; iii < argc; iii++) {
            if (argv[iii] != NULL) {
                free(argv[iii]);
            }
        }
        free(argv);
    }

    demo.connection = hInstance;
    strncpy(demo.name, "cube", APP_NAME_STR_LEN);
    demo_create_window(&demo);
    demo_init_vk_swapchain(&demo);

    demo_prepare(&demo);

    done = false; // initialize loop condition variable

    // main message loop
    while (!done) {
        PeekMessage(&msg, NULL, 0, 0, PM_REMOVE);
        if (msg.message == WM_QUIT) // check for a quit message
        {
            done = true; // if found, quit app
        } else {
            /* Translate and dispatch to event queue*/
            TranslateMessage(&msg);
            DispatchMessage(&msg);
        }
        RedrawWindow(demo.window, NULL, NULL, RDW_INTERNALPAINT);
    }

    demo_cleanup(&demo);

    return (int)msg.wParam;
}
#elif defined(VK_USE_PLATFORM_ANDROID_KHR)
#include <android/log.h>
#include <android_native_app_glue.h>
#include "android_util.h"

static bool initialized = false;
static bool active = false;
struct demo demo;

static int32_t processInput(struct android_app* app, AInputEvent* event) {
    return 0;
}

static void processCommand(struct android_app* app, int32_t cmd) {
    switch(cmd) {
        case APP_CMD_INIT_WINDOW: {
            if (app->window) {
                // We're getting a new window.  If the app is starting up, we
                // need to initialize.  If the app has already been
                // initialized, that means that we lost our previous window,
                // which means that we have a lot of work to do.  At a minimum,
                // we need to destroy the swapchain and surface associated with
                // the old window, and create a new surface and swapchain.
                // However, since there are a lot of other objects/state that
                // is tied to the swapchain, it's easiest to simply cleanup and
                // start over (i.e. use a brute-force approach of re-starting
                // the app)
                if (demo.prepared) {
                    demo_cleanup(&demo);
                }

                // Parse Intents into argc, argv
                // Use the following key to send arguments, i.e.
                // --es args "--validate"
                const char key[] = "args";
                char* appTag = (char*) APP_SHORT_NAME;
                int argc = 0;
                char** argv = get_args(app, key, appTag, &argc);

                __android_log_print(ANDROID_LOG_INFO, appTag, "argc = %i", argc);
                for (int i = 0; i < argc; i++)
                    __android_log_print(ANDROID_LOG_INFO, appTag, "argv[%i] = %s", i, argv[i]);

                demo_init(&demo, argc, argv);

                // Free the argv malloc'd by get_args
                for (int i = 0; i < argc; i++)
                    free(argv[i]);

                demo.window = (void*)app->window;
                demo_init_vk_swapchain(&demo);
                demo_prepare(&demo);
                initialized = true;
            }
            break;
        }
        case APP_CMD_GAINED_FOCUS: {
            active = true;
            break;
        }
        case APP_CMD_LOST_FOCUS: {
            active = false;
            break;
        }
    }
}

void android_main(struct android_app *app)
{
    app_dummy();

#ifdef ANDROID
    int vulkanSupport = InitVulkan();
    if (vulkanSupport == 0)
        return;
#endif

    demo.prepared = false;

    app->onAppCmd = processCommand;
    app->onInputEvent = processInput;

    while(1) {
        int events;
        struct android_poll_source* source;
        while (ALooper_pollAll(active ? 0 : -1, NULL, &events, (void**)&source) >= 0) {
            if (source) {
                source->process(app, source);
            }

            if (app->destroyRequested != 0) {
                demo_cleanup(&demo);
                return;
            }
        }
        if (initialized && active) {
            demo_run(&demo);
        }
    }

}
#else
int main(int argc, char **argv) {
    struct demo demo;

    demo_init(&demo, argc, argv);
#if defined(VK_USE_PLATFORM_XLIB_KHR) && defined(VK_USE_PLATFORM_XCB_KHR)
    if (demo.use_xlib)
        demo_create_xlib_window(&demo);
    else
        demo_create_xcb_window(&demo);
#elif defined(VK_USE_PLATFORM_XCB_KHR)
    demo_create_xcb_window(&demo);
#elif defined(VK_USE_PLATFORM_XLIB_KHR)
    demo_create_xlib_window(&demo);
#elif defined(VK_USE_PLATFORM_WAYLAND_KHR)
    demo_create_window(&demo);
#endif

    demo_init_vk_swapchain(&demo);

    demo_prepare(&demo);

#if defined(VK_USE_PLATFORM_XLIB_KHR) && defined(VK_USE_PLATFORM_XCB_KHR)
    if (demo.use_xlib)
        demo_run_xlib(&demo);
    else
        demo_run_xcb(&demo);
#elif defined(VK_USE_PLATFORM_XCB_KHR)
    demo_run_xcb(&demo);
#elif defined(VK_USE_PLATFORM_XLIB_KHR)
    demo_run_xlib(&demo);
#elif defined(VK_USE_PLATFORM_WAYLAND_KHR)
    demo_run(&demo);
#endif

    demo_cleanup(&demo);

    return validation_error;
}
#endif<|MERGE_RESOLUTION|>--- conflicted
+++ resolved
@@ -452,17 +452,12 @@
     }
 
 #ifdef _WIN32
-<<<<<<< HEAD
-=======
-
->>>>>>> 9dee5292
+
     in_callback = true;
     struct demo *demo = (struct demo*) pUserData;
     if (!demo->suppress_popups)
         MessageBox(NULL, message, "Alert", MB_OK);
     in_callback = false;
-<<<<<<< HEAD
-=======
 
 #elif defined(ANDROID)
 
@@ -480,7 +475,6 @@
         __android_log_print(ANDROID_LOG_INFO,  APP_SHORT_NAME, "%s", message);
     }
 
->>>>>>> 9dee5292
 #else
 
     printf("%s\n", message);
@@ -848,13 +842,9 @@
         .sType = VK_STRUCTURE_TYPE_PRESENT_INFO_KHR,
         .pNext = NULL,
         .waitSemaphoreCount = 1,
-<<<<<<< HEAD
-        .pWaitSemaphores = &demo->draw_complete_semaphore,
-=======
         .pWaitSemaphores = (demo->separate_present_queue)
                                ? &demo->image_ownership_semaphores[demo->frame_index]
                                : &demo->draw_complete_semaphores[demo->frame_index],
->>>>>>> 9dee5292
         .swapchainCount = 1,
         .pSwapchains = &demo->swapchain,
         .pImageIndices = &demo->current_buffer,
