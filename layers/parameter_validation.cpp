--- conflicted
+++ resolved
@@ -5090,8 +5090,6 @@
     return result;
 }
 
-<<<<<<< HEAD
-=======
 // VK_EXT_debug_marker Extension
 VKAPI_ATTR VkResult VKAPI_CALL DebugMarkerSetObjectTagEXT(VkDevice device, VkDebugMarkerObjectTagInfoEXT *pTagInfo) {
     VkResult result = VK_ERROR_VALIDATION_FAILED_EXT;
@@ -5198,7 +5196,6 @@
 
 
 
->>>>>>> 9dee5292
 static PFN_vkVoidFunction intercept_core_instance_command(const char *name);
 
 static PFN_vkVoidFunction intercept_core_device_command(const char *name);
