/* Copyright (c) 2015-2016 The Khronos Group Inc.
 * Copyright (c) 2015-2016 Valve Corporation
 * Copyright (c) 2015-2016 LunarG, Inc.
 * Copyright (C) 2015-2016 Google Inc.
 *
 * Licensed under the Apache License, Version 2.0 (the "License");
 * you may not use this file except in compliance with the License.
 * You may obtain a copy of the License at
 *
 *     http://www.apache.org/licenses/LICENSE-2.0
 *
 * Unless required by applicable law or agreed to in writing, software
 * distributed under the License is distributed on an "AS IS" BASIS,
 * WITHOUT WARRANTIES OR CONDITIONS OF ANY KIND, either express or implied.
 * See the License for the specific language governing permissions and
 * limitations under the License.
 *
 * Author: Jeremy Hayes <jeremy@lunarg.com>
 * Author: Tony Barbour <tony@LunarG.com>
 * Author: Mark Lobodzinski <mark@LunarG.com>
 * Author: Dustin Graves <dustin@lunarg.com>
 * Author: Chris Forbes <chrisforbes@google.com>
 */

#define NOMINMAX

#include <limits.h>
#include <math.h>
#include <stdio.h>
#include <stdlib.h>
#include <string.h>

#include <iostream>
#include <string>
#include <sstream>
#include <unordered_map>
#include <unordered_set>
#include <vector>

#include "vk_loader_platform.h"
#include "vulkan/vk_layer.h"
#include "vk_layer_config.h"
#include "vk_dispatch_table_helper.h"

#include "vk_layer_table.h"
#include "vk_layer_data.h"
#include "vk_layer_logging.h"
#include "vk_layer_extension_utils.h"
#include "vk_layer_utils.h"

#include "parameter_name.h"
#include "parameter_validation.h"

namespace parameter_validation {

struct instance_layer_data {
    VkInstance instance = VK_NULL_HANDLE;

    debug_report_data *report_data = nullptr;
    std::vector<VkDebugReportCallbackEXT> logging_callback;

    // The following are for keeping track of the temporary callbacks that can
    // be used in vkCreateInstance and vkDestroyInstance:
    uint32_t num_tmp_callbacks = 0;
    VkDebugReportCallbackCreateInfoEXT *tmp_dbg_create_infos = nullptr;
    VkDebugReportCallbackEXT *tmp_callbacks = nullptr;
    instance_extension_enables extensions = {};

    VkLayerInstanceDispatchTable dispatch_table = {};
};

struct layer_data {
    debug_report_data *report_data = nullptr;
    // Map for queue family index to queue count
    std::unordered_map<uint32_t, uint32_t> queueFamilyIndexMap;
    VkPhysicalDeviceLimits device_limits = {};
    VkPhysicalDeviceFeatures physical_device_features = {};
    VkPhysicalDevice physical_device = VK_NULL_HANDLE;

    union loader_device_extension_enables {
        struct {
            bool khr_swapchain_enabled : 1;
            bool khr_display_swapchain_enabled : 1;
            bool khr_maintenance1 : 1;
            bool khx_device_group : 1;
            bool khx_external_memory_fd : 1;
            bool khx_external_memory_win32 : 1;
            bool khx_external_semaphore_fd : 1;
            bool khx_external_semaphore_win32 : 1;
            bool khx_push_descriptor : 1;
            bool ext_debug_marker : 1;
            bool amd_negative_viewport_height : 1;
            bool nv_external_memory : 1;
            bool nv_external_memory_win32 : 1;
            bool nvx_device_generated_commands : 1;
        };
        uint64_t padding[4];
    } enables;

    layer_data() {
        memset(enables.padding, 0, sizeof(uint64_t) * 4);
    }

    VkLayerDispatchTable dispatch_table = {};
};

static uint32_t loader_layer_if_version = CURRENT_LOADER_LAYER_INTERFACE_VERSION;
static std::unordered_map<void *, layer_data *> layer_data_map;
static std::unordered_map<void *, instance_layer_data *> instance_layer_data_map;

static void init_parameter_validation(instance_layer_data *my_data, const VkAllocationCallbacks *pAllocator) {

    layer_debug_actions(my_data->report_data, my_data->logging_callback, pAllocator, "lunarg_parameter_validation");
}

VKAPI_ATTR VkResult VKAPI_CALL CreateDebugReportCallbackEXT(VkInstance instance,
                                                            const VkDebugReportCallbackCreateInfoEXT *pCreateInfo,
                                                            const VkAllocationCallbacks *pAllocator,
                                                            VkDebugReportCallbackEXT *pMsgCallback) {
    auto data = get_my_data_ptr(get_dispatch_key(instance), instance_layer_data_map);
    VkResult result = data->dispatch_table.CreateDebugReportCallbackEXT(instance, pCreateInfo, pAllocator, pMsgCallback);

    if (result == VK_SUCCESS) {
        result = layer_create_msg_callback(data->report_data, false, pCreateInfo, pAllocator, pMsgCallback);
    }

    return result;
}

VKAPI_ATTR void VKAPI_CALL DestroyDebugReportCallbackEXT(VkInstance instance, VkDebugReportCallbackEXT msgCallback,
                                                         const VkAllocationCallbacks *pAllocator) {
    auto data = get_my_data_ptr(get_dispatch_key(instance), instance_layer_data_map);
    data->dispatch_table.DestroyDebugReportCallbackEXT(instance, msgCallback, pAllocator);

    layer_destroy_msg_callback(data->report_data, msgCallback, pAllocator);
}

VKAPI_ATTR void VKAPI_CALL DebugReportMessageEXT(VkInstance instance, VkDebugReportFlagsEXT flags,
                                                 VkDebugReportObjectTypeEXT objType, uint64_t object, size_t location,
                                                 int32_t msgCode, const char *pLayerPrefix, const char *pMsg) {
    auto data = get_my_data_ptr(get_dispatch_key(instance), instance_layer_data_map);
    data->dispatch_table.DebugReportMessageEXT(instance, flags, objType, object, location, msgCode, pLayerPrefix, pMsg);
}

static const VkExtensionProperties instance_extensions[] = {{VK_EXT_DEBUG_REPORT_EXTENSION_NAME, VK_EXT_DEBUG_REPORT_SPEC_VERSION}};

static const VkLayerProperties global_layer = {
    "VK_LAYER_LUNARG_parameter_validation", VK_LAYER_API_VERSION, 1, "LunarG Validation Layer",
};

static bool ValidateEnumerator(VkFormatFeatureFlagBits const &enumerator) {
    VkFormatFeatureFlagBits allFlags = (VkFormatFeatureFlagBits)(
        VK_FORMAT_FEATURE_STORAGE_IMAGE_ATOMIC_BIT | VK_FORMAT_FEATURE_STORAGE_IMAGE_BIT |
        VK_FORMAT_FEATURE_UNIFORM_TEXEL_BUFFER_BIT | VK_FORMAT_FEATURE_STORAGE_TEXEL_BUFFER_ATOMIC_BIT |
        VK_FORMAT_FEATURE_SAMPLED_IMAGE_BIT | VK_FORMAT_FEATURE_COLOR_ATTACHMENT_BLEND_BIT | VK_FORMAT_FEATURE_VERTEX_BUFFER_BIT |
        VK_FORMAT_FEATURE_STORAGE_TEXEL_BUFFER_BIT | VK_FORMAT_FEATURE_COLOR_ATTACHMENT_BIT |
        VK_FORMAT_FEATURE_DEPTH_STENCIL_ATTACHMENT_BIT | VK_FORMAT_FEATURE_BLIT_SRC_BIT | VK_FORMAT_FEATURE_BLIT_DST_BIT |
        VK_FORMAT_FEATURE_SAMPLED_IMAGE_FILTER_LINEAR_BIT);
    if (enumerator & (~allFlags)) {
        return false;
    }

    return true;
}

static std::string EnumeratorString(VkFormatFeatureFlagBits const &enumerator) {
    if (!ValidateEnumerator(enumerator)) {
        return "unrecognized enumerator";
    }

    std::vector<std::string> strings;
    if (enumerator & VK_FORMAT_FEATURE_STORAGE_IMAGE_ATOMIC_BIT) {
        strings.push_back("VK_FORMAT_FEATURE_STORAGE_IMAGE_ATOMIC_BIT");
    }
    if (enumerator & VK_FORMAT_FEATURE_STORAGE_IMAGE_BIT) {
        strings.push_back("VK_FORMAT_FEATURE_STORAGE_IMAGE_BIT");
    }
    if (enumerator & VK_FORMAT_FEATURE_UNIFORM_TEXEL_BUFFER_BIT) {
        strings.push_back("VK_FORMAT_FEATURE_UNIFORM_TEXEL_BUFFER_BIT");
    }
    if (enumerator & VK_FORMAT_FEATURE_STORAGE_TEXEL_BUFFER_ATOMIC_BIT) {
        strings.push_back("VK_FORMAT_FEATURE_STORAGE_TEXEL_BUFFER_ATOMIC_BIT");
    }
    if (enumerator & VK_FORMAT_FEATURE_SAMPLED_IMAGE_BIT) {
        strings.push_back("VK_FORMAT_FEATURE_SAMPLED_IMAGE_BIT");
    }
    if (enumerator & VK_FORMAT_FEATURE_COLOR_ATTACHMENT_BLEND_BIT) {
        strings.push_back("VK_FORMAT_FEATURE_COLOR_ATTACHMENT_BLEND_BIT");
    }
    if (enumerator & VK_FORMAT_FEATURE_VERTEX_BUFFER_BIT) {
        strings.push_back("VK_FORMAT_FEATURE_VERTEX_BUFFER_BIT");
    }
    if (enumerator & VK_FORMAT_FEATURE_STORAGE_TEXEL_BUFFER_BIT) {
        strings.push_back("VK_FORMAT_FEATURE_STORAGE_TEXEL_BUFFER_BIT");
    }
    if (enumerator & VK_FORMAT_FEATURE_COLOR_ATTACHMENT_BIT) {
        strings.push_back("VK_FORMAT_FEATURE_COLOR_ATTACHMENT_BIT");
    }
    if (enumerator & VK_FORMAT_FEATURE_DEPTH_STENCIL_ATTACHMENT_BIT) {
        strings.push_back("VK_FORMAT_FEATURE_DEPTH_STENCIL_ATTACHMENT_BIT");
    }
    if (enumerator & VK_FORMAT_FEATURE_BLIT_SRC_BIT) {
        strings.push_back("VK_FORMAT_FEATURE_BLIT_SRC_BIT");
    }
    if (enumerator & VK_FORMAT_FEATURE_BLIT_DST_BIT) {
        strings.push_back("VK_FORMAT_FEATURE_BLIT_DST_BIT");
    }
    if (enumerator & VK_FORMAT_FEATURE_SAMPLED_IMAGE_FILTER_LINEAR_BIT) {
        strings.push_back("VK_FORMAT_FEATURE_SAMPLED_IMAGE_FILTER_LINEAR_BIT");
    }

    std::string enumeratorString;
    for (auto const &string : strings) {
        enumeratorString += string;

        if (string != strings.back()) {
            enumeratorString += '|';
        }
    }

    return enumeratorString;
}

static bool ValidateEnumerator(VkImageUsageFlagBits const &enumerator) {
    VkImageUsageFlagBits allFlags = (VkImageUsageFlagBits)(
        VK_IMAGE_USAGE_INPUT_ATTACHMENT_BIT | VK_IMAGE_USAGE_DEPTH_STENCIL_ATTACHMENT_BIT | VK_IMAGE_USAGE_COLOR_ATTACHMENT_BIT |
        VK_IMAGE_USAGE_STORAGE_BIT | VK_IMAGE_USAGE_SAMPLED_BIT | VK_IMAGE_USAGE_TRANSFER_DST_BIT |
        VK_IMAGE_USAGE_TRANSIENT_ATTACHMENT_BIT | VK_IMAGE_USAGE_TRANSFER_SRC_BIT);
    if (enumerator & (~allFlags)) {
        return false;
    }

    return true;
}

static std::string EnumeratorString(VkImageUsageFlagBits const &enumerator) {
    if (!ValidateEnumerator(enumerator)) {
        return "unrecognized enumerator";
    }

    std::vector<std::string> strings;
    if (enumerator & VK_IMAGE_USAGE_INPUT_ATTACHMENT_BIT) {
        strings.push_back("VK_IMAGE_USAGE_INPUT_ATTACHMENT_BIT");
    }
    if (enumerator & VK_IMAGE_USAGE_DEPTH_STENCIL_ATTACHMENT_BIT) {
        strings.push_back("VK_IMAGE_USAGE_DEPTH_STENCIL_ATTACHMENT_BIT");
    }
    if (enumerator & VK_IMAGE_USAGE_COLOR_ATTACHMENT_BIT) {
        strings.push_back("VK_IMAGE_USAGE_COLOR_ATTACHMENT_BIT");
    }
    if (enumerator & VK_IMAGE_USAGE_STORAGE_BIT) {
        strings.push_back("VK_IMAGE_USAGE_STORAGE_BIT");
    }
    if (enumerator & VK_IMAGE_USAGE_SAMPLED_BIT) {
        strings.push_back("VK_IMAGE_USAGE_SAMPLED_BIT");
    }
    if (enumerator & VK_IMAGE_USAGE_TRANSFER_DST_BIT) {
        strings.push_back("VK_IMAGE_USAGE_TRANSFER_DST_BIT");
    }
    if (enumerator & VK_IMAGE_USAGE_TRANSIENT_ATTACHMENT_BIT) {
        strings.push_back("VK_IMAGE_USAGE_TRANSIENT_ATTACHMENT_BIT");
    }
    if (enumerator & VK_IMAGE_USAGE_TRANSFER_SRC_BIT) {
        strings.push_back("VK_IMAGE_USAGE_TRANSFER_SRC_BIT");
    }

    std::string enumeratorString;
    for (auto const &string : strings) {
        enumeratorString += string;

        if (string != strings.back()) {
            enumeratorString += '|';
        }
    }

    return enumeratorString;
}

static bool ValidateEnumerator(VkQueueFlagBits const &enumerator) {
    VkQueueFlagBits allFlags =
        (VkQueueFlagBits)(VK_QUEUE_TRANSFER_BIT | VK_QUEUE_COMPUTE_BIT | VK_QUEUE_SPARSE_BINDING_BIT | VK_QUEUE_GRAPHICS_BIT);
    if (enumerator & (~allFlags)) {
        return false;
    }

    return true;
}

static std::string EnumeratorString(VkQueueFlagBits const &enumerator) {
    if (!ValidateEnumerator(enumerator)) {
        return "unrecognized enumerator";
    }

    std::vector<std::string> strings;
    if (enumerator & VK_QUEUE_TRANSFER_BIT) {
        strings.push_back("VK_QUEUE_TRANSFER_BIT");
    }
    if (enumerator & VK_QUEUE_COMPUTE_BIT) {
        strings.push_back("VK_QUEUE_COMPUTE_BIT");
    }
    if (enumerator & VK_QUEUE_SPARSE_BINDING_BIT) {
        strings.push_back("VK_QUEUE_SPARSE_BINDING_BIT");
    }
    if (enumerator & VK_QUEUE_GRAPHICS_BIT) {
        strings.push_back("VK_QUEUE_GRAPHICS_BIT");
    }

    std::string enumeratorString;
    for (auto const &string : strings) {
        enumeratorString += string;

        if (string != strings.back()) {
            enumeratorString += '|';
        }
    }

    return enumeratorString;
}

static bool ValidateEnumerator(VkMemoryPropertyFlagBits const &enumerator) {
    VkMemoryPropertyFlagBits allFlags = (VkMemoryPropertyFlagBits)(
        VK_MEMORY_PROPERTY_LAZILY_ALLOCATED_BIT | VK_MEMORY_PROPERTY_HOST_COHERENT_BIT | VK_MEMORY_PROPERTY_HOST_VISIBLE_BIT |
        VK_MEMORY_PROPERTY_HOST_CACHED_BIT | VK_MEMORY_PROPERTY_DEVICE_LOCAL_BIT);
    if (enumerator & (~allFlags)) {
        return false;
    }

    return true;
}

static std::string EnumeratorString(VkMemoryPropertyFlagBits const &enumerator) {
    if (!ValidateEnumerator(enumerator)) {
        return "unrecognized enumerator";
    }

    std::vector<std::string> strings;
    if (enumerator & VK_MEMORY_PROPERTY_LAZILY_ALLOCATED_BIT) {
        strings.push_back("VK_MEMORY_PROPERTY_LAZILY_ALLOCATED_BIT");
    }
    if (enumerator & VK_MEMORY_PROPERTY_HOST_COHERENT_BIT) {
        strings.push_back("VK_MEMORY_PROPERTY_HOST_COHERENT_BIT");
    }
    if (enumerator & VK_MEMORY_PROPERTY_HOST_VISIBLE_BIT) {
        strings.push_back("VK_MEMORY_PROPERTY_HOST_VISIBLE_BIT");
    }
    if (enumerator & VK_MEMORY_PROPERTY_HOST_CACHED_BIT) {
        strings.push_back("VK_MEMORY_PROPERTY_HOST_CACHED_BIT");
    }
    if (enumerator & VK_MEMORY_PROPERTY_DEVICE_LOCAL_BIT) {
        strings.push_back("VK_MEMORY_PROPERTY_DEVICE_LOCAL_BIT");
    }

    std::string enumeratorString;
    for (auto const &string : strings) {
        enumeratorString += string;

        if (string != strings.back()) {
            enumeratorString += '|';
        }
    }

    return enumeratorString;
}

static bool ValidateEnumerator(VkMemoryHeapFlagBits const &enumerator) {
    VkMemoryHeapFlagBits allFlags = (VkMemoryHeapFlagBits)(VK_MEMORY_HEAP_DEVICE_LOCAL_BIT);
    if (enumerator & (~allFlags)) {
        return false;
    }

    return true;
}

static std::string EnumeratorString(VkMemoryHeapFlagBits const &enumerator) {
    if (!ValidateEnumerator(enumerator)) {
        return "unrecognized enumerator";
    }

    std::vector<std::string> strings;
    if (enumerator & VK_MEMORY_HEAP_DEVICE_LOCAL_BIT) {
        strings.push_back("VK_MEMORY_HEAP_DEVICE_LOCAL_BIT");
    }

    std::string enumeratorString;
    for (auto const &string : strings) {
        enumeratorString += string;

        if (string != strings.back()) {
            enumeratorString += '|';
        }
    }

    return enumeratorString;
}

static bool ValidateEnumerator(VkSparseImageFormatFlagBits const &enumerator) {
    VkSparseImageFormatFlagBits allFlags =
        (VkSparseImageFormatFlagBits)(VK_SPARSE_IMAGE_FORMAT_NONSTANDARD_BLOCK_SIZE_BIT |
                                      VK_SPARSE_IMAGE_FORMAT_ALIGNED_MIP_SIZE_BIT | VK_SPARSE_IMAGE_FORMAT_SINGLE_MIPTAIL_BIT);
    if (enumerator & (~allFlags)) {
        return false;
    }

    return true;
}

static std::string EnumeratorString(VkSparseImageFormatFlagBits const &enumerator) {
    if (!ValidateEnumerator(enumerator)) {
        return "unrecognized enumerator";
    }

    std::vector<std::string> strings;
    if (enumerator & VK_SPARSE_IMAGE_FORMAT_NONSTANDARD_BLOCK_SIZE_BIT) {
        strings.push_back("VK_SPARSE_IMAGE_FORMAT_NONSTANDARD_BLOCK_SIZE_BIT");
    }
    if (enumerator & VK_SPARSE_IMAGE_FORMAT_ALIGNED_MIP_SIZE_BIT) {
        strings.push_back("VK_SPARSE_IMAGE_FORMAT_ALIGNED_MIP_SIZE_BIT");
    }
    if (enumerator & VK_SPARSE_IMAGE_FORMAT_SINGLE_MIPTAIL_BIT) {
        strings.push_back("VK_SPARSE_IMAGE_FORMAT_SINGLE_MIPTAIL_BIT");
    }

    std::string enumeratorString;
    for (auto const &string : strings) {
        enumeratorString += string;

        if (string != strings.back()) {
            enumeratorString += '|';
        }
    }

    return enumeratorString;
}

static bool ValidateEnumerator(VkFenceCreateFlagBits const &enumerator) {
    VkFenceCreateFlagBits allFlags = (VkFenceCreateFlagBits)(VK_FENCE_CREATE_SIGNALED_BIT);
    if (enumerator & (~allFlags)) {
        return false;
    }

    return true;
}

static std::string EnumeratorString(VkFenceCreateFlagBits const &enumerator) {
    if (!ValidateEnumerator(enumerator)) {
        return "unrecognized enumerator";
    }

    std::vector<std::string> strings;
    if (enumerator & VK_FENCE_CREATE_SIGNALED_BIT) {
        strings.push_back("VK_FENCE_CREATE_SIGNALED_BIT");
    }

    std::string enumeratorString;
    for (auto const &string : strings) {
        enumeratorString += string;

        if (string != strings.back()) {
            enumeratorString += '|';
        }
    }

    return enumeratorString;
}

static bool ValidateEnumerator(VkQueryPipelineStatisticFlagBits const &enumerator) {
    VkQueryPipelineStatisticFlagBits allFlags = (VkQueryPipelineStatisticFlagBits)(
        VK_QUERY_PIPELINE_STATISTIC_COMPUTE_SHADER_INVOCATIONS_BIT | VK_QUERY_PIPELINE_STATISTIC_INPUT_ASSEMBLY_VERTICES_BIT |
        VK_QUERY_PIPELINE_STATISTIC_INPUT_ASSEMBLY_PRIMITIVES_BIT | VK_QUERY_PIPELINE_STATISTIC_CLIPPING_INVOCATIONS_BIT |
        VK_QUERY_PIPELINE_STATISTIC_VERTEX_SHADER_INVOCATIONS_BIT | VK_QUERY_PIPELINE_STATISTIC_GEOMETRY_SHADER_PRIMITIVES_BIT |
        VK_QUERY_PIPELINE_STATISTIC_FRAGMENT_SHADER_INVOCATIONS_BIT | VK_QUERY_PIPELINE_STATISTIC_CLIPPING_PRIMITIVES_BIT |
        VK_QUERY_PIPELINE_STATISTIC_TESSELLATION_CONTROL_SHADER_PATCHES_BIT |
        VK_QUERY_PIPELINE_STATISTIC_GEOMETRY_SHADER_INVOCATIONS_BIT |
        VK_QUERY_PIPELINE_STATISTIC_TESSELLATION_EVALUATION_SHADER_INVOCATIONS_BIT);
    if (enumerator & (~allFlags)) {
        return false;
    }

    return true;
}

static std::string EnumeratorString(VkQueryPipelineStatisticFlagBits const &enumerator) {
    if (!ValidateEnumerator(enumerator)) {
        return "unrecognized enumerator";
    }

    std::vector<std::string> strings;
    if (enumerator & VK_QUERY_PIPELINE_STATISTIC_COMPUTE_SHADER_INVOCATIONS_BIT) {
        strings.push_back("VK_QUERY_PIPELINE_STATISTIC_COMPUTE_SHADER_INVOCATIONS_BIT");
    }
    if (enumerator & VK_QUERY_PIPELINE_STATISTIC_INPUT_ASSEMBLY_VERTICES_BIT) {
        strings.push_back("VK_QUERY_PIPELINE_STATISTIC_INPUT_ASSEMBLY_VERTICES_BIT");
    }
    if (enumerator & VK_QUERY_PIPELINE_STATISTIC_INPUT_ASSEMBLY_PRIMITIVES_BIT) {
        strings.push_back("VK_QUERY_PIPELINE_STATISTIC_INPUT_ASSEMBLY_PRIMITIVES_BIT");
    }
    if (enumerator & VK_QUERY_PIPELINE_STATISTIC_CLIPPING_INVOCATIONS_BIT) {
        strings.push_back("VK_QUERY_PIPELINE_STATISTIC_CLIPPING_INVOCATIONS_BIT");
    }
    if (enumerator & VK_QUERY_PIPELINE_STATISTIC_VERTEX_SHADER_INVOCATIONS_BIT) {
        strings.push_back("VK_QUERY_PIPELINE_STATISTIC_VERTEX_SHADER_INVOCATIONS_BIT");
    }
    if (enumerator & VK_QUERY_PIPELINE_STATISTIC_GEOMETRY_SHADER_PRIMITIVES_BIT) {
        strings.push_back("VK_QUERY_PIPELINE_STATISTIC_GEOMETRY_SHADER_PRIMITIVES_BIT");
    }
    if (enumerator & VK_QUERY_PIPELINE_STATISTIC_FRAGMENT_SHADER_INVOCATIONS_BIT) {
        strings.push_back("VK_QUERY_PIPELINE_STATISTIC_FRAGMENT_SHADER_INVOCATIONS_BIT");
    }
    if (enumerator & VK_QUERY_PIPELINE_STATISTIC_CLIPPING_PRIMITIVES_BIT) {
        strings.push_back("VK_QUERY_PIPELINE_STATISTIC_CLIPPING_PRIMITIVES_BIT");
    }
    if (enumerator & VK_QUERY_PIPELINE_STATISTIC_TESSELLATION_CONTROL_SHADER_PATCHES_BIT) {
        strings.push_back("VK_QUERY_PIPELINE_STATISTIC_TESSELLATION_CONTROL_SHADER_PATCHES_BIT");
    }
    if (enumerator & VK_QUERY_PIPELINE_STATISTIC_GEOMETRY_SHADER_INVOCATIONS_BIT) {
        strings.push_back("VK_QUERY_PIPELINE_STATISTIC_GEOMETRY_SHADER_INVOCATIONS_BIT");
    }
    if (enumerator & VK_QUERY_PIPELINE_STATISTIC_TESSELLATION_EVALUATION_SHADER_INVOCATIONS_BIT) {
        strings.push_back("VK_QUERY_PIPELINE_STATISTIC_TESSELLATION_EVALUATION_SHADER_INVOCATIONS_BIT");
    }

    std::string enumeratorString;
    for (auto const &string : strings) {
        enumeratorString += string;

        if (string != strings.back()) {
            enumeratorString += '|';
        }
    }

    return enumeratorString;
}

static bool ValidateEnumerator(VkQueryResultFlagBits const &enumerator) {
    VkQueryResultFlagBits allFlags = (VkQueryResultFlagBits)(VK_QUERY_RESULT_PARTIAL_BIT | VK_QUERY_RESULT_WITH_AVAILABILITY_BIT |
                                                             VK_QUERY_RESULT_WAIT_BIT | VK_QUERY_RESULT_64_BIT);
    if (enumerator & (~allFlags)) {
        return false;
    }

    return true;
}

static std::string EnumeratorString(VkQueryResultFlagBits const &enumerator) {
    if (!ValidateEnumerator(enumerator)) {
        return "unrecognized enumerator";
    }

    std::vector<std::string> strings;
    if (enumerator & VK_QUERY_RESULT_PARTIAL_BIT) {
        strings.push_back("VK_QUERY_RESULT_PARTIAL_BIT");
    }
    if (enumerator & VK_QUERY_RESULT_WITH_AVAILABILITY_BIT) {
        strings.push_back("VK_QUERY_RESULT_WITH_AVAILABILITY_BIT");
    }
    if (enumerator & VK_QUERY_RESULT_WAIT_BIT) {
        strings.push_back("VK_QUERY_RESULT_WAIT_BIT");
    }
    if (enumerator & VK_QUERY_RESULT_64_BIT) {
        strings.push_back("VK_QUERY_RESULT_64_BIT");
    }

    std::string enumeratorString;
    for (auto const &string : strings) {
        enumeratorString += string;

        if (string != strings.back()) {
            enumeratorString += '|';
        }
    }

    return enumeratorString;
}

static bool ValidateEnumerator(VkBufferUsageFlagBits const &enumerator) {
    VkBufferUsageFlagBits allFlags = (VkBufferUsageFlagBits)(
        VK_BUFFER_USAGE_VERTEX_BUFFER_BIT | VK_BUFFER_USAGE_INDEX_BUFFER_BIT | VK_BUFFER_USAGE_INDIRECT_BUFFER_BIT |
        VK_BUFFER_USAGE_STORAGE_TEXEL_BUFFER_BIT | VK_BUFFER_USAGE_STORAGE_BUFFER_BIT | VK_BUFFER_USAGE_TRANSFER_DST_BIT |
        VK_BUFFER_USAGE_UNIFORM_TEXEL_BUFFER_BIT | VK_BUFFER_USAGE_TRANSFER_SRC_BIT | VK_BUFFER_USAGE_UNIFORM_BUFFER_BIT);
    if (enumerator & (~allFlags)) {
        return false;
    }

    return true;
}

static std::string EnumeratorString(VkBufferUsageFlagBits const &enumerator) {
    if (!ValidateEnumerator(enumerator)) {
        return "unrecognized enumerator";
    }

    std::vector<std::string> strings;
    if (enumerator & VK_BUFFER_USAGE_VERTEX_BUFFER_BIT) {
        strings.push_back("VK_BUFFER_USAGE_VERTEX_BUFFER_BIT");
    }
    if (enumerator & VK_BUFFER_USAGE_INDEX_BUFFER_BIT) {
        strings.push_back("VK_BUFFER_USAGE_INDEX_BUFFER_BIT");
    }
    if (enumerator & VK_BUFFER_USAGE_INDIRECT_BUFFER_BIT) {
        strings.push_back("VK_BUFFER_USAGE_INDIRECT_BUFFER_BIT");
    }
    if (enumerator & VK_BUFFER_USAGE_STORAGE_TEXEL_BUFFER_BIT) {
        strings.push_back("VK_BUFFER_USAGE_STORAGE_TEXEL_BUFFER_BIT");
    }
    if (enumerator & VK_BUFFER_USAGE_STORAGE_BUFFER_BIT) {
        strings.push_back("VK_BUFFER_USAGE_STORAGE_BUFFER_BIT");
    }
    if (enumerator & VK_BUFFER_USAGE_TRANSFER_DST_BIT) {
        strings.push_back("VK_BUFFER_USAGE_TRANSFER_DST_BIT");
    }
    if (enumerator & VK_BUFFER_USAGE_UNIFORM_TEXEL_BUFFER_BIT) {
        strings.push_back("VK_BUFFER_USAGE_UNIFORM_TEXEL_BUFFER_BIT");
    }
    if (enumerator & VK_BUFFER_USAGE_TRANSFER_SRC_BIT) {
        strings.push_back("VK_BUFFER_USAGE_TRANSFER_SRC_BIT");
    }
    if (enumerator & VK_BUFFER_USAGE_UNIFORM_BUFFER_BIT) {
        strings.push_back("VK_BUFFER_USAGE_UNIFORM_BUFFER_BIT");
    }

    std::string enumeratorString;
    for (auto const &string : strings) {
        enumeratorString += string;

        if (string != strings.back()) {
            enumeratorString += '|';
        }
    }

    return enumeratorString;
}

static bool ValidateEnumerator(VkBufferCreateFlagBits const &enumerator) {
    VkBufferCreateFlagBits allFlags = (VkBufferCreateFlagBits)(
        VK_BUFFER_CREATE_SPARSE_ALIASED_BIT | VK_BUFFER_CREATE_SPARSE_RESIDENCY_BIT | VK_BUFFER_CREATE_SPARSE_BINDING_BIT);
    if (enumerator & (~allFlags)) {
        return false;
    }

    return true;
}

static std::string EnumeratorString(VkBufferCreateFlagBits const &enumerator) {
    if (!ValidateEnumerator(enumerator)) {
        return "unrecognized enumerator";
    }

    std::vector<std::string> strings;
    if (enumerator & VK_BUFFER_CREATE_SPARSE_ALIASED_BIT) {
        strings.push_back("VK_BUFFER_CREATE_SPARSE_ALIASED_BIT");
    }
    if (enumerator & VK_BUFFER_CREATE_SPARSE_RESIDENCY_BIT) {
        strings.push_back("VK_BUFFER_CREATE_SPARSE_RESIDENCY_BIT");
    }
    if (enumerator & VK_BUFFER_CREATE_SPARSE_BINDING_BIT) {
        strings.push_back("VK_BUFFER_CREATE_SPARSE_BINDING_BIT");
    }

    std::string enumeratorString;
    for (auto const &string : strings) {
        enumeratorString += string;

        if (string != strings.back()) {
            enumeratorString += '|';
        }
    }

    return enumeratorString;
}

static bool ValidateEnumerator(VkImageCreateFlagBits const &enumerator) {
    VkImageCreateFlagBits allFlags = (VkImageCreateFlagBits)(
        VK_IMAGE_CREATE_CUBE_COMPATIBLE_BIT | VK_IMAGE_CREATE_SPARSE_ALIASED_BIT | VK_IMAGE_CREATE_SPARSE_RESIDENCY_BIT |
        VK_IMAGE_CREATE_MUTABLE_FORMAT_BIT | VK_IMAGE_CREATE_SPARSE_BINDING_BIT);
    if (enumerator & (~allFlags)) {
        return false;
    }

    return true;
}

static std::string EnumeratorString(VkImageCreateFlagBits const &enumerator) {
    if (!ValidateEnumerator(enumerator)) {
        return "unrecognized enumerator";
    }

    std::vector<std::string> strings;
    if (enumerator & VK_IMAGE_CREATE_CUBE_COMPATIBLE_BIT) {
        strings.push_back("VK_IMAGE_CREATE_CUBE_COMPATIBLE_BIT");
    }
    if (enumerator & VK_IMAGE_CREATE_SPARSE_ALIASED_BIT) {
        strings.push_back("VK_IMAGE_CREATE_SPARSE_ALIASED_BIT");
    }
    if (enumerator & VK_IMAGE_CREATE_SPARSE_RESIDENCY_BIT) {
        strings.push_back("VK_IMAGE_CREATE_SPARSE_RESIDENCY_BIT");
    }
    if (enumerator & VK_IMAGE_CREATE_MUTABLE_FORMAT_BIT) {
        strings.push_back("VK_IMAGE_CREATE_MUTABLE_FORMAT_BIT");
    }
    if (enumerator & VK_IMAGE_CREATE_SPARSE_BINDING_BIT) {
        strings.push_back("VK_IMAGE_CREATE_SPARSE_BINDING_BIT");
    }

    std::string enumeratorString;
    for (auto const &string : strings) {
        enumeratorString += string;

        if (string != strings.back()) {
            enumeratorString += '|';
        }
    }

    return enumeratorString;
}

static bool ValidateEnumerator(VkColorComponentFlagBits const &enumerator) {
    VkColorComponentFlagBits allFlags = (VkColorComponentFlagBits)(VK_COLOR_COMPONENT_A_BIT | VK_COLOR_COMPONENT_B_BIT |
                                                                   VK_COLOR_COMPONENT_G_BIT | VK_COLOR_COMPONENT_R_BIT);
    if (enumerator & (~allFlags)) {
        return false;
    }

    return true;
}

static std::string EnumeratorString(VkColorComponentFlagBits const &enumerator) {
    if (!ValidateEnumerator(enumerator)) {
        return "unrecognized enumerator";
    }

    std::vector<std::string> strings;
    if (enumerator & VK_COLOR_COMPONENT_A_BIT) {
        strings.push_back("VK_COLOR_COMPONENT_A_BIT");
    }
    if (enumerator & VK_COLOR_COMPONENT_B_BIT) {
        strings.push_back("VK_COLOR_COMPONENT_B_BIT");
    }
    if (enumerator & VK_COLOR_COMPONENT_G_BIT) {
        strings.push_back("VK_COLOR_COMPONENT_G_BIT");
    }
    if (enumerator & VK_COLOR_COMPONENT_R_BIT) {
        strings.push_back("VK_COLOR_COMPONENT_R_BIT");
    }

    std::string enumeratorString;
    for (auto const &string : strings) {
        enumeratorString += string;

        if (string != strings.back()) {
            enumeratorString += '|';
        }
    }

    return enumeratorString;
}

static bool ValidateEnumerator(VkPipelineCreateFlagBits const &enumerator) {
    VkPipelineCreateFlagBits allFlags = (VkPipelineCreateFlagBits)(
        VK_PIPELINE_CREATE_DERIVATIVE_BIT | VK_PIPELINE_CREATE_ALLOW_DERIVATIVES_BIT | VK_PIPELINE_CREATE_DISABLE_OPTIMIZATION_BIT);
    if (enumerator & (~allFlags)) {
        return false;
    }

    return true;
}

static std::string EnumeratorString(VkPipelineCreateFlagBits const &enumerator) {
    if (!ValidateEnumerator(enumerator)) {
        return "unrecognized enumerator";
    }

    std::vector<std::string> strings;
    if (enumerator & VK_PIPELINE_CREATE_DERIVATIVE_BIT) {
        strings.push_back("VK_PIPELINE_CREATE_DERIVATIVE_BIT");
    }
    if (enumerator & VK_PIPELINE_CREATE_ALLOW_DERIVATIVES_BIT) {
        strings.push_back("VK_PIPELINE_CREATE_ALLOW_DERIVATIVES_BIT");
    }
    if (enumerator & VK_PIPELINE_CREATE_DISABLE_OPTIMIZATION_BIT) {
        strings.push_back("VK_PIPELINE_CREATE_DISABLE_OPTIMIZATION_BIT");
    }

    std::string enumeratorString;
    for (auto const &string : strings) {
        enumeratorString += string;

        if (string != strings.back()) {
            enumeratorString += '|';
        }
    }

    return enumeratorString;
}

static bool ValidateEnumerator(VkShaderStageFlagBits const &enumerator) {
    VkShaderStageFlagBits allFlags = (VkShaderStageFlagBits)(
        VK_SHADER_STAGE_ALL | VK_SHADER_STAGE_FRAGMENT_BIT | VK_SHADER_STAGE_GEOMETRY_BIT | VK_SHADER_STAGE_COMPUTE_BIT |
        VK_SHADER_STAGE_TESSELLATION_EVALUATION_BIT | VK_SHADER_STAGE_TESSELLATION_CONTROL_BIT | VK_SHADER_STAGE_VERTEX_BIT);
    if (enumerator & (~allFlags)) {
        return false;
    }

    return true;
}

static std::string EnumeratorString(VkShaderStageFlagBits const &enumerator) {
    if (!ValidateEnumerator(enumerator)) {
        return "unrecognized enumerator";
    }

    std::vector<std::string> strings;
    if (enumerator & VK_SHADER_STAGE_ALL) {
        strings.push_back("VK_SHADER_STAGE_ALL");
    }
    if (enumerator & VK_SHADER_STAGE_FRAGMENT_BIT) {
        strings.push_back("VK_SHADER_STAGE_FRAGMENT_BIT");
    }
    if (enumerator & VK_SHADER_STAGE_GEOMETRY_BIT) {
        strings.push_back("VK_SHADER_STAGE_GEOMETRY_BIT");
    }
    if (enumerator & VK_SHADER_STAGE_COMPUTE_BIT) {
        strings.push_back("VK_SHADER_STAGE_COMPUTE_BIT");
    }
    if (enumerator & VK_SHADER_STAGE_TESSELLATION_EVALUATION_BIT) {
        strings.push_back("VK_SHADER_STAGE_TESSELLATION_EVALUATION_BIT");
    }
    if (enumerator & VK_SHADER_STAGE_TESSELLATION_CONTROL_BIT) {
        strings.push_back("VK_SHADER_STAGE_TESSELLATION_CONTROL_BIT");
    }
    if (enumerator & VK_SHADER_STAGE_VERTEX_BIT) {
        strings.push_back("VK_SHADER_STAGE_VERTEX_BIT");
    }

    std::string enumeratorString;
    for (auto const &string : strings) {
        enumeratorString += string;

        if (string != strings.back()) {
            enumeratorString += '|';
        }
    }

    return enumeratorString;
}

static bool ValidateEnumerator(VkPipelineStageFlagBits const &enumerator) {
    VkPipelineStageFlagBits allFlags = (VkPipelineStageFlagBits)(
        VK_PIPELINE_STAGE_ALL_COMMANDS_BIT | VK_PIPELINE_STAGE_ALL_GRAPHICS_BIT | VK_PIPELINE_STAGE_HOST_BIT |
        VK_PIPELINE_STAGE_BOTTOM_OF_PIPE_BIT | VK_PIPELINE_STAGE_TRANSFER_BIT | VK_PIPELINE_STAGE_COMPUTE_SHADER_BIT |
        VK_PIPELINE_STAGE_COLOR_ATTACHMENT_OUTPUT_BIT | VK_PIPELINE_STAGE_LATE_FRAGMENT_TESTS_BIT |
        VK_PIPELINE_STAGE_EARLY_FRAGMENT_TESTS_BIT | VK_PIPELINE_STAGE_GEOMETRY_SHADER_BIT | VK_PIPELINE_STAGE_FRAGMENT_SHADER_BIT |
        VK_PIPELINE_STAGE_TESSELLATION_EVALUATION_SHADER_BIT | VK_PIPELINE_STAGE_TESSELLATION_CONTROL_SHADER_BIT |
        VK_PIPELINE_STAGE_VERTEX_SHADER_BIT | VK_PIPELINE_STAGE_VERTEX_INPUT_BIT | VK_PIPELINE_STAGE_DRAW_INDIRECT_BIT |
        VK_PIPELINE_STAGE_TOP_OF_PIPE_BIT);
    if (enumerator & (~allFlags)) {
        return false;
    }

    return true;
}

static std::string EnumeratorString(VkPipelineStageFlagBits const &enumerator) {
    if (!ValidateEnumerator(enumerator)) {
        return "unrecognized enumerator";
    }

    std::vector<std::string> strings;
    if (enumerator & VK_PIPELINE_STAGE_ALL_COMMANDS_BIT) {
        strings.push_back("VK_PIPELINE_STAGE_ALL_COMMANDS_BIT");
    }
    if (enumerator & VK_PIPELINE_STAGE_ALL_GRAPHICS_BIT) {
        strings.push_back("VK_PIPELINE_STAGE_ALL_GRAPHICS_BIT");
    }
    if (enumerator & VK_PIPELINE_STAGE_HOST_BIT) {
        strings.push_back("VK_PIPELINE_STAGE_HOST_BIT");
    }
    if (enumerator & VK_PIPELINE_STAGE_TRANSFER_BIT) {
        strings.push_back("VK_PIPELINE_STAGE_TRANSFER_BIT");
    }
    if (enumerator & VK_PIPELINE_STAGE_COLOR_ATTACHMENT_OUTPUT_BIT) {
        strings.push_back("VK_PIPELINE_STAGE_COLOR_ATTACHMENT_OUTPUT_BIT");
    }
    if (enumerator & VK_PIPELINE_STAGE_BOTTOM_OF_PIPE_BIT) {
        strings.push_back("VK_PIPELINE_STAGE_BOTTOM_OF_PIPE_BIT");
    }
    if (enumerator & VK_PIPELINE_STAGE_TOP_OF_PIPE_BIT) {
        strings.push_back("VK_PIPELINE_STAGE_TOP_OF_PIPE_BIT");
    }
    if (enumerator & VK_PIPELINE_STAGE_COMPUTE_SHADER_BIT) {
        strings.push_back("VK_PIPELINE_STAGE_COMPUTE_SHADER_BIT");
    }
    if (enumerator & VK_PIPELINE_STAGE_TESSELLATION_CONTROL_SHADER_BIT) {
        strings.push_back("VK_PIPELINE_STAGE_TESSELLATION_CONTROL_SHADER_BIT");
    }
    if (enumerator & VK_PIPELINE_STAGE_EARLY_FRAGMENT_TESTS_BIT) {
        strings.push_back("VK_PIPELINE_STAGE_EARLY_FRAGMENT_TESTS_BIT");
    }
    if (enumerator & VK_PIPELINE_STAGE_DRAW_INDIRECT_BIT) {
        strings.push_back("VK_PIPELINE_STAGE_DRAW_INDIRECT_BIT");
    }
    if (enumerator & VK_PIPELINE_STAGE_VERTEX_SHADER_BIT) {
        strings.push_back("VK_PIPELINE_STAGE_VERTEX_SHADER_BIT");
    }
    if (enumerator & VK_PIPELINE_STAGE_TESSELLATION_EVALUATION_SHADER_BIT) {
        strings.push_back("VK_PIPELINE_STAGE_TESSELLATION_EVALUATION_SHADER_BIT");
    }
    if (enumerator & VK_PIPELINE_STAGE_VERTEX_INPUT_BIT) {
        strings.push_back("VK_PIPELINE_STAGE_VERTEX_INPUT_BIT");
    }
    if (enumerator & VK_PIPELINE_STAGE_GEOMETRY_SHADER_BIT) {
        strings.push_back("VK_PIPELINE_STAGE_GEOMETRY_SHADER_BIT");
    }
    if (enumerator & VK_PIPELINE_STAGE_LATE_FRAGMENT_TESTS_BIT) {
        strings.push_back("VK_PIPELINE_STAGE_LATE_FRAGMENT_TESTS_BIT");
    }
    if (enumerator & VK_PIPELINE_STAGE_FRAGMENT_SHADER_BIT) {
        strings.push_back("VK_PIPELINE_STAGE_FRAGMENT_SHADER_BIT");
    }

    std::string enumeratorString;
    for (auto const &string : strings) {
        enumeratorString += string;

        if (string != strings.back()) {
            enumeratorString += '|';
        }
    }

    return enumeratorString;
}

static bool ValidateEnumerator(VkAccessFlagBits const &enumerator) {
    VkAccessFlagBits allFlags = (VkAccessFlagBits)(
        VK_ACCESS_INDIRECT_COMMAND_READ_BIT | VK_ACCESS_INDEX_READ_BIT | VK_ACCESS_VERTEX_ATTRIBUTE_READ_BIT |
        VK_ACCESS_UNIFORM_READ_BIT | VK_ACCESS_INPUT_ATTACHMENT_READ_BIT | VK_ACCESS_SHADER_READ_BIT | VK_ACCESS_SHADER_WRITE_BIT |
        VK_ACCESS_COLOR_ATTACHMENT_READ_BIT | VK_ACCESS_COLOR_ATTACHMENT_WRITE_BIT | VK_ACCESS_DEPTH_STENCIL_ATTACHMENT_READ_BIT |
        VK_ACCESS_DEPTH_STENCIL_ATTACHMENT_WRITE_BIT | VK_ACCESS_TRANSFER_READ_BIT | VK_ACCESS_TRANSFER_WRITE_BIT |
        VK_ACCESS_HOST_READ_BIT | VK_ACCESS_HOST_WRITE_BIT | VK_ACCESS_MEMORY_READ_BIT | VK_ACCESS_MEMORY_WRITE_BIT);

    if (enumerator & (~allFlags)) {
        return false;
    }

    return true;
}

static std::string EnumeratorString(VkAccessFlagBits const &enumerator) {
    if (!ValidateEnumerator(enumerator)) {
        return "unrecognized enumerator";
    }

    std::vector<std::string> strings;
    if (enumerator & VK_ACCESS_INDIRECT_COMMAND_READ_BIT) {
        strings.push_back("VK_ACCESS_INDIRECT_COMMAND_READ_BIT");
    }
    if (enumerator & VK_ACCESS_INDEX_READ_BIT) {
        strings.push_back("VK_ACCESS_INDEX_READ_BIT");
    }
    if (enumerator & VK_ACCESS_VERTEX_ATTRIBUTE_READ_BIT) {
        strings.push_back("VK_ACCESS_VERTEX_ATTRIBUTE_READ_BIT");
    }
    if (enumerator & VK_ACCESS_UNIFORM_READ_BIT) {
        strings.push_back("VK_ACCESS_UNIFORM_READ_BIT");
    }
    if (enumerator & VK_ACCESS_INPUT_ATTACHMENT_READ_BIT) {
        strings.push_back("VK_ACCESS_INPUT_ATTACHMENT_READ_BIT");
    }
    if (enumerator & VK_ACCESS_SHADER_READ_BIT) {
        strings.push_back("VK_ACCESS_SHADER_READ_BIT");
    }
    if (enumerator & VK_ACCESS_SHADER_WRITE_BIT) {
        strings.push_back("VK_ACCESS_SHADER_WRITE_BIT");
    }
    if (enumerator & VK_ACCESS_COLOR_ATTACHMENT_READ_BIT) {
        strings.push_back("VK_ACCESS_COLOR_ATTACHMENT_READ_BIT");
    }
    if (enumerator & VK_ACCESS_COLOR_ATTACHMENT_WRITE_BIT) {
        strings.push_back("VK_ACCESS_COLOR_ATTACHMENT_WRITE_BIT");
    }
    if (enumerator & VK_ACCESS_DEPTH_STENCIL_ATTACHMENT_READ_BIT) {
        strings.push_back("VK_ACCESS_DEPTH_STENCIL_ATTACHMENT_READ_BIT");
    }
    if (enumerator & VK_ACCESS_DEPTH_STENCIL_ATTACHMENT_WRITE_BIT) {
        strings.push_back("VK_ACCESS_DEPTH_STENCIL_ATTACHMENT_WRITE_BIT");
    }
    if (enumerator & VK_ACCESS_TRANSFER_READ_BIT) {
        strings.push_back("VK_ACCESS_TRANSFER_READ_BIT");
    }
    if (enumerator & VK_ACCESS_TRANSFER_WRITE_BIT) {
        strings.push_back("VK_ACCESS_TRANSFER_WRITE_BIT");
    }
    if (enumerator & VK_ACCESS_HOST_READ_BIT) {
        strings.push_back("VK_ACCESS_HOST_READ_BIT");
    }
    if (enumerator & VK_ACCESS_HOST_WRITE_BIT) {
        strings.push_back("VK_ACCESS_HOST_WRITE_BIT");
    }
    if (enumerator & VK_ACCESS_MEMORY_READ_BIT) {
        strings.push_back("VK_ACCESS_MEMORY_READ_BIT");
    }
    if (enumerator & VK_ACCESS_MEMORY_WRITE_BIT) {
        strings.push_back("VK_ACCESS_MEMORY_WRITE_BIT");
    }

    std::string enumeratorString;
    for (auto const &string : strings) {
        enumeratorString += string;

        if (string != strings.back()) {
            enumeratorString += '|';
        }
    }

    return enumeratorString;
}

static bool ValidateEnumerator(VkCommandPoolCreateFlagBits const &enumerator) {
    VkCommandPoolCreateFlagBits allFlags =
        (VkCommandPoolCreateFlagBits)(VK_COMMAND_POOL_CREATE_RESET_COMMAND_BUFFER_BIT | VK_COMMAND_POOL_CREATE_TRANSIENT_BIT);
    if (enumerator & (~allFlags)) {
        return false;
    }

    return true;
}

static std::string EnumeratorString(VkCommandPoolCreateFlagBits const &enumerator) {
    if (!ValidateEnumerator(enumerator)) {
        return "unrecognized enumerator";
    }

    std::vector<std::string> strings;
    if (enumerator & VK_COMMAND_POOL_CREATE_RESET_COMMAND_BUFFER_BIT) {
        strings.push_back("VK_COMMAND_POOL_CREATE_RESET_COMMAND_BUFFER_BIT");
    }
    if (enumerator & VK_COMMAND_POOL_CREATE_TRANSIENT_BIT) {
        strings.push_back("VK_COMMAND_POOL_CREATE_TRANSIENT_BIT");
    }

    std::string enumeratorString;
    for (auto const &string : strings) {
        enumeratorString += string;

        if (string != strings.back()) {
            enumeratorString += '|';
        }
    }

    return enumeratorString;
}

static bool ValidateEnumerator(VkCommandPoolResetFlagBits const &enumerator) {
    VkCommandPoolResetFlagBits allFlags = (VkCommandPoolResetFlagBits)(VK_COMMAND_POOL_RESET_RELEASE_RESOURCES_BIT);
    if (enumerator & (~allFlags)) {
        return false;
    }

    return true;
}

static std::string EnumeratorString(VkCommandPoolResetFlagBits const &enumerator) {
    if (!ValidateEnumerator(enumerator)) {
        return "unrecognized enumerator";
    }

    std::vector<std::string> strings;
    if (enumerator & VK_COMMAND_POOL_RESET_RELEASE_RESOURCES_BIT) {
        strings.push_back("VK_COMMAND_POOL_RESET_RELEASE_RESOURCES_BIT");
    }

    std::string enumeratorString;
    for (auto const &string : strings) {
        enumeratorString += string;

        if (string != strings.back()) {
            enumeratorString += '|';
        }
    }

    return enumeratorString;
}

static bool ValidateEnumerator(VkCommandBufferUsageFlags const &enumerator) {
    VkCommandBufferUsageFlags allFlags =
        (VkCommandBufferUsageFlags)(VK_COMMAND_BUFFER_USAGE_ONE_TIME_SUBMIT_BIT | VK_COMMAND_BUFFER_USAGE_RENDER_PASS_CONTINUE_BIT |
                                    VK_COMMAND_BUFFER_USAGE_SIMULTANEOUS_USE_BIT);
    if (enumerator & (~allFlags)) {
        return false;
    }

    return true;
}

static std::string EnumeratorString(VkCommandBufferUsageFlags const &enumerator) {
    if (!ValidateEnumerator(enumerator)) {
        return "unrecognized enumerator";
    }

    std::vector<std::string> strings;
    if (enumerator & VK_COMMAND_BUFFER_USAGE_SIMULTANEOUS_USE_BIT) {
        strings.push_back("VK_COMMAND_BUFFER_USAGE_SIMULTANEOUS_USE_BIT");
    }
    if (enumerator & VK_COMMAND_BUFFER_USAGE_ONE_TIME_SUBMIT_BIT) {
        strings.push_back("VK_COMMAND_BUFFER_USAGE_ONE_TIME_SUBMIT_BIT");
    }
    if (enumerator & VK_COMMAND_BUFFER_USAGE_RENDER_PASS_CONTINUE_BIT) {
        strings.push_back("VK_COMMAND_BUFFER_USAGE_RENDER_PASS_CONTINUE_BIT");
    }

    std::string enumeratorString;
    for (auto const &string : strings) {
        enumeratorString += string;

        if (string != strings.back()) {
            enumeratorString += '|';
        }
    }

    return enumeratorString;
}

static bool ValidateEnumerator(VkCommandBufferResetFlagBits const &enumerator) {
    VkCommandBufferResetFlagBits allFlags = (VkCommandBufferResetFlagBits)(VK_COMMAND_BUFFER_RESET_RELEASE_RESOURCES_BIT);
    if (enumerator & (~allFlags)) {
        return false;
    }

    return true;
}

static std::string EnumeratorString(VkCommandBufferResetFlagBits const &enumerator) {
    if (!ValidateEnumerator(enumerator)) {
        return "unrecognized enumerator";
    }

    std::vector<std::string> strings;
    if (enumerator & VK_COMMAND_BUFFER_RESET_RELEASE_RESOURCES_BIT) {
        strings.push_back("VK_COMMAND_BUFFER_RESET_RELEASE_RESOURCES_BIT");
    }

    std::string enumeratorString;
    for (auto const &string : strings) {
        enumeratorString += string;

        if (string != strings.back()) {
            enumeratorString += '|';
        }
    }

    return enumeratorString;
}

static bool ValidateEnumerator(VkImageAspectFlagBits const &enumerator) {
    VkImageAspectFlagBits allFlags = (VkImageAspectFlagBits)(VK_IMAGE_ASPECT_METADATA_BIT | VK_IMAGE_ASPECT_STENCIL_BIT |
                                                             VK_IMAGE_ASPECT_DEPTH_BIT | VK_IMAGE_ASPECT_COLOR_BIT);
    if (enumerator & (~allFlags)) {
        return false;
    }

    return true;
}

static std::string EnumeratorString(VkImageAspectFlagBits const &enumerator) {
    if (!ValidateEnumerator(enumerator)) {
        return "unrecognized enumerator";
    }

    std::vector<std::string> strings;
    if (enumerator & VK_IMAGE_ASPECT_METADATA_BIT) {
        strings.push_back("VK_IMAGE_ASPECT_METADATA_BIT");
    }
    if (enumerator & VK_IMAGE_ASPECT_STENCIL_BIT) {
        strings.push_back("VK_IMAGE_ASPECT_STENCIL_BIT");
    }
    if (enumerator & VK_IMAGE_ASPECT_DEPTH_BIT) {
        strings.push_back("VK_IMAGE_ASPECT_DEPTH_BIT");
    }
    if (enumerator & VK_IMAGE_ASPECT_COLOR_BIT) {
        strings.push_back("VK_IMAGE_ASPECT_COLOR_BIT");
    }

    std::string enumeratorString;
    for (auto const &string : strings) {
        enumeratorString += string;

        if (string != strings.back()) {
            enumeratorString += '|';
        }
    }

    return enumeratorString;
}

static bool ValidateEnumerator(VkQueryControlFlagBits const &enumerator) {
    VkQueryControlFlagBits allFlags = (VkQueryControlFlagBits)(VK_QUERY_CONTROL_PRECISE_BIT);
    if (enumerator & (~allFlags)) {
        return false;
    }

    return true;
}

static std::string EnumeratorString(VkQueryControlFlagBits const &enumerator) {
    if (!ValidateEnumerator(enumerator)) {
        return "unrecognized enumerator";
    }

    std::vector<std::string> strings;
    if (enumerator & VK_QUERY_CONTROL_PRECISE_BIT) {
        strings.push_back("VK_QUERY_CONTROL_PRECISE_BIT");
    }

    std::string enumeratorString;
    for (auto const &string : strings) {
        enumeratorString += string;

        if (string != strings.back()) {
            enumeratorString += '|';
        }
    }

    return enumeratorString;
}

static const int MaxParamCheckerStringLength = 256;

static bool validate_string(debug_report_data *report_data, const char *apiName, const ParameterName &stringName,
                            const char *validateString) {
    assert(apiName != nullptr);
    assert(validateString != nullptr);

    bool skip = false;

    VkStringErrorFlags result = vk_string_validate(MaxParamCheckerStringLength, validateString);

    if (result == VK_STRING_ERROR_NONE) {
        return skip;
    } else if (result & VK_STRING_ERROR_LENGTH) {

        skip = log_msg(report_data, VK_DEBUG_REPORT_ERROR_BIT_EXT, VK_DEBUG_REPORT_OBJECT_TYPE_UNKNOWN_EXT, 0, __LINE__,
                            INVALID_USAGE, LayerName, "%s: string %s exceeds max length %d", apiName, stringName.get_name().c_str(),
                            MaxParamCheckerStringLength);
    } else if (result & VK_STRING_ERROR_BAD_DATA) {
        skip = log_msg(report_data, VK_DEBUG_REPORT_ERROR_BIT_EXT, VK_DEBUG_REPORT_OBJECT_TYPE_UNKNOWN_EXT, 0, __LINE__,
                            INVALID_USAGE, LayerName, "%s: string %s contains invalid characters or is badly formed", apiName,
                            stringName.get_name().c_str());
    }
    return skip;
}

static bool validate_queue_family_index(layer_data *device_data, const char *function_name, const char *parameter_name,
                                        uint32_t index) {
    assert(device_data != nullptr);
    debug_report_data *report_data = device_data->report_data;
    bool skip = false;

    if (index == VK_QUEUE_FAMILY_IGNORED) {
        skip |= log_msg(report_data, VK_DEBUG_REPORT_ERROR_BIT_EXT, (VkDebugReportObjectTypeEXT)0, 0, __LINE__, 1, LayerName,
                             "%s: %s cannot be VK_QUEUE_FAMILY_IGNORED.", function_name, parameter_name);
    } else {
        const auto &queue_data = device_data->queueFamilyIndexMap.find(index);
        if (queue_data == device_data->queueFamilyIndexMap.end()) {
            skip |= log_msg(report_data, VK_DEBUG_REPORT_ERROR_BIT_EXT, (VkDebugReportObjectTypeEXT)0, 0, __LINE__, 1,
                                 LayerName, "%s: %s (%d) must be one of the indices specified when the device was created, via "
                                            "the VkDeviceQueueCreateInfo structure.",
                                 function_name, parameter_name, index);
            return false;
        }
    }

    return skip;
}

static bool validate_queue_family_indices(layer_data *device_data, const char *function_name, const char *parameter_name,
                                          const uint32_t count, const uint32_t *indices) {
    assert(device_data != nullptr);
    debug_report_data *report_data = device_data->report_data;
    bool skip = false;

    if (indices != nullptr) {
        for (uint32_t i = 0; i < count; i++) {
            if (indices[i] == VK_QUEUE_FAMILY_IGNORED) {
                skip |= log_msg(report_data, VK_DEBUG_REPORT_ERROR_BIT_EXT, (VkDebugReportObjectTypeEXT)0, 0, __LINE__, 1,
                                     LayerName, "%s: %s[%d] cannot be VK_QUEUE_FAMILY_IGNORED.", function_name, parameter_name, i);
            } else {
                const auto &queue_data = device_data->queueFamilyIndexMap.find(indices[i]);
                if (queue_data == device_data->queueFamilyIndexMap.end()) {
                    skip |= log_msg(report_data, VK_DEBUG_REPORT_ERROR_BIT_EXT, (VkDebugReportObjectTypeEXT)0, 0, __LINE__, 1,
                                         LayerName, "%s: %s[%d] (%d) must be one of the indices specified when the device was "
                                                    "created, via the VkDeviceQueueCreateInfo structure.",
                                         function_name, parameter_name, i, indices[i]);
                    return false;
                }
            }
        }
    }

    return skip;
}

static void CheckInstanceRegisterExtensions(const VkInstanceCreateInfo *pCreateInfo, instance_layer_data *instance_data);

VKAPI_ATTR VkResult VKAPI_CALL CreateInstance(const VkInstanceCreateInfo *pCreateInfo, const VkAllocationCallbacks *pAllocator,
                                              VkInstance *pInstance) {
    VkResult result = VK_ERROR_VALIDATION_FAILED_EXT;

    VkLayerInstanceCreateInfo *chain_info = get_chain_info(pCreateInfo, VK_LAYER_LINK_INFO);
    assert(chain_info != nullptr);
    assert(chain_info->u.pLayerInfo != nullptr);

    PFN_vkGetInstanceProcAddr fpGetInstanceProcAddr = chain_info->u.pLayerInfo->pfnNextGetInstanceProcAddr;
    PFN_vkCreateInstance fpCreateInstance = (PFN_vkCreateInstance)fpGetInstanceProcAddr(NULL, "vkCreateInstance");
    if (fpCreateInstance == NULL) {
        return VK_ERROR_INITIALIZATION_FAILED;
    }

    // Advance the link info for the next element on the chain
    chain_info->u.pLayerInfo = chain_info->u.pLayerInfo->pNext;

    result = fpCreateInstance(pCreateInfo, pAllocator, pInstance);

    if (result == VK_SUCCESS) {
        auto my_instance_data = get_my_data_ptr(get_dispatch_key(*pInstance), instance_layer_data_map);
        assert(my_instance_data != nullptr);

        layer_init_instance_dispatch_table(*pInstance, &my_instance_data->dispatch_table, fpGetInstanceProcAddr);
        my_instance_data->instance = *pInstance;
        my_instance_data->report_data =
            debug_report_create_instance(&my_instance_data->dispatch_table, *pInstance, pCreateInfo->enabledExtensionCount,
                                         pCreateInfo->ppEnabledExtensionNames);

        // Look for one or more debug report create info structures
        // and setup a callback(s) for each one found.
        if (!layer_copy_tmp_callbacks(pCreateInfo->pNext, &my_instance_data->num_tmp_callbacks,
                                      &my_instance_data->tmp_dbg_create_infos, &my_instance_data->tmp_callbacks)) {
            if (my_instance_data->num_tmp_callbacks > 0) {
                // Setup the temporary callback(s) here to catch early issues:
                if (layer_enable_tmp_callbacks(my_instance_data->report_data, my_instance_data->num_tmp_callbacks,
                                               my_instance_data->tmp_dbg_create_infos, my_instance_data->tmp_callbacks)) {
                    // Failure of setting up one or more of the callback.
                    // Therefore, clean up and don't use those callbacks:
                    layer_free_tmp_callbacks(my_instance_data->tmp_dbg_create_infos, my_instance_data->tmp_callbacks);
                    my_instance_data->num_tmp_callbacks = 0;
                }
            }
        }

        init_parameter_validation(my_instance_data, pAllocator);
        CheckInstanceRegisterExtensions(pCreateInfo, my_instance_data);

        // Ordinarily we'd check these before calling down the chain, but none of the layer
        // support is in place until now, if we survive we can report the issue now.
        parameter_validation_vkCreateInstance(my_instance_data->report_data, pCreateInfo, pAllocator, pInstance);

        if (pCreateInfo->pApplicationInfo) {
            if (pCreateInfo->pApplicationInfo->pApplicationName) {
                validate_string(my_instance_data->report_data, "vkCreateInstance",
                                "pCreateInfo->VkApplicationInfo->pApplicationName",
                                pCreateInfo->pApplicationInfo->pApplicationName);
            }

            if (pCreateInfo->pApplicationInfo->pEngineName) {
                validate_string(my_instance_data->report_data, "vkCreateInstance", "pCreateInfo->VkApplicationInfo->pEngineName",
                                pCreateInfo->pApplicationInfo->pEngineName);
            }
        }

        // Disable the tmp callbacks:
        if (my_instance_data->num_tmp_callbacks > 0) {
            layer_disable_tmp_callbacks(my_instance_data->report_data, my_instance_data->num_tmp_callbacks,
                                        my_instance_data->tmp_callbacks);
        }
    }

    return result;
}

VKAPI_ATTR void VKAPI_CALL DestroyInstance(VkInstance instance, const VkAllocationCallbacks *pAllocator) {
    // Grab the key before the instance is destroyed.
    dispatch_key key = get_dispatch_key(instance);
    bool skip = false;
    auto my_data = get_my_data_ptr(key, instance_layer_data_map);
    assert(my_data != NULL);

    // Enable the temporary callback(s) here to catch vkDestroyInstance issues:
    bool callback_setup = false;
    if (my_data->num_tmp_callbacks > 0) {
        if (!layer_enable_tmp_callbacks(my_data->report_data, my_data->num_tmp_callbacks, my_data->tmp_dbg_create_infos,
                                        my_data->tmp_callbacks)) {
            callback_setup = true;
        }
    }

    skip |= parameter_validation_vkDestroyInstance(my_data->report_data, pAllocator);

    // Disable and cleanup the temporary callback(s):
    if (callback_setup) {
        layer_disable_tmp_callbacks(my_data->report_data, my_data->num_tmp_callbacks, my_data->tmp_callbacks);
    }
    if (my_data->num_tmp_callbacks > 0) {
        layer_free_tmp_callbacks(my_data->tmp_dbg_create_infos, my_data->tmp_callbacks);
        my_data->num_tmp_callbacks = 0;
    }

    if (!skip) {
        my_data->dispatch_table.DestroyInstance(instance, pAllocator);

        // Clean up logging callback, if any
        while (my_data->logging_callback.size() > 0) {
            VkDebugReportCallbackEXT callback = my_data->logging_callback.back();
            layer_destroy_msg_callback(my_data->report_data, callback, pAllocator);
            my_data->logging_callback.pop_back();
        }

        layer_debug_report_destroy_instance(my_data->report_data);
        instance_layer_data_map.erase(key);
    }
}

VKAPI_ATTR VkResult VKAPI_CALL EnumeratePhysicalDevices(VkInstance instance, uint32_t *pPhysicalDeviceCount,
                                                        VkPhysicalDevice *pPhysicalDevices) {
    VkResult result = VK_ERROR_VALIDATION_FAILED_EXT;
    bool skip = false;
    auto my_data = get_my_data_ptr(get_dispatch_key(instance), instance_layer_data_map);
    assert(my_data != NULL);

    skip |= parameter_validation_vkEnumeratePhysicalDevices(my_data->report_data, pPhysicalDeviceCount, pPhysicalDevices);

    if (!skip) {
        result = my_data->dispatch_table.EnumeratePhysicalDevices(instance, pPhysicalDeviceCount, pPhysicalDevices);
        validate_result(my_data->report_data, "vkEnumeratePhysicalDevices", result);
    }
    return result;
}

VKAPI_ATTR void VKAPI_CALL GetPhysicalDeviceFeatures(VkPhysicalDevice physicalDevice, VkPhysicalDeviceFeatures *pFeatures) {
    bool skip = false;
    auto my_data = get_my_data_ptr(get_dispatch_key(physicalDevice), instance_layer_data_map);
    assert(my_data != NULL);

    skip |= parameter_validation_vkGetPhysicalDeviceFeatures(my_data->report_data, pFeatures);

    if (!skip) {
        my_data->dispatch_table.GetPhysicalDeviceFeatures(physicalDevice, pFeatures);
    }
}

VKAPI_ATTR void VKAPI_CALL GetPhysicalDeviceFormatProperties(VkPhysicalDevice physicalDevice, VkFormat format,
                                                             VkFormatProperties *pFormatProperties) {
    bool skip = false;
    auto my_data = get_my_data_ptr(get_dispatch_key(physicalDevice), instance_layer_data_map);
    assert(my_data != NULL);

    skip |= parameter_validation_vkGetPhysicalDeviceFormatProperties(my_data->report_data, format, pFormatProperties);

    if (!skip) {
        my_data->dispatch_table.GetPhysicalDeviceFormatProperties(physicalDevice, format, pFormatProperties);
    }
}

VKAPI_ATTR VkResult VKAPI_CALL GetPhysicalDeviceImageFormatProperties(VkPhysicalDevice physicalDevice, VkFormat format,
                                                                      VkImageType type, VkImageTiling tiling,
                                                                      VkImageUsageFlags usage, VkImageCreateFlags flags,
                                                                      VkImageFormatProperties *pImageFormatProperties) {
    VkResult result = VK_ERROR_VALIDATION_FAILED_EXT;
    bool skip = false;
    auto my_data = get_my_data_ptr(get_dispatch_key(physicalDevice), instance_layer_data_map);
    assert(my_data != NULL);

    skip |= parameter_validation_vkGetPhysicalDeviceImageFormatProperties(my_data->report_data, format, type, tiling, usage,
                                                                               flags, pImageFormatProperties);

    if (!skip) {
        result = my_data->dispatch_table.GetPhysicalDeviceImageFormatProperties(physicalDevice, format, type, tiling, usage, flags,
                                                                                pImageFormatProperties);

        validate_result(my_data->report_data, "vkGetPhysicalDeviceImageFormatProperties", result);
    }

    return result;
}

VKAPI_ATTR void VKAPI_CALL GetPhysicalDeviceProperties(VkPhysicalDevice physicalDevice, VkPhysicalDeviceProperties *pProperties) {
    bool skip = false;
    auto my_data = get_my_data_ptr(get_dispatch_key(physicalDevice), instance_layer_data_map);
    assert(my_data != NULL);

    skip |= parameter_validation_vkGetPhysicalDeviceProperties(my_data->report_data, pProperties);

    if (!skip) {
        my_data->dispatch_table.GetPhysicalDeviceProperties(physicalDevice, pProperties);
    }
}

VKAPI_ATTR void VKAPI_CALL GetPhysicalDeviceQueueFamilyProperties(VkPhysicalDevice physicalDevice,
                                                                  uint32_t *pQueueFamilyPropertyCount,
                                                                  VkQueueFamilyProperties *pQueueFamilyProperties) {
    bool skip = false;
    auto my_data = get_my_data_ptr(get_dispatch_key(physicalDevice), instance_layer_data_map);
    assert(my_data != NULL);

    skip |= parameter_validation_vkGetPhysicalDeviceQueueFamilyProperties(my_data->report_data, pQueueFamilyPropertyCount,
                                                                               pQueueFamilyProperties);

    if (!skip) {
        my_data->dispatch_table.GetPhysicalDeviceQueueFamilyProperties(physicalDevice, pQueueFamilyPropertyCount,
                                                                       pQueueFamilyProperties);
    }
}

VKAPI_ATTR void VKAPI_CALL GetPhysicalDeviceMemoryProperties(VkPhysicalDevice physicalDevice,
                                                             VkPhysicalDeviceMemoryProperties *pMemoryProperties) {
    bool skip = false;
    auto my_data = get_my_data_ptr(get_dispatch_key(physicalDevice), instance_layer_data_map);
    assert(my_data != NULL);

    skip |= parameter_validation_vkGetPhysicalDeviceMemoryProperties(my_data->report_data, pMemoryProperties);

    if (!skip) {
        my_data->dispatch_table.GetPhysicalDeviceMemoryProperties(physicalDevice, pMemoryProperties);
    }
}

static void validateDeviceCreateInfo(VkPhysicalDevice physicalDevice, const VkDeviceCreateInfo *pCreateInfo,
                              const std::vector<VkQueueFamilyProperties> properties) {
    std::unordered_set<uint32_t> set;

    auto my_data = get_my_data_ptr(get_dispatch_key(physicalDevice), instance_layer_data_map);

    if ((pCreateInfo != nullptr) && (pCreateInfo->pQueueCreateInfos != nullptr)) {
        for (uint32_t i = 0; i < pCreateInfo->queueCreateInfoCount; ++i) {
            if (set.count(pCreateInfo->pQueueCreateInfos[i].queueFamilyIndex)) {
                log_msg(my_data->report_data, VK_DEBUG_REPORT_ERROR_BIT_EXT, VK_DEBUG_REPORT_OBJECT_TYPE_UNKNOWN_EXT, 0, __LINE__,
                        VALIDATION_ERROR_00035, LayerName,
                        "VkDeviceCreateInfo parameter, uint32_t pQueueCreateInfos[%d]->queueFamilyIndex, is not unique within this "
                        "structure. %s",
                        i, validation_error_map[VALIDATION_ERROR_00035]);
            } else {
                set.insert(pCreateInfo->pQueueCreateInfos[i].queueFamilyIndex);
            }

            if (pCreateInfo->pQueueCreateInfos[i].pQueuePriorities != nullptr) {
                for (uint32_t j = 0; j < pCreateInfo->pQueueCreateInfos[i].queueCount; ++j) {
                    if ((pCreateInfo->pQueueCreateInfos[i].pQueuePriorities[j] < 0.f) ||
                        (pCreateInfo->pQueueCreateInfos[i].pQueuePriorities[j] > 1.f)) {
                        log_msg(my_data->report_data, VK_DEBUG_REPORT_ERROR_BIT_EXT, VK_DEBUG_REPORT_OBJECT_TYPE_UNKNOWN_EXT, 0,
                                __LINE__, INVALID_USAGE, LayerName,
                                "VkDeviceCreateInfo parameter, uint32_t pQueueCreateInfos[%d]->pQueuePriorities[%d], must be "
                                "between 0 and 1. Actual value is %f",
                                i, j, pCreateInfo->pQueueCreateInfos[i].pQueuePriorities[j]);
                    }
                }
            }

            if (pCreateInfo->pQueueCreateInfos[i].queueFamilyIndex >= properties.size()) {
                log_msg(
                    my_data->report_data, VK_DEBUG_REPORT_ERROR_BIT_EXT, VK_DEBUG_REPORT_OBJECT_TYPE_UNKNOWN_EXT, 0, __LINE__,
                    INVALID_USAGE, LayerName,
                    "VkDeviceCreateInfo parameter, uint32_t pQueueCreateInfos[%d]->queueFamilyIndex cannot be more than the number "
                    "of queue families.",
                    i);
            } else if (pCreateInfo->pQueueCreateInfos[i].queueCount >
                       properties[pCreateInfo->pQueueCreateInfos[i].queueFamilyIndex].queueCount) {
                log_msg(
                    my_data->report_data, VK_DEBUG_REPORT_ERROR_BIT_EXT, VK_DEBUG_REPORT_OBJECT_TYPE_UNKNOWN_EXT, 0, __LINE__,
                    INVALID_USAGE, LayerName,
                    "VkDeviceCreateInfo parameter, uint32_t pQueueCreateInfos[%d]->queueCount cannot be more than the number of "
                    "queues for the given family index.",
                    i);
            }
        }
    }
}

static void CheckInstanceRegisterExtensions(const VkInstanceCreateInfo *pCreateInfo, instance_layer_data *instance_data) {

    for (uint32_t i = 0; i < pCreateInfo->enabledExtensionCount; i++) {
        auto name = pCreateInfo->ppEnabledExtensionNames[i];

        if (strcmp(name, VK_KHR_SURFACE_EXTENSION_NAME) == 0) {
            instance_data->extensions.surface_enabled = true;
#ifdef VK_USE_PLATFORM_XLIB_KHR
        } else if (strcmp(name, VK_KHR_XLIB_SURFACE_EXTENSION_NAME) == 0) {
            instance_data->extensions.xlib_enabled = true;
#endif
#ifdef VK_USE_PLATFORM_XCB_KHR
        } else if (strcmp(name, VK_KHR_XCB_SURFACE_EXTENSION_NAME) == 0) {
            instance_data->extensions.xcb_enabled = true;
#endif
#ifdef VK_USE_PLATFORM_WAYLAND_KHR
        } else if (strcmp(name, VK_KHR_WAYLAND_SURFACE_EXTENSION_NAME) == 0) {
            instance_data->extensions.wayland_enabled = true;
#endif
#ifdef VK_USE_PLATFORM_MIR_KHR
        } else if (strcmp(name, VK_KHR_MIR_SURFACE_EXTENSION_NAME) == 0) {
            instance_data->extensions.mir_enabled = true;
#endif
#ifdef VK_USE_PLATFORM_ANDROID_KHR
        } else if (strcmp(name, VK_KHR_ANDROID_SURFACE_EXTENSION_NAME) == 0) {
            instance_data->extensions.android_enabled = true;
#endif
#ifdef VK_USE_PLATFORM_WIN32_KHR
        } else if (strcmp(name, VK_KHR_WIN32_SURFACE_EXTENSION_NAME) == 0) {
            instance_data->extensions.win32_enabled = true;
#endif
        } else if (strcmp(name, VK_KHR_DISPLAY_EXTENSION_NAME) == 0) {
            instance_data->extensions.display_enabled = true;
        } else if (strcmp(name, VK_KHX_EXTERNAL_MEMORY_CAPABILITIES_EXTENSION_NAME) == 0) {
            instance_data->extensions.khx_external_memory_capabilities_enabled = true;
        } else if (strcmp(name, VK_KHX_EXTERNAL_SEMAPHORE_CAPABILITIES_EXTENSION_NAME) == 0) {
            instance_data->extensions.khx_external_semaphore_capabilities_enabled = true;
        } else if (strcmp(name, VK_NV_EXTERNAL_MEMORY_CAPABILITIES_EXTENSION_NAME) == 0) {
            instance_data->extensions.nv_external_memory_capabilities_enabled = true;
        } else if (strcmp(name, VK_KHX_EXTERNAL_SEMAPHORE_CAPABILITIES_EXTENSION_NAME) == 0) {
            instance_data->extensions.khx_external_semaphore_capabilities_enabled = true;
        } else if (strcmp(name, VK_EXT_DISPLAY_SURFACE_COUNTER_EXTENSION_NAME) == 0) {
            instance_data->extensions.ext_display_surface_counter_enabled = true;
        } else if (strcmp(name, VK_NV_EXTERNAL_MEMORY_CAPABILITIES_EXTENSION_NAME) == 0) {
            instance_data->extensions.nv_external_memory_capabilities_enabled = true;
        }
    }
}

static void CheckDeviceRegisterExtensions(const VkDeviceCreateInfo *pCreateInfo, VkDevice device) {
    layer_data *device_data = get_my_data_ptr(get_dispatch_key(device), layer_data_map);
    for (uint32_t i = 0; i < pCreateInfo->enabledExtensionCount; i++) {
        if (strcmp(pCreateInfo->ppEnabledExtensionNames[i], VK_KHR_SWAPCHAIN_EXTENSION_NAME) == 0) {
            device_data->enables.khr_swapchain_enabled = true;
        } else if (strcmp(pCreateInfo->ppEnabledExtensionNames[i], VK_KHR_DISPLAY_SWAPCHAIN_EXTENSION_NAME) == 0) {
            device_data->enables.khr_display_swapchain_enabled = true;
        } else if (strcmp(pCreateInfo->ppEnabledExtensionNames[i], VK_KHX_EXTERNAL_MEMORY_FD_EXTENSION_NAME) == 0) {
            device_data->enables.khx_external_memory_fd = true;
        } else if (strcmp(pCreateInfo->ppEnabledExtensionNames[i], VK_KHX_EXTERNAL_SEMAPHORE_FD_EXTENSION_NAME) == 0) {
            device_data->enables.khx_external_semaphore_fd = true;
#ifdef VK_USE_PLATFORM_WIN32_KHR
        } else if (strcmp(pCreateInfo->ppEnabledExtensionNames[i], VK_KHX_EXTERNAL_MEMORY_WIN32_EXTENSION_NAME) == 0) {
            device_data->enables.khx_external_memory_win32 = true;
        } else if (strcmp(pCreateInfo->ppEnabledExtensionNames[i], VK_KHX_EXTERNAL_SEMAPHORE_WIN32_EXTENSION_NAME) == 0) {
            device_data->enables.khx_external_semaphore_win32 = true;
        } else if (strcmp(pCreateInfo->ppEnabledExtensionNames[i], VK_NV_EXTERNAL_MEMORY_WIN32_EXTENSION_NAME) == 0) {
            device_data->enables.nv_external_memory_win32 = true;
#endif
        } else if (strcmp(pCreateInfo->ppEnabledExtensionNames[i], VK_EXT_DEBUG_MARKER_EXTENSION_NAME) == 0) {
            device_data->enables.ext_debug_marker = true;
        } else if (strcmp(pCreateInfo->ppEnabledExtensionNames[i], VK_AMD_NEGATIVE_VIEWPORT_HEIGHT_EXTENSION_NAME) == 0) {
            device_data->enables.amd_negative_viewport_height = true;
        } else if (strcmp(pCreateInfo->ppEnabledExtensionNames[i], VK_NV_EXTERNAL_MEMORY_EXTENSION_NAME) == 0) {
            device_data->enables.nv_external_memory = true;
        } else if (strcmp(pCreateInfo->ppEnabledExtensionNames[i], VK_NVX_DEVICE_GENERATED_COMMANDS_EXTENSION_NAME) == 0) {
            device_data->enables.nvx_device_generated_commands = true;
        }
    }
}

void storeCreateDeviceData(VkDevice device, const VkDeviceCreateInfo *pCreateInfo) {
    layer_data *my_device_data = get_my_data_ptr(get_dispatch_key(device), layer_data_map);

    if ((pCreateInfo != nullptr) && (pCreateInfo->pQueueCreateInfos != nullptr)) {
        for (uint32_t i = 0; i < pCreateInfo->queueCreateInfoCount; ++i) {
            my_device_data->queueFamilyIndexMap.insert(
                std::make_pair(pCreateInfo->pQueueCreateInfos[i].queueFamilyIndex, pCreateInfo->pQueueCreateInfos[i].queueCount));
        }
    }
}

VKAPI_ATTR VkResult VKAPI_CALL CreateDevice(VkPhysicalDevice physicalDevice, const VkDeviceCreateInfo *pCreateInfo,
                                            const VkAllocationCallbacks *pAllocator, VkDevice *pDevice) {
    /*
     * NOTE: We do not validate physicalDevice or any dispatchable
     * object as the first parameter. We couldn't get here if it was wrong!
     */

    VkResult result = VK_ERROR_VALIDATION_FAILED_EXT;
    bool skip = false;
    auto my_instance_data = get_my_data_ptr(get_dispatch_key(physicalDevice), instance_layer_data_map);
    assert(my_instance_data != nullptr);

    skip |= parameter_validation_vkCreateDevice(my_instance_data->report_data, pCreateInfo, pAllocator, pDevice);

    if (pCreateInfo != NULL) {
        if ((pCreateInfo->enabledLayerCount > 0) && (pCreateInfo->ppEnabledLayerNames != NULL)) {
            for (size_t i = 0; i < pCreateInfo->enabledLayerCount; i++) {
                skip |= validate_string(my_instance_data->report_data, "vkCreateDevice", "pCreateInfo->ppEnabledLayerNames",
                                             pCreateInfo->ppEnabledLayerNames[i]);
            }
        }

        if ((pCreateInfo->enabledExtensionCount > 0) && (pCreateInfo->ppEnabledExtensionNames != NULL)) {
            for (size_t i = 0; i < pCreateInfo->enabledExtensionCount; i++) {
                skip |= validate_string(my_instance_data->report_data, "vkCreateDevice",
                                             "pCreateInfo->ppEnabledExtensionNames", pCreateInfo->ppEnabledExtensionNames[i]);
            }
        }
    }

    if (!skip) {
        VkLayerDeviceCreateInfo *chain_info = get_chain_info(pCreateInfo, VK_LAYER_LINK_INFO);
        assert(chain_info != nullptr);
        assert(chain_info->u.pLayerInfo != nullptr);

        PFN_vkGetInstanceProcAddr fpGetInstanceProcAddr = chain_info->u.pLayerInfo->pfnNextGetInstanceProcAddr;
        PFN_vkGetDeviceProcAddr fpGetDeviceProcAddr = chain_info->u.pLayerInfo->pfnNextGetDeviceProcAddr;
        PFN_vkCreateDevice fpCreateDevice = (PFN_vkCreateDevice)fpGetInstanceProcAddr(my_instance_data->instance, "vkCreateDevice");
        if (fpCreateDevice == NULL) {
            return VK_ERROR_INITIALIZATION_FAILED;
        }

        // Advance the link info for the next element on the chain
        chain_info->u.pLayerInfo = chain_info->u.pLayerInfo->pNext;

        result = fpCreateDevice(physicalDevice, pCreateInfo, pAllocator, pDevice);

        validate_result(my_instance_data->report_data, "vkCreateDevice", result);

        if (result == VK_SUCCESS) {
            layer_data *my_device_data = get_my_data_ptr(get_dispatch_key(*pDevice), layer_data_map);
            assert(my_device_data != nullptr);

            my_device_data->report_data = layer_debug_report_create_device(my_instance_data->report_data, *pDevice);
            layer_init_device_dispatch_table(*pDevice, &my_device_data->dispatch_table, fpGetDeviceProcAddr);

            CheckDeviceRegisterExtensions(pCreateInfo, *pDevice);

            uint32_t count;
            my_instance_data->dispatch_table.GetPhysicalDeviceQueueFamilyProperties(physicalDevice, &count, nullptr);
            std::vector<VkQueueFamilyProperties> properties(count);
            my_instance_data->dispatch_table.GetPhysicalDeviceQueueFamilyProperties(physicalDevice, &count, &properties[0]);

            validateDeviceCreateInfo(physicalDevice, pCreateInfo, properties);
            storeCreateDeviceData(*pDevice, pCreateInfo);

            // Query and save physical device limits for this device
            VkPhysicalDeviceProperties device_properties = {};
            my_instance_data->dispatch_table.GetPhysicalDeviceProperties(physicalDevice, &device_properties);
            memcpy(&my_device_data->device_limits, &device_properties.limits, sizeof(VkPhysicalDeviceLimits));
            my_device_data->physical_device = physicalDevice;

            // Save app-enabled features in this device's layer_data structure
            if (pCreateInfo->pEnabledFeatures) {
                my_device_data->physical_device_features = *pCreateInfo->pEnabledFeatures;
            } else {
                memset(&my_device_data->physical_device_features, 0, sizeof(VkPhysicalDeviceFeatures));
            }
        }
    }

    return result;
}

VKAPI_ATTR void VKAPI_CALL DestroyDevice(VkDevice device, const VkAllocationCallbacks *pAllocator) {
    dispatch_key key = get_dispatch_key(device);
    bool skip = false;
    layer_data *my_data = get_my_data_ptr(key, layer_data_map);
    assert(my_data != NULL);

    skip |= parameter_validation_vkDestroyDevice(my_data->report_data, pAllocator);

    if (!skip) {
        layer_debug_report_destroy_device(device);

#if DISPATCH_MAP_DEBUG
        fprintf(stderr, "Device:  0x%p, key:  0x%p\n", device, key);
#endif

        my_data->dispatch_table.DestroyDevice(device, pAllocator);
        layer_data_map.erase(key);
    }
}

static bool PreGetDeviceQueue(VkDevice device, uint32_t queueFamilyIndex, uint32_t queueIndex) {
    layer_data *my_device_data = get_my_data_ptr(get_dispatch_key(device), layer_data_map);
    assert(my_device_data != nullptr);

    validate_queue_family_index(my_device_data, "vkGetDeviceQueue", "queueFamilyIndex", queueFamilyIndex);

    const auto &queue_data = my_device_data->queueFamilyIndexMap.find(queueFamilyIndex);
    if (queue_data->second <= queueIndex) {
        log_msg(
            my_device_data->report_data, VK_DEBUG_REPORT_ERROR_BIT_EXT, VK_DEBUG_REPORT_OBJECT_TYPE_UNKNOWN_EXT, 0, __LINE__,
            VALIDATION_ERROR_00061, LayerName,
            "vkGetDeviceQueue() parameter, uint32_t queueIndex %d, must be less than the number of queues given when the device "
            "was created. %s",
            queueIndex, validation_error_map[VALIDATION_ERROR_00061]);
        return false;
    }
    return true;
}

VKAPI_ATTR void VKAPI_CALL GetDeviceQueue(VkDevice device, uint32_t queueFamilyIndex, uint32_t queueIndex, VkQueue *pQueue) {
    bool skip = false;
    layer_data *my_data = get_my_data_ptr(get_dispatch_key(device), layer_data_map);
    assert(my_data != NULL);

    skip |= parameter_validation_vkGetDeviceQueue(my_data->report_data, queueFamilyIndex, queueIndex, pQueue);

    if (!skip) {
        PreGetDeviceQueue(device, queueFamilyIndex, queueIndex);

        my_data->dispatch_table.GetDeviceQueue(device, queueFamilyIndex, queueIndex, pQueue);
    }
}

VKAPI_ATTR VkResult VKAPI_CALL QueueSubmit(VkQueue queue, uint32_t submitCount, const VkSubmitInfo *pSubmits, VkFence fence) {
    VkResult result = VK_ERROR_VALIDATION_FAILED_EXT;
    bool skip = false;
    layer_data *my_data = get_my_data_ptr(get_dispatch_key(queue), layer_data_map);
    assert(my_data != NULL);

    skip |= parameter_validation_vkQueueSubmit(my_data->report_data, submitCount, pSubmits, fence);

    if (!skip) {
        result = my_data->dispatch_table.QueueSubmit(queue, submitCount, pSubmits, fence);

        validate_result(my_data->report_data, "vkQueueSubmit", result);
    }

    return result;
}

VKAPI_ATTR VkResult VKAPI_CALL QueueWaitIdle(VkQueue queue) {
    layer_data *my_data = get_my_data_ptr(get_dispatch_key(queue), layer_data_map);
    assert(my_data != NULL);

    VkResult result = my_data->dispatch_table.QueueWaitIdle(queue);

    validate_result(my_data->report_data, "vkQueueWaitIdle", result);

    return result;
}

VKAPI_ATTR VkResult VKAPI_CALL DeviceWaitIdle(VkDevice device) {
    layer_data *my_data = get_my_data_ptr(get_dispatch_key(device), layer_data_map);
    assert(my_data != NULL);

    VkResult result = my_data->dispatch_table.DeviceWaitIdle(device);

    validate_result(my_data->report_data, "vkDeviceWaitIdle", result);

    return result;
}

VKAPI_ATTR VkResult VKAPI_CALL AllocateMemory(VkDevice device, const VkMemoryAllocateInfo *pAllocateInfo,
                                              const VkAllocationCallbacks *pAllocator, VkDeviceMemory *pMemory) {
    VkResult result = VK_ERROR_VALIDATION_FAILED_EXT;
    bool skip = false;
    layer_data *my_data = get_my_data_ptr(get_dispatch_key(device), layer_data_map);
    assert(my_data != NULL);

    skip |= parameter_validation_vkAllocateMemory(my_data->report_data, pAllocateInfo, pAllocator, pMemory);

    if (!skip) {
        result = my_data->dispatch_table.AllocateMemory(device, pAllocateInfo, pAllocator, pMemory);

        validate_result(my_data->report_data, "vkAllocateMemory", result);
    }

    return result;
}

VKAPI_ATTR void VKAPI_CALL FreeMemory(VkDevice device, VkDeviceMemory memory, const VkAllocationCallbacks *pAllocator) {
    bool skip = false;
    layer_data *my_data = get_my_data_ptr(get_dispatch_key(device), layer_data_map);
    assert(my_data != NULL);

    skip |= parameter_validation_vkFreeMemory(my_data->report_data, memory, pAllocator);

    if (!skip) {
        my_data->dispatch_table.FreeMemory(device, memory, pAllocator);
    }
}

VKAPI_ATTR VkResult VKAPI_CALL MapMemory(VkDevice device, VkDeviceMemory memory, VkDeviceSize offset, VkDeviceSize size,
                                         VkMemoryMapFlags flags, void **ppData) {
    VkResult result = VK_ERROR_VALIDATION_FAILED_EXT;
    bool skip = false;
    layer_data *my_data = get_my_data_ptr(get_dispatch_key(device), layer_data_map);
    assert(my_data != NULL);

    skip |= parameter_validation_vkMapMemory(my_data->report_data, memory, offset, size, flags, ppData);

    if (!skip) {
        result = my_data->dispatch_table.MapMemory(device, memory, offset, size, flags, ppData);

        validate_result(my_data->report_data, "vkMapMemory", result);
    }

    return result;
}

VKAPI_ATTR void VKAPI_CALL UnmapMemory(VkDevice device, VkDeviceMemory memory) {
    bool skip = false;
    layer_data *my_data = get_my_data_ptr(get_dispatch_key(device), layer_data_map);
    assert(my_data != NULL);

    skip |= parameter_validation_vkUnmapMemory(my_data->report_data, memory);

    if (!skip) {
        my_data->dispatch_table.UnmapMemory(device, memory);
    }
}

VKAPI_ATTR VkResult VKAPI_CALL FlushMappedMemoryRanges(VkDevice device, uint32_t memoryRangeCount,
                                                       const VkMappedMemoryRange *pMemoryRanges) {
    VkResult result = VK_ERROR_VALIDATION_FAILED_EXT;
    bool skip = false;
    layer_data *my_data = get_my_data_ptr(get_dispatch_key(device), layer_data_map);
    assert(my_data != NULL);

    skip |= parameter_validation_vkFlushMappedMemoryRanges(my_data->report_data, memoryRangeCount, pMemoryRanges);

    if (!skip) {
        result = my_data->dispatch_table.FlushMappedMemoryRanges(device, memoryRangeCount, pMemoryRanges);

        validate_result(my_data->report_data, "vkFlushMappedMemoryRanges", result);
    }

    return result;
}

VKAPI_ATTR VkResult VKAPI_CALL InvalidateMappedMemoryRanges(VkDevice device, uint32_t memoryRangeCount,
                                                            const VkMappedMemoryRange *pMemoryRanges) {
    VkResult result = VK_ERROR_VALIDATION_FAILED_EXT;
    bool skip = false;
    layer_data *my_data = get_my_data_ptr(get_dispatch_key(device), layer_data_map);
    assert(my_data != NULL);

    skip |= parameter_validation_vkInvalidateMappedMemoryRanges(my_data->report_data, memoryRangeCount, pMemoryRanges);

    if (!skip) {
        result =
            my_data->dispatch_table.InvalidateMappedMemoryRanges(device, memoryRangeCount, pMemoryRanges);

        validate_result(my_data->report_data, "vkInvalidateMappedMemoryRanges", result);
    }

    return result;
}

VKAPI_ATTR void VKAPI_CALL GetDeviceMemoryCommitment(VkDevice device, VkDeviceMemory memory,
                                                     VkDeviceSize *pCommittedMemoryInBytes) {
    bool skip = false;
    layer_data *my_data = get_my_data_ptr(get_dispatch_key(device), layer_data_map);
    assert(my_data != NULL);

    skip |= parameter_validation_vkGetDeviceMemoryCommitment(my_data->report_data, memory, pCommittedMemoryInBytes);

    if (!skip) {
        my_data->dispatch_table.GetDeviceMemoryCommitment(device, memory, pCommittedMemoryInBytes);
    }
}

VKAPI_ATTR VkResult VKAPI_CALL BindBufferMemory(VkDevice device, VkBuffer buffer, VkDeviceMemory memory,
                                                VkDeviceSize memoryOffset) {
    VkResult result = VK_ERROR_VALIDATION_FAILED_EXT;
    bool skip = false;
    layer_data *my_data = get_my_data_ptr(get_dispatch_key(device), layer_data_map);
    assert(my_data != NULL);

    skip |= parameter_validation_vkBindBufferMemory(my_data->report_data, buffer, memory, memoryOffset);

    if (!skip) {
        result = my_data->dispatch_table.BindBufferMemory(device, buffer, memory, memoryOffset);

        validate_result(my_data->report_data, "vkBindBufferMemory", result);
    }

    return result;
}

VKAPI_ATTR VkResult VKAPI_CALL BindImageMemory(VkDevice device, VkImage image, VkDeviceMemory memory, VkDeviceSize memoryOffset) {
    VkResult result = VK_ERROR_VALIDATION_FAILED_EXT;
    bool skip = false;
    layer_data *my_data = get_my_data_ptr(get_dispatch_key(device), layer_data_map);
    assert(my_data != NULL);

    skip |= parameter_validation_vkBindImageMemory(my_data->report_data, image, memory, memoryOffset);

    if (!skip) {
        result = my_data->dispatch_table.BindImageMemory(device, image, memory, memoryOffset);

        validate_result(my_data->report_data, "vkBindImageMemory", result);
    }

    return result;
}

VKAPI_ATTR void VKAPI_CALL GetBufferMemoryRequirements(VkDevice device, VkBuffer buffer,
                                                       VkMemoryRequirements *pMemoryRequirements) {
    bool skip = false;
    layer_data *my_data = get_my_data_ptr(get_dispatch_key(device), layer_data_map);
    assert(my_data != NULL);

    skip |= parameter_validation_vkGetBufferMemoryRequirements(my_data->report_data, buffer, pMemoryRequirements);

    if (!skip) {
        my_data->dispatch_table.GetBufferMemoryRequirements(device, buffer, pMemoryRequirements);
    }
}

VKAPI_ATTR void VKAPI_CALL GetImageMemoryRequirements(VkDevice device, VkImage image, VkMemoryRequirements *pMemoryRequirements) {
    bool skip = false;
    layer_data *my_data = get_my_data_ptr(get_dispatch_key(device), layer_data_map);
    assert(my_data != NULL);

    skip |= parameter_validation_vkGetImageMemoryRequirements(my_data->report_data, image, pMemoryRequirements);

    if (!skip) {
        my_data->dispatch_table.GetImageMemoryRequirements(device, image, pMemoryRequirements);
    }
}

static bool PostGetImageSparseMemoryRequirements(VkDevice device, VkImage image, uint32_t *pNumRequirements,
                                          VkSparseImageMemoryRequirements *pSparseMemoryRequirements) {
    layer_data *my_data = get_my_data_ptr(get_dispatch_key(device), layer_data_map);
    if (pSparseMemoryRequirements != nullptr) {
        if ((pSparseMemoryRequirements->formatProperties.aspectMask &
             (VK_IMAGE_ASPECT_COLOR_BIT | VK_IMAGE_ASPECT_DEPTH_BIT | VK_IMAGE_ASPECT_STENCIL_BIT |
              VK_IMAGE_ASPECT_METADATA_BIT)) == 0) {
            log_msg(my_data->report_data, VK_DEBUG_REPORT_ERROR_BIT_EXT, VK_DEBUG_REPORT_OBJECT_TYPE_UNKNOWN_EXT, 0, __LINE__,
                    UNRECOGNIZED_VALUE, LayerName,
                    "vkGetImageSparseMemoryRequirements parameter, VkImageAspect "
                    "pSparseMemoryRequirements->formatProperties.aspectMask, is an unrecognized enumerator");
            return false;
        }
    }

    return true;
}

VKAPI_ATTR void VKAPI_CALL GetImageSparseMemoryRequirements(VkDevice device, VkImage image, uint32_t *pSparseMemoryRequirementCount,
                                                            VkSparseImageMemoryRequirements *pSparseMemoryRequirements) {
    bool skip = false;
    layer_data *my_data = get_my_data_ptr(get_dispatch_key(device), layer_data_map);
    assert(my_data != NULL);

    skip |= parameter_validation_vkGetImageSparseMemoryRequirements(my_data->report_data, image, pSparseMemoryRequirementCount,
                                                                         pSparseMemoryRequirements);

    if (!skip) {
        my_data->dispatch_table.GetImageSparseMemoryRequirements(device, image, pSparseMemoryRequirementCount, pSparseMemoryRequirements);

        PostGetImageSparseMemoryRequirements(device, image, pSparseMemoryRequirementCount, pSparseMemoryRequirements);
    }
}

static bool PostGetPhysicalDeviceSparseImageFormatProperties(VkPhysicalDevice physicalDevice, VkFormat format, VkImageType type,
                                                      VkSampleCountFlagBits samples, VkImageUsageFlags usage, VkImageTiling tiling,
                                                      uint32_t *pNumProperties, VkSparseImageFormatProperties *pProperties) {
    auto my_data = get_my_data_ptr(get_dispatch_key(physicalDevice), instance_layer_data_map);
    if (pProperties != nullptr) {
        if ((pProperties->aspectMask & (VK_IMAGE_ASPECT_COLOR_BIT | VK_IMAGE_ASPECT_DEPTH_BIT | VK_IMAGE_ASPECT_STENCIL_BIT |
                                        VK_IMAGE_ASPECT_METADATA_BIT)) == 0) {
            log_msg(my_data->report_data, VK_DEBUG_REPORT_ERROR_BIT_EXT, VK_DEBUG_REPORT_OBJECT_TYPE_UNKNOWN_EXT, 0, __LINE__, 1,
                    LayerName,
                    "vkGetPhysicalDeviceSparseImageFormatProperties parameter, VkImageAspect pProperties->aspectMask, is an "
                    "unrecognized enumerator");
            return false;
        }
    }

    return true;
}

VKAPI_ATTR void VKAPI_CALL GetPhysicalDeviceSparseImageFormatProperties(VkPhysicalDevice physicalDevice, VkFormat format,
                                                                        VkImageType type, VkSampleCountFlagBits samples,
                                                                        VkImageUsageFlags usage, VkImageTiling tiling,
                                                                        uint32_t *pPropertyCount,
                                                                        VkSparseImageFormatProperties *pProperties) {
    bool skip = false;
    auto my_data = get_my_data_ptr(get_dispatch_key(physicalDevice), instance_layer_data_map);
    assert(my_data != NULL);

    skip |= parameter_validation_vkGetPhysicalDeviceSparseImageFormatProperties(my_data->report_data, format, type, samples,
                                                                                     usage, tiling, pPropertyCount, pProperties);

    if (!skip) {
        my_data->dispatch_table.GetPhysicalDeviceSparseImageFormatProperties(physicalDevice, format, type, samples, usage, tiling,
                                                                             pPropertyCount, pProperties);

        PostGetPhysicalDeviceSparseImageFormatProperties(physicalDevice, format, type, samples, usage, tiling, pPropertyCount,
                                                         pProperties);
    }
}

VKAPI_ATTR VkResult VKAPI_CALL QueueBindSparse(VkQueue queue, uint32_t bindInfoCount, const VkBindSparseInfo *pBindInfo,
                                               VkFence fence) {
    VkResult result = VK_ERROR_VALIDATION_FAILED_EXT;
    bool skip = false;
    layer_data *my_data = get_my_data_ptr(get_dispatch_key(queue), layer_data_map);
    assert(my_data != NULL);

    skip |= parameter_validation_vkQueueBindSparse(my_data->report_data, bindInfoCount, pBindInfo, fence);

    if (!skip) {
        result = my_data->dispatch_table.QueueBindSparse(queue, bindInfoCount, pBindInfo, fence);

        validate_result(my_data->report_data, "vkQueueBindSparse", result);
    }

    return result;
}

VKAPI_ATTR VkResult VKAPI_CALL CreateFence(VkDevice device, const VkFenceCreateInfo *pCreateInfo,
                                           const VkAllocationCallbacks *pAllocator, VkFence *pFence) {
    VkResult result = VK_ERROR_VALIDATION_FAILED_EXT;
    bool skip = false;
    layer_data *my_data = get_my_data_ptr(get_dispatch_key(device), layer_data_map);
    assert(my_data != NULL);

    skip |= parameter_validation_vkCreateFence(my_data->report_data, pCreateInfo, pAllocator, pFence);

    if (!skip) {
        result = my_data->dispatch_table.CreateFence(device, pCreateInfo, pAllocator, pFence);

        validate_result(my_data->report_data, "vkCreateFence", result);
    }

    return result;
}

VKAPI_ATTR void VKAPI_CALL DestroyFence(VkDevice device, VkFence fence, const VkAllocationCallbacks *pAllocator) {
    bool skip = false;
    layer_data *my_data = get_my_data_ptr(get_dispatch_key(device), layer_data_map);
    assert(my_data != NULL);

    skip |= parameter_validation_vkDestroyFence(my_data->report_data, fence, pAllocator);

    if (!skip) {
        my_data->dispatch_table.DestroyFence(device, fence, pAllocator);
    }
}

VKAPI_ATTR VkResult VKAPI_CALL ResetFences(VkDevice device, uint32_t fenceCount, const VkFence *pFences) {
    VkResult result = VK_ERROR_VALIDATION_FAILED_EXT;
    bool skip = false;
    layer_data *my_data = get_my_data_ptr(get_dispatch_key(device), layer_data_map);
    assert(my_data != NULL);

    skip |= parameter_validation_vkResetFences(my_data->report_data, fenceCount, pFences);

    if (!skip) {
        result = my_data->dispatch_table.ResetFences(device, fenceCount, pFences);

        validate_result(my_data->report_data, "vkResetFences", result);
    }

    return result;
}

VKAPI_ATTR VkResult VKAPI_CALL GetFenceStatus(VkDevice device, VkFence fence) {
    VkResult result = VK_ERROR_VALIDATION_FAILED_EXT;
    bool skip = false;
    layer_data *my_data = get_my_data_ptr(get_dispatch_key(device), layer_data_map);
    assert(my_data != NULL);

    skip |= parameter_validation_vkGetFenceStatus(my_data->report_data, fence);

    if (!skip) {
        result = my_data->dispatch_table.GetFenceStatus(device, fence);

        validate_result(my_data->report_data, "vkGetFenceStatus", result);
    }

    return result;
}

VKAPI_ATTR VkResult VKAPI_CALL WaitForFences(VkDevice device, uint32_t fenceCount, const VkFence *pFences, VkBool32 waitAll,
                                             uint64_t timeout) {
    VkResult result = VK_ERROR_VALIDATION_FAILED_EXT;
    bool skip = false;
    layer_data *my_data = get_my_data_ptr(get_dispatch_key(device), layer_data_map);
    assert(my_data != NULL);

    skip |= parameter_validation_vkWaitForFences(my_data->report_data, fenceCount, pFences, waitAll, timeout);

    if (!skip) {
        result = my_data->dispatch_table.WaitForFences(device, fenceCount, pFences, waitAll, timeout);

        validate_result(my_data->report_data, "vkWaitForFences", result);
    }

    return result;
}

VKAPI_ATTR VkResult VKAPI_CALL CreateSemaphore(VkDevice device, const VkSemaphoreCreateInfo *pCreateInfo,
                                               const VkAllocationCallbacks *pAllocator, VkSemaphore *pSemaphore) {
    VkResult result = VK_ERROR_VALIDATION_FAILED_EXT;
    bool skip = false;
    layer_data *my_data = get_my_data_ptr(get_dispatch_key(device), layer_data_map);
    assert(my_data != NULL);

    skip |= parameter_validation_vkCreateSemaphore(my_data->report_data, pCreateInfo, pAllocator, pSemaphore);

    if (!skip) {
        result = my_data->dispatch_table.CreateSemaphore(device, pCreateInfo, pAllocator, pSemaphore);

        validate_result(my_data->report_data, "vkCreateSemaphore", result);
    }

    return result;
}

VKAPI_ATTR void VKAPI_CALL DestroySemaphore(VkDevice device, VkSemaphore semaphore, const VkAllocationCallbacks *pAllocator) {
    bool skip = false;
    layer_data *my_data = get_my_data_ptr(get_dispatch_key(device), layer_data_map);
    assert(my_data != NULL);

    skip |= parameter_validation_vkDestroySemaphore(my_data->report_data, semaphore, pAllocator);

    if (!skip) {
        my_data->dispatch_table.DestroySemaphore(device, semaphore, pAllocator);
    }
}

VKAPI_ATTR VkResult VKAPI_CALL CreateEvent(VkDevice device, const VkEventCreateInfo *pCreateInfo,
                                           const VkAllocationCallbacks *pAllocator, VkEvent *pEvent) {
    VkResult result = VK_ERROR_VALIDATION_FAILED_EXT;
    bool skip = false;
    layer_data *my_data = get_my_data_ptr(get_dispatch_key(device), layer_data_map);
    assert(my_data != NULL);

    skip |= parameter_validation_vkCreateEvent(my_data->report_data, pCreateInfo, pAllocator, pEvent);

    if (!skip) {
        result = my_data->dispatch_table.CreateEvent(device, pCreateInfo, pAllocator, pEvent);

        validate_result(my_data->report_data, "vkCreateEvent", result);
    }

    return result;
}

VKAPI_ATTR void VKAPI_CALL DestroyEvent(VkDevice device, VkEvent event, const VkAllocationCallbacks *pAllocator) {
    bool skip = false;
    layer_data *my_data = get_my_data_ptr(get_dispatch_key(device), layer_data_map);
    assert(my_data != NULL);

    skip |= parameter_validation_vkDestroyEvent(my_data->report_data, event, pAllocator);

    if (!skip) {
        my_data->dispatch_table.DestroyEvent(device, event, pAllocator);
    }
}

VKAPI_ATTR VkResult VKAPI_CALL GetEventStatus(VkDevice device, VkEvent event) {
    VkResult result = VK_ERROR_VALIDATION_FAILED_EXT;
    bool skip = false;
    layer_data *my_data = get_my_data_ptr(get_dispatch_key(device), layer_data_map);
    assert(my_data != NULL);

    skip |= parameter_validation_vkGetEventStatus(my_data->report_data, event);

    if (!skip) {
        result = my_data->dispatch_table.GetEventStatus(device, event);

        validate_result(my_data->report_data, "vkGetEventStatus", result);
    }

    return result;
}

VKAPI_ATTR VkResult VKAPI_CALL SetEvent(VkDevice device, VkEvent event) {
    VkResult result = VK_ERROR_VALIDATION_FAILED_EXT;
    bool skip = false;
    layer_data *my_data = get_my_data_ptr(get_dispatch_key(device), layer_data_map);
    assert(my_data != NULL);

    skip |= parameter_validation_vkSetEvent(my_data->report_data, event);

    if (!skip) {
        result = my_data->dispatch_table.SetEvent(device, event);

        validate_result(my_data->report_data, "vkSetEvent", result);
    }

    return result;
}

VKAPI_ATTR VkResult VKAPI_CALL ResetEvent(VkDevice device, VkEvent event) {
    VkResult result = VK_ERROR_VALIDATION_FAILED_EXT;
    bool skip = false;
    layer_data *my_data = get_my_data_ptr(get_dispatch_key(device), layer_data_map);
    assert(my_data != NULL);

    skip |= parameter_validation_vkResetEvent(my_data->report_data, event);

    if (!skip) {
        result = my_data->dispatch_table.ResetEvent(device, event);

        validate_result(my_data->report_data, "vkResetEvent", result);
    }

    return result;
}

VKAPI_ATTR VkResult VKAPI_CALL CreateQueryPool(VkDevice device, const VkQueryPoolCreateInfo *pCreateInfo,
                                               const VkAllocationCallbacks *pAllocator, VkQueryPool *pQueryPool) {
    VkResult result = VK_ERROR_VALIDATION_FAILED_EXT;
    bool skip = false;
    layer_data *device_data = get_my_data_ptr(get_dispatch_key(device), layer_data_map);
    assert(device_data != nullptr);
    debug_report_data *report_data = device_data->report_data;

    skip |= parameter_validation_vkCreateQueryPool(device_data->report_data, pCreateInfo, pAllocator, pQueryPool);

    // Validation for parameters excluded from the generated validation code due to a 'noautovalidity' tag in vk.xml
    if (pCreateInfo != nullptr) {
        // If queryType is VK_QUERY_TYPE_PIPELINE_STATISTICS, pipelineStatistics must be a valid combination of
        // VkQueryPipelineStatisticFlagBits values
        if ((pCreateInfo->queryType == VK_QUERY_TYPE_PIPELINE_STATISTICS) && (pCreateInfo->pipelineStatistics != 0) &&
            ((pCreateInfo->pipelineStatistics & (~AllVkQueryPipelineStatisticFlagBits)) != 0)) {
            skip |= log_msg(report_data, VK_DEBUG_REPORT_ERROR_BIT_EXT, VK_DEBUG_REPORT_OBJECT_TYPE_UNKNOWN_EXT, 0, __LINE__,
                            VALIDATION_ERROR_01007, LayerName,
                            "vkCreateQueryPool(): if pCreateInfo->queryType is "
                            "VK_QUERY_TYPE_PIPELINE_STATISTICS, pCreateInfo->pipelineStatistics must be "
                            "a valid combination of VkQueryPipelineStatisticFlagBits values. %s",
                            validation_error_map[VALIDATION_ERROR_01007]);
        }
    }

    if (!skip) {
        result = device_data->dispatch_table.CreateQueryPool(device, pCreateInfo, pAllocator, pQueryPool);

        validate_result(report_data, "vkCreateQueryPool", result);
    }

    return result;
}

VKAPI_ATTR void VKAPI_CALL DestroyQueryPool(VkDevice device, VkQueryPool queryPool, const VkAllocationCallbacks *pAllocator) {
    bool skip = false;
    layer_data *my_data = get_my_data_ptr(get_dispatch_key(device), layer_data_map);
    assert(my_data != NULL);

    skip |= parameter_validation_vkDestroyQueryPool(my_data->report_data, queryPool, pAllocator);

    if (!skip) {
        my_data->dispatch_table.DestroyQueryPool(device, queryPool, pAllocator);
    }
}

VKAPI_ATTR VkResult VKAPI_CALL GetQueryPoolResults(VkDevice device, VkQueryPool queryPool, uint32_t firstQuery, uint32_t queryCount,
                                                   size_t dataSize, void *pData, VkDeviceSize stride, VkQueryResultFlags flags) {
    VkResult result = VK_ERROR_VALIDATION_FAILED_EXT;
    bool skip = false;
    layer_data *my_data = get_my_data_ptr(get_dispatch_key(device), layer_data_map);
    assert(my_data != NULL);

    skip |= parameter_validation_vkGetQueryPoolResults(my_data->report_data, queryPool, firstQuery, queryCount, dataSize,
                                                            pData, stride, flags);

    if (!skip) {
        result = my_data->dispatch_table.GetQueryPoolResults(device, queryPool, firstQuery, queryCount, dataSize, pData, stride, flags);

        validate_result(my_data->report_data, "vkGetQueryPoolResults", result);
    }

    return result;
}

VKAPI_ATTR VkResult VKAPI_CALL CreateBuffer(VkDevice device, const VkBufferCreateInfo *pCreateInfo,
                                            const VkAllocationCallbacks *pAllocator, VkBuffer *pBuffer) {
    VkResult result = VK_ERROR_VALIDATION_FAILED_EXT;
    bool skip = false;
    layer_data *device_data = get_my_data_ptr(get_dispatch_key(device), layer_data_map);
    assert(device_data != nullptr);
    debug_report_data *report_data = device_data->report_data;

    skip |= parameter_validation_vkCreateBuffer(report_data, pCreateInfo, pAllocator, pBuffer);

    if (pCreateInfo != nullptr) {
        // Buffer size must be greater than 0 (error 00663)
        skip |=
            ValidateGreaterThan(report_data, "vkCreateBuffer", "pCreateInfo->size", static_cast<uint32_t>(pCreateInfo->size), 0u);

        // Validation for parameters excluded from the generated validation code due to a 'noautovalidity' tag in vk.xml
        if (pCreateInfo->sharingMode == VK_SHARING_MODE_CONCURRENT) {
            // If sharingMode is VK_SHARING_MODE_CONCURRENT, queueFamilyIndexCount must be greater than 1
            if (pCreateInfo->queueFamilyIndexCount <= 1) {
                skip |= log_msg(report_data, VK_DEBUG_REPORT_ERROR_BIT_EXT, VK_DEBUG_REPORT_OBJECT_TYPE_UNKNOWN_EXT, 0,
                                     __LINE__, VALIDATION_ERROR_00665, LayerName,
                                     "vkCreateBuffer: if pCreateInfo->sharingMode is VK_SHARING_MODE_CONCURRENT, "
                                     "pCreateInfo->queueFamilyIndexCount must be greater than 1. %s",
                                     validation_error_map[VALIDATION_ERROR_00665]);
            }

            // If sharingMode is VK_SHARING_MODE_CONCURRENT, pQueueFamilyIndices must be a pointer to an array of
            // queueFamilyIndexCount uint32_t values
            if (pCreateInfo->pQueueFamilyIndices == nullptr) {
                skip |= log_msg(report_data, VK_DEBUG_REPORT_ERROR_BIT_EXT, VK_DEBUG_REPORT_OBJECT_TYPE_UNKNOWN_EXT, 0,
                                     __LINE__, VALIDATION_ERROR_00664, LayerName,
                                     "vkCreateBuffer: if pCreateInfo->sharingMode is VK_SHARING_MODE_CONCURRENT, "
                                     "pCreateInfo->pQueueFamilyIndices must be a pointer to an array of "
                                     "pCreateInfo->queueFamilyIndexCount uint32_t values. %s",
                                     validation_error_map[VALIDATION_ERROR_00664]);
            }

            // Ensure that the queue family indices were specified at device creation
            skip |= validate_queue_family_indices(device_data, "vkCreateBuffer", "pCreateInfo->pQueueFamilyIndices",
                                                       pCreateInfo->queueFamilyIndexCount, pCreateInfo->pQueueFamilyIndices);
        }

        // If flags contains VK_BUFFER_CREATE_SPARSE_RESIDENCY_BIT or VK_BUFFER_CREATE_SPARSE_ALIASED_BIT, it must also contain
        // VK_BUFFER_CREATE_SPARSE_BINDING_BIT
        if (((pCreateInfo->flags & (VK_BUFFER_CREATE_SPARSE_RESIDENCY_BIT | VK_BUFFER_CREATE_SPARSE_ALIASED_BIT)) != 0) &&
            ((pCreateInfo->flags & VK_BUFFER_CREATE_SPARSE_BINDING_BIT) != VK_BUFFER_CREATE_SPARSE_BINDING_BIT)) {
            skip |= log_msg(report_data, VK_DEBUG_REPORT_ERROR_BIT_EXT, VK_DEBUG_REPORT_OBJECT_TYPE_UNKNOWN_EXT, 0, __LINE__,
                            VALIDATION_ERROR_00669, LayerName,
                            "vkCreateBuffer: if pCreateInfo->flags contains VK_BUFFER_CREATE_SPARSE_RESIDENCY_BIT or "
                            "VK_BUFFER_CREATE_SPARSE_ALIASED_BIT, it must also contain VK_BUFFER_CREATE_SPARSE_BINDING_BIT. %s",
                            validation_error_map[VALIDATION_ERROR_00669]);
        }
    }

    if (!skip) {
        result = device_data->dispatch_table.CreateBuffer(device, pCreateInfo, pAllocator, pBuffer);

        validate_result(report_data, "vkCreateBuffer", result);
    }

    return result;
}

VKAPI_ATTR void VKAPI_CALL DestroyBuffer(VkDevice device, VkBuffer buffer, const VkAllocationCallbacks *pAllocator) {
    bool skip = false;
    layer_data *my_data = get_my_data_ptr(get_dispatch_key(device), layer_data_map);
    assert(my_data != NULL);

    skip |= parameter_validation_vkDestroyBuffer(my_data->report_data, buffer, pAllocator);

    if (!skip) {
        my_data->dispatch_table.DestroyBuffer(device, buffer, pAllocator);
    }
}

VKAPI_ATTR VkResult VKAPI_CALL CreateBufferView(VkDevice device, const VkBufferViewCreateInfo *pCreateInfo,
                                                const VkAllocationCallbacks *pAllocator, VkBufferView *pView) {
    VkResult result = VK_ERROR_VALIDATION_FAILED_EXT;
    bool skip = false;
    layer_data *my_data = get_my_data_ptr(get_dispatch_key(device), layer_data_map);
    assert(my_data != NULL);

    skip |= parameter_validation_vkCreateBufferView(my_data->report_data, pCreateInfo, pAllocator, pView);

    if (!skip) {
        result = my_data->dispatch_table.CreateBufferView(device, pCreateInfo, pAllocator, pView);

        validate_result(my_data->report_data, "vkCreateBufferView", result);
    }

    return result;
}

VKAPI_ATTR void VKAPI_CALL DestroyBufferView(VkDevice device, VkBufferView bufferView, const VkAllocationCallbacks *pAllocator) {
    bool skip = false;
    layer_data *my_data = get_my_data_ptr(get_dispatch_key(device), layer_data_map);
    assert(my_data != NULL);

    skip |= parameter_validation_vkDestroyBufferView(my_data->report_data, bufferView, pAllocator);

    if (!skip) {
        my_data->dispatch_table.DestroyBufferView(device, bufferView, pAllocator);
    }
}

VKAPI_ATTR VkResult VKAPI_CALL CreateImage(VkDevice device, const VkImageCreateInfo *pCreateInfo,
                                           const VkAllocationCallbacks *pAllocator, VkImage *pImage) {
    VkResult result = VK_ERROR_VALIDATION_FAILED_EXT;
    bool skip = false;
    layer_data *device_data = get_my_data_ptr(get_dispatch_key(device), layer_data_map);
    assert(device_data != nullptr);
    debug_report_data *report_data = device_data->report_data;

    skip |= parameter_validation_vkCreateImage(report_data, pCreateInfo, pAllocator, pImage);

    if (pCreateInfo != nullptr) {
        // Validation for parameters excluded from the generated validation code due to a 'noautovalidity' tag in vk.xml
        if (pCreateInfo->sharingMode == VK_SHARING_MODE_CONCURRENT) {
            // If sharingMode is VK_SHARING_MODE_CONCURRENT, queueFamilyIndexCount must be greater than 1
            if (pCreateInfo->queueFamilyIndexCount <= 1) {
                skip |= log_msg(report_data, VK_DEBUG_REPORT_ERROR_BIT_EXT, VK_DEBUG_REPORT_OBJECT_TYPE_UNKNOWN_EXT, 0, __LINE__,
                                VALIDATION_ERROR_00714, LayerName,
                                "vkCreateImage(): if pCreateInfo->sharingMode is VK_SHARING_MODE_CONCURRENT, "
                                "pCreateInfo->queueFamilyIndexCount must be greater than 1. %s",
                                validation_error_map[VALIDATION_ERROR_00714]);
            }

            // If sharingMode is VK_SHARING_MODE_CONCURRENT, pQueueFamilyIndices must be a pointer to an array of
            // queueFamilyIndexCount uint32_t values
            if (pCreateInfo->pQueueFamilyIndices == nullptr) {
                skip |= log_msg(report_data, VK_DEBUG_REPORT_ERROR_BIT_EXT, VK_DEBUG_REPORT_OBJECT_TYPE_UNKNOWN_EXT, 0, __LINE__,
                                VALIDATION_ERROR_00713, LayerName,
                                "vkCreateImage(): if pCreateInfo->sharingMode is VK_SHARING_MODE_CONCURRENT, "
                                "pCreateInfo->pQueueFamilyIndices must be a pointer to an array of "
                                "pCreateInfo->queueFamilyIndexCount uint32_t values. %s",
                                validation_error_map[VALIDATION_ERROR_00713]);
            }

            skip |= validate_queue_family_indices(device_data, "vkCreateImage", "pCreateInfo->pQueueFamilyIndices",
                                                       pCreateInfo->queueFamilyIndexCount, pCreateInfo->pQueueFamilyIndices);
        }

        // width, height, and depth members of extent must be greater than 0
        skip |= ValidateGreaterThan(report_data, "vkCreateImage", "pCreateInfo->extent.width", pCreateInfo->extent.width, 0u);
        skip |=
            ValidateGreaterThan(report_data, "vkCreateImage", "pCreateInfo->extent.height", pCreateInfo->extent.height, 0u);
        skip |= ValidateGreaterThan(report_data, "vkCreateImage", "pCreateInfo->extent.depth", pCreateInfo->extent.depth, 0u);

        // mipLevels must be greater than 0
        skip |= ValidateGreaterThan(report_data, "vkCreateImage", "pCreateInfo->mipLevels", pCreateInfo->mipLevels, 0u);

        // arrayLayers must be greater than 0
        skip |= ValidateGreaterThan(report_data, "vkCreateImage", "pCreateInfo->arrayLayers", pCreateInfo->arrayLayers, 0u);

        // If imageType is VK_IMAGE_TYPE_1D, both extent.height and extent.depth must be 1
        if ((pCreateInfo->imageType == VK_IMAGE_TYPE_1D) && (pCreateInfo->extent.height != 1) && (pCreateInfo->extent.depth != 1)) {
            skip |=
                log_msg(report_data, VK_DEBUG_REPORT_ERROR_BIT_EXT, (VkDebugReportObjectTypeEXT)0, 0, __LINE__,
                        VALIDATION_ERROR_02129, LayerName, "vkCreateImage(): if pCreateInfo->imageType is VK_IMAGE_TYPE_1D, both "
                                                           "pCreateInfo->extent.height and pCreateInfo->extent.depth must be 1. %s",
                        validation_error_map[VALIDATION_ERROR_02129]);
        }

        if (pCreateInfo->imageType == VK_IMAGE_TYPE_2D) {
            // If imageType is VK_IMAGE_TYPE_2D and flags contains VK_IMAGE_CREATE_CUBE_COMPATIBLE_BIT, extent.width and
            // extent.height must be equal
            if ((pCreateInfo->flags & VK_IMAGE_CREATE_CUBE_COMPATIBLE_BIT) &&
                (pCreateInfo->extent.width != pCreateInfo->extent.height)) {
                skip |= log_msg(report_data, VK_DEBUG_REPORT_ERROR_BIT_EXT, (VkDebugReportObjectTypeEXT)0, 0, __LINE__,
                                VALIDATION_ERROR_02127, LayerName,
                                "vkCreateImage(): if pCreateInfo->imageType is VK_IMAGE_TYPE_2D and "
                                "pCreateInfo->flags contains VK_IMAGE_CREATE_CUBE_COMPATIBLE_BIT, "
                                "pCreateInfo->extent.width and pCreateInfo->extent.height must be equal. %s",
                                validation_error_map[VALIDATION_ERROR_02127]);
            }

            if (pCreateInfo->extent.depth != 1) {
                skip |= log_msg(
                    report_data, VK_DEBUG_REPORT_ERROR_BIT_EXT, (VkDebugReportObjectTypeEXT)0, 0, __LINE__, VALIDATION_ERROR_02130,
                    LayerName,
                    "vkCreateImage(): if pCreateInfo->imageType is VK_IMAGE_TYPE_2D, pCreateInfo->extent.depth must be 1. %s",
                    validation_error_map[VALIDATION_ERROR_02130]);
            }
        }

        // mipLevels must be less than or equal to floor(log2(max(extent.width,extent.height,extent.depth)))+1
        uint32_t maxDim = std::max(std::max(pCreateInfo->extent.width, pCreateInfo->extent.height), pCreateInfo->extent.depth);
        if (pCreateInfo->mipLevels > (floor(log2(maxDim)) + 1)) {
            skip |=
                log_msg(report_data, VK_DEBUG_REPORT_ERROR_BIT_EXT, (VkDebugReportObjectTypeEXT)0, 0, __LINE__,
                        VALIDATION_ERROR_02131, LayerName,
                        "vkCreateImage(): pCreateInfo->mipLevels must be less than or equal to "
                        "floor(log2(max(pCreateInfo->extent.width, pCreateInfo->extent.height, pCreateInfo->extent.depth)))+1. %s",
                        validation_error_map[VALIDATION_ERROR_02131]);
        }

        // If flags contains VK_IMAGE_CREATE_SPARSE_RESIDENCY_BIT or VK_IMAGE_CREATE_SPARSE_ALIASED_BIT, it must also contain
        // VK_IMAGE_CREATE_SPARSE_BINDING_BIT
        if (((pCreateInfo->flags & (VK_IMAGE_CREATE_SPARSE_RESIDENCY_BIT | VK_IMAGE_CREATE_SPARSE_ALIASED_BIT)) != 0) &&
            ((pCreateInfo->flags & VK_IMAGE_CREATE_SPARSE_BINDING_BIT) != VK_IMAGE_CREATE_SPARSE_BINDING_BIT)) {
            skip |= log_msg(report_data, VK_DEBUG_REPORT_ERROR_BIT_EXT, (VkDebugReportObjectTypeEXT)0, 0, __LINE__,
                            VALIDATION_ERROR_02160, LayerName,
                            "vkCreateImage: if pCreateInfo->flags contains VK_IMAGE_CREATE_SPARSE_RESIDENCY_BIT or "
                            "VK_IMAGE_CREATE_SPARSE_ALIASED_BIT, it must also contain VK_IMAGE_CREATE_SPARSE_BINDING_BIT. %s",
                            validation_error_map[VALIDATION_ERROR_02160]);
        }
    }

    if (!skip) {
        result = device_data->dispatch_table.CreateImage(device, pCreateInfo, pAllocator, pImage);

        validate_result(report_data, "vkCreateImage", result);
    }

    return result;
}

VKAPI_ATTR void VKAPI_CALL DestroyImage(VkDevice device, VkImage image, const VkAllocationCallbacks *pAllocator) {
    bool skip = false;
    layer_data *my_data = get_my_data_ptr(get_dispatch_key(device), layer_data_map);
    assert(my_data != NULL);

    skip |= parameter_validation_vkDestroyImage(my_data->report_data, image, pAllocator);

    if (!skip) {
        my_data->dispatch_table.DestroyImage(device, image, pAllocator);
    }
}

static bool PreGetImageSubresourceLayout(VkDevice device, const VkImageSubresource *pSubresource) {
    layer_data *my_data = get_my_data_ptr(get_dispatch_key(device), layer_data_map);
    if (pSubresource != nullptr) {
        if ((pSubresource->aspectMask & (VK_IMAGE_ASPECT_COLOR_BIT | VK_IMAGE_ASPECT_DEPTH_BIT | VK_IMAGE_ASPECT_STENCIL_BIT |
                                         VK_IMAGE_ASPECT_METADATA_BIT)) == 0) {
            log_msg(my_data->report_data, VK_DEBUG_REPORT_ERROR_BIT_EXT, VK_DEBUG_REPORT_OBJECT_TYPE_UNKNOWN_EXT, 0, __LINE__,
                    UNRECOGNIZED_VALUE, LayerName,
                    "vkGetImageSubresourceLayout parameter, VkImageAspect pSubresource->aspectMask, is an unrecognized enumerator");
            return false;
        }
    }

    return true;
}

VKAPI_ATTR void VKAPI_CALL GetImageSubresourceLayout(VkDevice device, VkImage image, const VkImageSubresource *pSubresource,
                                                     VkSubresourceLayout *pLayout) {
    bool skip = false;
    layer_data *my_data = get_my_data_ptr(get_dispatch_key(device), layer_data_map);
    assert(my_data != NULL);

    skip |= parameter_validation_vkGetImageSubresourceLayout(my_data->report_data, image, pSubresource, pLayout);

    if (!skip) {
        PreGetImageSubresourceLayout(device, pSubresource);

        my_data->dispatch_table.GetImageSubresourceLayout(device, image, pSubresource, pLayout);
    }
}

VKAPI_ATTR VkResult VKAPI_CALL CreateImageView(VkDevice device, const VkImageViewCreateInfo *pCreateInfo,
                                               const VkAllocationCallbacks *pAllocator, VkImageView *pView) {
    VkResult result = VK_ERROR_VALIDATION_FAILED_EXT;
    bool skip = false;
    layer_data *my_data = get_my_data_ptr(get_dispatch_key(device), layer_data_map);
    assert(my_data != NULL);
    debug_report_data *report_data = my_data->report_data;

    skip |= parameter_validation_vkCreateImageView(report_data, pCreateInfo, pAllocator, pView);

    if (pCreateInfo != nullptr) {
        if ((pCreateInfo->viewType == VK_IMAGE_VIEW_TYPE_1D) || (pCreateInfo->viewType == VK_IMAGE_VIEW_TYPE_2D)) {
            if ((pCreateInfo->subresourceRange.layerCount != 1) &&
                (pCreateInfo->subresourceRange.layerCount != VK_REMAINING_ARRAY_LAYERS)) {
                skip |= log_msg(report_data, VK_DEBUG_REPORT_ERROR_BIT_EXT, (VkDebugReportObjectTypeEXT)0, 0, __LINE__, 1,
                                     LayerName, "vkCreateImageView: if pCreateInfo->viewType is VK_IMAGE_TYPE_%dD, "
                                                "pCreateInfo->subresourceRange.layerCount must be 1",
                                     ((pCreateInfo->viewType == VK_IMAGE_VIEW_TYPE_1D) ? 1 : 2));
            }
        } else if ((pCreateInfo->viewType == VK_IMAGE_VIEW_TYPE_1D_ARRAY) ||
                   (pCreateInfo->viewType == VK_IMAGE_VIEW_TYPE_2D_ARRAY)) {
            if ((pCreateInfo->subresourceRange.layerCount < 1) &&
                (pCreateInfo->subresourceRange.layerCount != VK_REMAINING_ARRAY_LAYERS)) {
                skip |= log_msg(report_data, VK_DEBUG_REPORT_ERROR_BIT_EXT, (VkDebugReportObjectTypeEXT)0, 0, __LINE__, 1,
                                     LayerName, "vkCreateImageView: if pCreateInfo->viewType is VK_IMAGE_TYPE_%dD_ARRAY, "
                                                "pCreateInfo->subresourceRange.layerCount must be >= 1",
                                     ((pCreateInfo->viewType == VK_IMAGE_VIEW_TYPE_1D_ARRAY) ? 1 : 2));
            }
        } else if (pCreateInfo->viewType == VK_IMAGE_VIEW_TYPE_CUBE) {
            if ((pCreateInfo->subresourceRange.layerCount != 6) &&
                (pCreateInfo->subresourceRange.layerCount != VK_REMAINING_ARRAY_LAYERS)) {
                skip |= log_msg(report_data, VK_DEBUG_REPORT_ERROR_BIT_EXT, (VkDebugReportObjectTypeEXT)0, 0, __LINE__, 1,
                                     LayerName, "vkCreateImageView: if pCreateInfo->viewType is VK_IMAGE_TYPE_CUBE, "
                                                "pCreateInfo->subresourceRange.layerCount must be 6");
            }
        } else if (pCreateInfo->viewType == VK_IMAGE_VIEW_TYPE_CUBE_ARRAY) {
            if (((pCreateInfo->subresourceRange.layerCount == 0) || ((pCreateInfo->subresourceRange.layerCount % 6) != 0)) &&
                (pCreateInfo->subresourceRange.layerCount != VK_REMAINING_ARRAY_LAYERS)) {
                skip |= log_msg(report_data, VK_DEBUG_REPORT_ERROR_BIT_EXT, (VkDebugReportObjectTypeEXT)0, 0, __LINE__, 1,
                                     LayerName, "vkCreateImageView: if pCreateInfo->viewType is VK_IMAGE_TYPE_CUBE_ARRAY, "
                                                "pCreateInfo->subresourceRange.layerCount must be a multiple of 6");
            }
        } else if (pCreateInfo->viewType == VK_IMAGE_VIEW_TYPE_3D) {
            if (pCreateInfo->subresourceRange.baseArrayLayer != 0) {
                skip |= log_msg(report_data, VK_DEBUG_REPORT_ERROR_BIT_EXT, (VkDebugReportObjectTypeEXT)0, 0, __LINE__, 1,
                                     LayerName, "vkCreateImageView: if pCreateInfo->viewType is VK_IMAGE_TYPE_3D, "
                                                "pCreateInfo->subresourceRange.baseArrayLayer must be 0");
            }

            if ((pCreateInfo->subresourceRange.layerCount != 1) &&
                (pCreateInfo->subresourceRange.layerCount != VK_REMAINING_ARRAY_LAYERS)) {
                skip |= log_msg(report_data, VK_DEBUG_REPORT_ERROR_BIT_EXT, (VkDebugReportObjectTypeEXT)0, 0, __LINE__, 1,
                                     LayerName, "vkCreateImageView: if pCreateInfo->viewType is VK_IMAGE_TYPE_3D, "
                                                "pCreateInfo->subresourceRange.layerCount must be 1");
            }
        }
    }

    if (!skip) {
        result = my_data->dispatch_table.CreateImageView(device, pCreateInfo, pAllocator, pView);

        validate_result(my_data->report_data, "vkCreateImageView", result);
    }

    return result;
}

VKAPI_ATTR void VKAPI_CALL DestroyImageView(VkDevice device, VkImageView imageView, const VkAllocationCallbacks *pAllocator) {
    bool skip = false;
    layer_data *my_data = get_my_data_ptr(get_dispatch_key(device), layer_data_map);
    assert(my_data != NULL);

    skip |= parameter_validation_vkDestroyImageView(my_data->report_data, imageView, pAllocator);

    if (!skip) {
        my_data->dispatch_table.DestroyImageView(device, imageView, pAllocator);
    }
}

VKAPI_ATTR VkResult VKAPI_CALL CreateShaderModule(VkDevice device, const VkShaderModuleCreateInfo *pCreateInfo,
                                                  const VkAllocationCallbacks *pAllocator, VkShaderModule *pShaderModule) {
    VkResult result = VK_ERROR_VALIDATION_FAILED_EXT;
    bool skip = false;
    layer_data *my_data = get_my_data_ptr(get_dispatch_key(device), layer_data_map);
    assert(my_data != NULL);

    skip |= parameter_validation_vkCreateShaderModule(my_data->report_data, pCreateInfo, pAllocator, pShaderModule);

    if (!skip) {
        result =
            my_data->dispatch_table.CreateShaderModule(device, pCreateInfo, pAllocator, pShaderModule);

        validate_result(my_data->report_data, "vkCreateShaderModule", result);
    }

    return result;
}

VKAPI_ATTR void VKAPI_CALL DestroyShaderModule(VkDevice device, VkShaderModule shaderModule,
                                               const VkAllocationCallbacks *pAllocator) {
    bool skip = false;
    layer_data *my_data = get_my_data_ptr(get_dispatch_key(device), layer_data_map);
    assert(my_data != NULL);

    skip |= parameter_validation_vkDestroyShaderModule(my_data->report_data, shaderModule, pAllocator);

    if (!skip) {
        my_data->dispatch_table.DestroyShaderModule(device, shaderModule, pAllocator);
    }
}

VKAPI_ATTR VkResult VKAPI_CALL CreatePipelineCache(VkDevice device, const VkPipelineCacheCreateInfo *pCreateInfo,
                                                   const VkAllocationCallbacks *pAllocator, VkPipelineCache *pPipelineCache) {
    VkResult result = VK_ERROR_VALIDATION_FAILED_EXT;
    bool skip = false;
    layer_data *my_data = get_my_data_ptr(get_dispatch_key(device), layer_data_map);
    assert(my_data != NULL);

    skip |= parameter_validation_vkCreatePipelineCache(my_data->report_data, pCreateInfo, pAllocator, pPipelineCache);

    if (!skip) {
        result =
            my_data->dispatch_table.CreatePipelineCache(device, pCreateInfo, pAllocator, pPipelineCache);

        validate_result(my_data->report_data, "vkCreatePipelineCache", result);
    }

    return result;
}

VKAPI_ATTR void VKAPI_CALL DestroyPipelineCache(VkDevice device, VkPipelineCache pipelineCache,
                                                const VkAllocationCallbacks *pAllocator) {
    bool skip = false;
    layer_data *my_data = get_my_data_ptr(get_dispatch_key(device), layer_data_map);
    assert(my_data != NULL);

    skip |= parameter_validation_vkDestroyPipelineCache(my_data->report_data, pipelineCache, pAllocator);

    if (!skip) {
        my_data->dispatch_table.DestroyPipelineCache(device, pipelineCache, pAllocator);
    }
}

VKAPI_ATTR VkResult VKAPI_CALL GetPipelineCacheData(VkDevice device, VkPipelineCache pipelineCache, size_t *pDataSize,
                                                    void *pData) {
    VkResult result = VK_ERROR_VALIDATION_FAILED_EXT;
    bool skip = false;
    layer_data *my_data = get_my_data_ptr(get_dispatch_key(device), layer_data_map);
    assert(my_data != NULL);

    skip |= parameter_validation_vkGetPipelineCacheData(my_data->report_data, pipelineCache, pDataSize, pData);

    if (!skip) {
        result = my_data->dispatch_table.GetPipelineCacheData(device, pipelineCache, pDataSize, pData);

        validate_result(my_data->report_data, "vkGetPipelineCacheData", result);
    }

    return result;
}

VKAPI_ATTR VkResult VKAPI_CALL MergePipelineCaches(VkDevice device, VkPipelineCache dstCache, uint32_t srcCacheCount,
                                                   const VkPipelineCache *pSrcCaches) {
    VkResult result = VK_ERROR_VALIDATION_FAILED_EXT;
    bool skip = false;
    layer_data *my_data = get_my_data_ptr(get_dispatch_key(device), layer_data_map);
    assert(my_data != NULL);

    skip |= parameter_validation_vkMergePipelineCaches(my_data->report_data, dstCache, srcCacheCount, pSrcCaches);

    if (!skip) {
        result = my_data->dispatch_table.MergePipelineCaches(device, dstCache, srcCacheCount, pSrcCaches);

        validate_result(my_data->report_data, "vkMergePipelineCaches", result);
    }

    return result;
}

static bool PreCreateGraphicsPipelines(VkDevice device, const VkGraphicsPipelineCreateInfo *pCreateInfos) {
    layer_data *data = get_my_data_ptr(get_dispatch_key(device), layer_data_map);

    // TODO: Handle count
    if (pCreateInfos != nullptr) {
        if (pCreateInfos->flags & VK_PIPELINE_CREATE_DERIVATIVE_BIT) {
            if (pCreateInfos->basePipelineIndex != -1) {
                if (pCreateInfos->basePipelineHandle != VK_NULL_HANDLE) {
                    log_msg(data->report_data, VK_DEBUG_REPORT_ERROR_BIT_EXT, VK_DEBUG_REPORT_OBJECT_TYPE_UNKNOWN_EXT, 0, __LINE__,
                            VALIDATION_ERROR_00526, LayerName,
                            "vkCreateGraphicsPipelines parameter, pCreateInfos->basePipelineHandle, must be VK_NULL_HANDLE if "
                            "pCreateInfos->flags "
                            "contains the VK_PIPELINE_CREATE_DERIVATIVE_BIT flag and pCreateInfos->basePipelineIndex is not -1. %s",
                            validation_error_map[VALIDATION_ERROR_00526]);
                    return false;
                }
            }

            if (pCreateInfos->basePipelineHandle != VK_NULL_HANDLE) {
                if (pCreateInfos->basePipelineIndex != -1) {
                    log_msg(
                        data->report_data, VK_DEBUG_REPORT_ERROR_BIT_EXT, VK_DEBUG_REPORT_OBJECT_TYPE_UNKNOWN_EXT, 0, __LINE__,
                        VALIDATION_ERROR_00528, LayerName,
                        "vkCreateGraphicsPipelines parameter, pCreateInfos->basePipelineIndex, must be -1 if pCreateInfos->flags "
                        "contains the VK_PIPELINE_CREATE_DERIVATIVE_BIT flag and pCreateInfos->basePipelineHandle is not "
                        "VK_NULL_HANDLE. %s",
                        validation_error_map[VALIDATION_ERROR_00528]);
                    return false;
                }
            }
        }

        if (pCreateInfos->pRasterizationState != nullptr) {
            if (pCreateInfos->pRasterizationState->cullMode & ~VK_CULL_MODE_FRONT_AND_BACK) {
                log_msg(data->report_data, VK_DEBUG_REPORT_ERROR_BIT_EXT, VK_DEBUG_REPORT_OBJECT_TYPE_UNKNOWN_EXT, 0, __LINE__,
                        UNRECOGNIZED_VALUE, LayerName,
                        "vkCreateGraphicsPipelines parameter, VkCullMode pCreateInfos->pRasterizationState->cullMode, is an "
                        "unrecognized enumerator");
                return false;
            }

            if ((pCreateInfos->pRasterizationState->polygonMode != VK_POLYGON_MODE_FILL) &&
                (data->physical_device_features.fillModeNonSolid == false)) {
                log_msg(
                    data->report_data, VK_DEBUG_REPORT_ERROR_BIT_EXT, VK_DEBUG_REPORT_OBJECT_TYPE_UNKNOWN_EXT, 0, __LINE__,
                    DEVICE_FEATURE, LayerName,
                    "vkCreateGraphicsPipelines parameter, VkPolygonMode pCreateInfos->pRasterizationState->polygonMode cannot be "
                    "VK_POLYGON_MODE_POINT or VK_POLYGON_MODE_LINE if VkPhysicalDeviceFeatures->fillModeNonSolid is false.");
                return false;
            }
        }

        size_t i = 0;
        for (size_t j = 0; j < pCreateInfos[i].stageCount; j++) {
            validate_string(data->report_data, "vkCreateGraphicsPipelines",
                            ParameterName("pCreateInfos[%i].pStages[%i].pName", ParameterName::IndexVector{i, j}),
                            pCreateInfos[i].pStages[j].pName);
        }
    }

    return true;
}

VKAPI_ATTR VkResult VKAPI_CALL CreateGraphicsPipelines(VkDevice device, VkPipelineCache pipelineCache, uint32_t createInfoCount,
                                                       const VkGraphicsPipelineCreateInfo *pCreateInfos,
                                                       const VkAllocationCallbacks *pAllocator, VkPipeline *pPipelines) {
    VkResult result = VK_ERROR_VALIDATION_FAILED_EXT;
    bool skip = false;
    layer_data *device_data = get_my_data_ptr(get_dispatch_key(device), layer_data_map);
    assert(device_data != nullptr);
    debug_report_data *report_data = device_data->report_data;

    skip |= parameter_validation_vkCreateGraphicsPipelines(report_data, pipelineCache, createInfoCount, pCreateInfos,
                                                                pAllocator, pPipelines);

    if (pCreateInfos != nullptr) {
        for (uint32_t i = 0; i < createInfoCount; ++i) {
            // Validation for parameters excluded from the generated validation code due to a 'noautovalidity' tag in vk.xml
            if (pCreateInfos[i].pTessellationState == nullptr) {
                if (pCreateInfos[i].pStages != nullptr) {
                    // If pStages includes a tessellation control shader stage and a tessellation evaluation shader stage,
                    // pTessellationState must not be NULL
                    bool has_control = false;
                    bool has_eval = false;

                    for (uint32_t stage_index = 0; stage_index < pCreateInfos[i].stageCount; ++stage_index) {
                        if (pCreateInfos[i].pStages[stage_index].stage == VK_SHADER_STAGE_TESSELLATION_CONTROL_BIT) {
                            has_control = true;
                        } else if (pCreateInfos[i].pStages[stage_index].stage == VK_SHADER_STAGE_TESSELLATION_EVALUATION_BIT) {
                            has_eval = true;
                        }
                    }

                    if (has_control && has_eval) {
                        skip |= log_msg(report_data, VK_DEBUG_REPORT_ERROR_BIT_EXT, VK_DEBUG_REPORT_OBJECT_TYPE_UNKNOWN_EXT, 0,
                                        __LINE__, VALIDATION_ERROR_00536, LayerName,
                                        "vkCreateGraphicsPipelines: if pCreateInfos[%d].pStages includes a tessellation "
                                        "control shader stage and a tessellation evaluation shader stage, "
                                        "pCreateInfos[%d].pTessellationState must not be NULL. %s",
                                        i, i, validation_error_map[VALIDATION_ERROR_00536]);
                    }
                }
            } else {
                skip |= validate_struct_pnext(
                    report_data, "vkCreateGraphicsPipelines",
                    ParameterName("pCreateInfos[%i].pTessellationState->pNext", ParameterName::IndexVector{i}), NULL,
                    pCreateInfos[i].pTessellationState->pNext, 0, NULL, GeneratedHeaderVersion);

                skip |= validate_reserved_flags(
                    report_data, "vkCreateGraphicsPipelines",
                    ParameterName("pCreateInfos[%i].pTessellationState->flags", ParameterName::IndexVector{i}),
                    pCreateInfos[i].pTessellationState->flags);

                if (pCreateInfos[i].pTessellationState->sType != VK_STRUCTURE_TYPE_PIPELINE_TESSELLATION_STATE_CREATE_INFO) {
                    skip |= log_msg(report_data, VK_DEBUG_REPORT_ERROR_BIT_EXT, VK_DEBUG_REPORT_OBJECT_TYPE_UNKNOWN_EXT, 0,
                                    __LINE__, VALIDATION_ERROR_00538, LayerName,
                                    "vkCreateGraphicsPipelines: parameter pCreateInfos[%d].pTessellationState->sType must be "
                                    "VK_STRUCTURE_TYPE_PIPELINE_TESSELLATION_STATE_CREATE_INFO. %s",
                                    i, validation_error_map[VALIDATION_ERROR_00538]);
                }
            }

            if (pCreateInfos[i].pViewportState == nullptr) {
                // If the rasterizerDiscardEnable member of pRasterizationState is VK_FALSE, pViewportState must be a pointer to a
                // valid VkPipelineViewportStateCreateInfo structure
                if ((pCreateInfos[i].pRasterizationState != nullptr) &&
                    (pCreateInfos[i].pRasterizationState->rasterizerDiscardEnable == VK_FALSE)) {
                    skip |= log_msg(
                        report_data, VK_DEBUG_REPORT_ERROR_BIT_EXT, VK_DEBUG_REPORT_OBJECT_TYPE_UNKNOWN_EXT, 0, __LINE__,
                        VALIDATION_ERROR_02113, LayerName,
                        "vkCreateGraphicsPipelines: if pCreateInfos[%d].pRasterizationState->rasterizerDiscardEnable is VK_FALSE, "
                        "pCreateInfos[%d].pViewportState must be a pointer to a valid VkPipelineViewportStateCreateInfo structure. "
                        "%s",
                        i, i, validation_error_map[VALIDATION_ERROR_02113]);
                }
            } else {
                if (pCreateInfos[i].pViewportState->scissorCount != pCreateInfos[i].pViewportState->viewportCount) {
                    skip |= log_msg(report_data, VK_DEBUG_REPORT_ERROR_BIT_EXT, (VkDebugReportObjectTypeEXT)0, 0, __LINE__,
                                    VALIDATION_ERROR_01434, LayerName,
                                    "Graphics Pipeline viewport count (%u) must match scissor count (%u). %s",
                                    pCreateInfos[i].pViewportState->viewportCount, pCreateInfos[i].pViewportState->scissorCount,
                                    validation_error_map[VALIDATION_ERROR_01434]);
                }

                skip |=
                    validate_struct_pnext(report_data, "vkCreateGraphicsPipelines",
                                          ParameterName("pCreateInfos[%i].pViewportState->pNext", ParameterName::IndexVector{i}),
                                          NULL, pCreateInfos[i].pViewportState->pNext, 0, NULL, GeneratedHeaderVersion);

                skip |=
                    validate_reserved_flags(report_data, "vkCreateGraphicsPipelines",
                                            ParameterName("pCreateInfos[%i].pViewportState->flags", ParameterName::IndexVector{i}),
                                            pCreateInfos[i].pViewportState->flags);

                if (pCreateInfos[i].pViewportState->sType != VK_STRUCTURE_TYPE_PIPELINE_VIEWPORT_STATE_CREATE_INFO) {
                    skip |= log_msg(report_data, VK_DEBUG_REPORT_ERROR_BIT_EXT, VK_DEBUG_REPORT_OBJECT_TYPE_UNKNOWN_EXT, 0,
                                         __LINE__, INVALID_STRUCT_STYPE, LayerName,
                                         "vkCreateGraphicsPipelines: parameter pCreateInfos[%d].pViewportState->sType must be "
                                         "VK_STRUCTURE_TYPE_PIPELINE_VIEWPORT_STATE_CREATE_INFO",
                                         i);
                }

                if (device_data->physical_device_features.multiViewport == false) {
                    if (pCreateInfos[i].pViewportState->viewportCount != 1) {
                        skip |=
                            log_msg(report_data, VK_DEBUG_REPORT_ERROR_BIT_EXT, VK_DEBUG_REPORT_OBJECT_TYPE_UNKNOWN_EXT, 0,
                                    __LINE__, VALIDATION_ERROR_01430, LayerName,
                                    "vkCreateGraphicsPipelines: The multiViewport feature is not enabled, so "
                                    "pCreateInfos[%d].pViewportState->viewportCount must be 1 but is %d. %s",
                                    i, pCreateInfos[i].pViewportState->viewportCount, validation_error_map[VALIDATION_ERROR_01430]);
                    }
                    if (pCreateInfos[i].pViewportState->scissorCount != 1) {
                        skip |=
                            log_msg(report_data, VK_DEBUG_REPORT_ERROR_BIT_EXT, VK_DEBUG_REPORT_OBJECT_TYPE_UNKNOWN_EXT, 0,
                                    __LINE__, VALIDATION_ERROR_01431, LayerName,
                                    "vkCreateGraphicsPipelines: The multiViewport feature is not enabled, so "
                                    "pCreateInfos[%d].pViewportState->scissorCount must be 1 but is %d. %s",
                                    i, pCreateInfos[i].pViewportState->scissorCount, validation_error_map[VALIDATION_ERROR_01431]);
                    }
                } else {
                    if ((pCreateInfos[i].pViewportState->viewportCount < 1) ||
                        (pCreateInfos[i].pViewportState->viewportCount > device_data->device_limits.maxViewports)) {
                        skip |= log_msg(report_data, VK_DEBUG_REPORT_ERROR_BIT_EXT, VK_DEBUG_REPORT_OBJECT_TYPE_UNKNOWN_EXT, 0,
                                        __LINE__, VALIDATION_ERROR_01432, LayerName,
                                        "vkCreateGraphicsPipelines: multiViewport feature is enabled; "
                                        "pCreateInfos[%d].pViewportState->viewportCount is %d but must be between 1 and "
                                        "maxViewports (%d), inclusive. %s",
                                        i, pCreateInfos[i].pViewportState->viewportCount, device_data->device_limits.maxViewports,
                                        validation_error_map[VALIDATION_ERROR_01432]);
                    }
                    if ((pCreateInfos[i].pViewportState->scissorCount < 1) ||
                        (pCreateInfos[i].pViewportState->scissorCount > device_data->device_limits.maxViewports)) {
                        skip |= log_msg(report_data, VK_DEBUG_REPORT_ERROR_BIT_EXT, VK_DEBUG_REPORT_OBJECT_TYPE_UNKNOWN_EXT, 0,
                                        __LINE__, VALIDATION_ERROR_01433, LayerName,
                                        "vkCreateGraphicsPipelines: multiViewport feature is enabled; "
                                        "pCreateInfos[%d].pViewportState->scissorCount is %d but must be between 1 and "
                                        "maxViewports (%d), inclusive. %s",
                                        i, pCreateInfos[i].pViewportState->scissorCount, device_data->device_limits.maxViewports,
                                        validation_error_map[VALIDATION_ERROR_01433]);
                    }
                }

                if (pCreateInfos[i].pDynamicState != nullptr) {
                    bool has_dynamic_viewport = false;
                    bool has_dynamic_scissor = false;

                    for (uint32_t state_index = 0; state_index < pCreateInfos[i].pDynamicState->dynamicStateCount; ++state_index) {
                        if (pCreateInfos[i].pDynamicState->pDynamicStates[state_index] == VK_DYNAMIC_STATE_VIEWPORT) {
                            has_dynamic_viewport = true;
                        } else if (pCreateInfos[i].pDynamicState->pDynamicStates[state_index] == VK_DYNAMIC_STATE_SCISSOR) {
                            has_dynamic_scissor = true;
                        }
                    }

                    // If no element of the pDynamicStates member of pDynamicState is VK_DYNAMIC_STATE_VIEWPORT, the pViewports
                    // member of pViewportState must be a pointer to an array of pViewportState->viewportCount VkViewport structures
                    if (!has_dynamic_viewport && (pCreateInfos[i].pViewportState->pViewports == nullptr)) {
                        skip |=
                            log_msg(report_data, VK_DEBUG_REPORT_ERROR_BIT_EXT, VK_DEBUG_REPORT_OBJECT_TYPE_UNKNOWN_EXT, 0,
                                    __LINE__, VALIDATION_ERROR_02110, LayerName,
                                    "vkCreateGraphicsPipelines: if pCreateInfos[%d].pDynamicState->pDynamicStates does not contain "
                                    "VK_DYNAMIC_STATE_VIEWPORT, pCreateInfos[%d].pViewportState->pViewports must not be NULL. %s",
                                    i, i, validation_error_map[VALIDATION_ERROR_02110]);
                    }

                    // If no element of the pDynamicStates member of pDynamicState is VK_DYNAMIC_STATE_SCISSOR, the pScissors member
                    // of pViewportState must be a pointer to an array of pViewportState->scissorCount VkRect2D structures
                    if (!has_dynamic_scissor && (pCreateInfos[i].pViewportState->pScissors == nullptr)) {
                        skip |=
                            log_msg(report_data, VK_DEBUG_REPORT_ERROR_BIT_EXT, VK_DEBUG_REPORT_OBJECT_TYPE_UNKNOWN_EXT, 0,
                                    __LINE__, VALIDATION_ERROR_02111, LayerName,
                                    "vkCreateGraphicsPipelines: if pCreateInfos[%d].pDynamicState->pDynamicStates does not contain "
                                    "VK_DYNAMIC_STATE_SCISSOR, pCreateInfos[%d].pViewportState->pScissors must not be NULL. %s",
                                    i, i, validation_error_map[VALIDATION_ERROR_02111]);
                    }
                }
            }

            if (pCreateInfos[i].pMultisampleState == nullptr) {
                // If the rasterizerDiscardEnable member of pRasterizationState is VK_FALSE, pMultisampleState must be a pointer to
                // a valid VkPipelineMultisampleStateCreateInfo structure
                if ((pCreateInfos[i].pRasterizationState != nullptr) &&
                    pCreateInfos[i].pRasterizationState->rasterizerDiscardEnable == VK_FALSE) {
                    skip |= log_msg(report_data, VK_DEBUG_REPORT_ERROR_BIT_EXT, VK_DEBUG_REPORT_OBJECT_TYPE_UNKNOWN_EXT, 0,
                                    __LINE__, VALIDATION_ERROR_02114, LayerName,
                                    "vkCreateGraphicsPipelines: if "
                                    "pCreateInfos[%d].pRasterizationState->rasterizerDiscardEnable is "
                                    "VK_FALSE, pCreateInfos[%d].pMultisampleState must not be NULL. %s",
                                    i, i, validation_error_map[VALIDATION_ERROR_02114]);
                }
            } else {
                skip |=
                    validate_struct_pnext(report_data, "vkCreateGraphicsPipelines",
                                          ParameterName("pCreateInfos[%i].pMultisampleState->pNext", ParameterName::IndexVector{i}),
                                          NULL, pCreateInfos[i].pMultisampleState->pNext, 0, NULL, GeneratedHeaderVersion);

                skip |= validate_reserved_flags(
                    report_data, "vkCreateGraphicsPipelines",
                    ParameterName("pCreateInfos[%i].pMultisampleState->flags", ParameterName::IndexVector{i}),
                    pCreateInfos[i].pMultisampleState->flags);

                skip |= validate_bool32(
                    report_data, "vkCreateGraphicsPipelines",
                    ParameterName("pCreateInfos[%i].pMultisampleState->sampleShadingEnable", ParameterName::IndexVector{i}),
                    pCreateInfos[i].pMultisampleState->sampleShadingEnable);

                skip |= validate_array(
                    report_data, "vkCreateGraphicsPipelines",
                    ParameterName("pCreateInfos[%i].pMultisampleState->rasterizationSamples", ParameterName::IndexVector{i}),
                    ParameterName("pCreateInfos[%i].pMultisampleState->pSampleMask", ParameterName::IndexVector{i}),
                    pCreateInfos[i].pMultisampleState->rasterizationSamples, pCreateInfos[i].pMultisampleState->pSampleMask, true,
                    false);

                skip |= validate_bool32(
                    report_data, "vkCreateGraphicsPipelines",
                    ParameterName("pCreateInfos[%i].pMultisampleState->alphaToCoverageEnable", ParameterName::IndexVector{i}),
                    pCreateInfos[i].pMultisampleState->alphaToCoverageEnable);

                skip |= validate_bool32(
                    report_data, "vkCreateGraphicsPipelines",
                    ParameterName("pCreateInfos[%i].pMultisampleState->alphaToOneEnable", ParameterName::IndexVector{i}),
                    pCreateInfos[i].pMultisampleState->alphaToOneEnable);

                if (pCreateInfos[i].pMultisampleState->sType != VK_STRUCTURE_TYPE_PIPELINE_MULTISAMPLE_STATE_CREATE_INFO) {
                    skip |= log_msg(report_data, VK_DEBUG_REPORT_ERROR_BIT_EXT, VK_DEBUG_REPORT_OBJECT_TYPE_UNKNOWN_EXT, 0,
                                         __LINE__, INVALID_STRUCT_STYPE, LayerName,
                                         "vkCreateGraphicsPipelines: parameter pCreateInfos[%d].pMultisampleState->sType must be "
                                         "VK_STRUCTURE_TYPE_PIPELINE_MULTISAMPLE_STATE_CREATE_INFO",
                                         i);
                }
            }

            // TODO: Conditional NULL check based on rasterizerDiscardEnable and subpass
            if (pCreateInfos[i].pDepthStencilState != nullptr) {
                skip |= validate_struct_pnext(
                    report_data, "vkCreateGraphicsPipelines",
                    ParameterName("pCreateInfos[%i].pDepthStencilState->pNext", ParameterName::IndexVector{i}), NULL,
                    pCreateInfos[i].pDepthStencilState->pNext, 0, NULL, GeneratedHeaderVersion);

                skip |= validate_reserved_flags(
                    report_data, "vkCreateGraphicsPipelines",
                    ParameterName("pCreateInfos[%i].pDepthStencilState->flags", ParameterName::IndexVector{i}),
                    pCreateInfos[i].pDepthStencilState->flags);

                skip |= validate_bool32(
                    report_data, "vkCreateGraphicsPipelines",
                    ParameterName("pCreateInfos[%i].pDepthStencilState->depthTestEnable", ParameterName::IndexVector{i}),
                    pCreateInfos[i].pDepthStencilState->depthTestEnable);

                skip |= validate_bool32(
                    report_data, "vkCreateGraphicsPipelines",
                    ParameterName("pCreateInfos[%i].pDepthStencilState->depthWriteEnable", ParameterName::IndexVector{i}),
                    pCreateInfos[i].pDepthStencilState->depthWriteEnable);

                skip |= validate_ranged_enum(
                    report_data, "vkCreateGraphicsPipelines",
                    ParameterName("pCreateInfos[%i].pDepthStencilState->depthCompareOp", ParameterName::IndexVector{i}),
                    "VkCompareOp", VK_COMPARE_OP_BEGIN_RANGE, VK_COMPARE_OP_END_RANGE,
                    pCreateInfos[i].pDepthStencilState->depthCompareOp);

                skip |= validate_bool32(
                    report_data, "vkCreateGraphicsPipelines",
                    ParameterName("pCreateInfos[%i].pDepthStencilState->depthBoundsTestEnable", ParameterName::IndexVector{i}),
                    pCreateInfos[i].pDepthStencilState->depthBoundsTestEnable);

                skip |= validate_bool32(
                    report_data, "vkCreateGraphicsPipelines",
                    ParameterName("pCreateInfos[%i].pDepthStencilState->stencilTestEnable", ParameterName::IndexVector{i}),
                    pCreateInfos[i].pDepthStencilState->stencilTestEnable);

                skip |= validate_ranged_enum(
                    report_data, "vkCreateGraphicsPipelines",
                    ParameterName("pCreateInfos[%i].pDepthStencilState->front.failOp", ParameterName::IndexVector{i}),
                    "VkStencilOp", VK_STENCIL_OP_BEGIN_RANGE, VK_STENCIL_OP_END_RANGE,
                    pCreateInfos[i].pDepthStencilState->front.failOp);

                skip |= validate_ranged_enum(
                    report_data, "vkCreateGraphicsPipelines",
                    ParameterName("pCreateInfos[%i].pDepthStencilState->front.passOp", ParameterName::IndexVector{i}),
                    "VkStencilOp", VK_STENCIL_OP_BEGIN_RANGE, VK_STENCIL_OP_END_RANGE,
                    pCreateInfos[i].pDepthStencilState->front.passOp);

                skip |= validate_ranged_enum(
                    report_data, "vkCreateGraphicsPipelines",
                    ParameterName("pCreateInfos[%i].pDepthStencilState->front.depthFailOp", ParameterName::IndexVector{i}),
                    "VkStencilOp", VK_STENCIL_OP_BEGIN_RANGE, VK_STENCIL_OP_END_RANGE,
                    pCreateInfos[i].pDepthStencilState->front.depthFailOp);

                skip |= validate_ranged_enum(
                    report_data, "vkCreateGraphicsPipelines",
                    ParameterName("pCreateInfos[%i].pDepthStencilState->front.compareOp", ParameterName::IndexVector{i}),
                    "VkCompareOp", VK_COMPARE_OP_BEGIN_RANGE, VK_COMPARE_OP_END_RANGE,
                    pCreateInfos[i].pDepthStencilState->front.compareOp);

                skip |= validate_ranged_enum(
                    report_data, "vkCreateGraphicsPipelines",
                    ParameterName("pCreateInfos[%i].pDepthStencilState->back.failOp", ParameterName::IndexVector{i}), "VkStencilOp",
                    VK_STENCIL_OP_BEGIN_RANGE, VK_STENCIL_OP_END_RANGE, pCreateInfos[i].pDepthStencilState->back.failOp);

                skip |= validate_ranged_enum(
                    report_data, "vkCreateGraphicsPipelines",
                    ParameterName("pCreateInfos[%i].pDepthStencilState->back.passOp", ParameterName::IndexVector{i}), "VkStencilOp",
                    VK_STENCIL_OP_BEGIN_RANGE, VK_STENCIL_OP_END_RANGE, pCreateInfos[i].pDepthStencilState->back.passOp);

                skip |= validate_ranged_enum(
                    report_data, "vkCreateGraphicsPipelines",
                    ParameterName("pCreateInfos[%i].pDepthStencilState->back.depthFailOp", ParameterName::IndexVector{i}),
                    "VkStencilOp", VK_STENCIL_OP_BEGIN_RANGE, VK_STENCIL_OP_END_RANGE,
                    pCreateInfos[i].pDepthStencilState->back.depthFailOp);

                skip |= validate_ranged_enum(
                    report_data, "vkCreateGraphicsPipelines",
                    ParameterName("pCreateInfos[%i].pDepthStencilState->back.compareOp", ParameterName::IndexVector{i}),
                    "VkCompareOp", VK_COMPARE_OP_BEGIN_RANGE, VK_COMPARE_OP_END_RANGE,
                    pCreateInfos[i].pDepthStencilState->back.compareOp);

                if (pCreateInfos[i].pDepthStencilState->sType != VK_STRUCTURE_TYPE_PIPELINE_DEPTH_STENCIL_STATE_CREATE_INFO) {
                    skip |= log_msg(report_data, VK_DEBUG_REPORT_ERROR_BIT_EXT, VK_DEBUG_REPORT_OBJECT_TYPE_UNKNOWN_EXT, 0,
                                         __LINE__, INVALID_STRUCT_STYPE, LayerName,
                                         "vkCreateGraphicsPipelines: parameter pCreateInfos[%d].pDepthStencilState->sType must be "
                                         "VK_STRUCTURE_TYPE_PIPELINE_DEPTH_STENCIL_STATE_CREATE_INFO",
                                         i);
                }
            }

            // TODO: Conditional NULL check based on rasterizerDiscardEnable and subpass
            if (pCreateInfos[i].pColorBlendState != nullptr) {
                skip |=
                    validate_struct_pnext(report_data, "vkCreateGraphicsPipelines",
                                          ParameterName("pCreateInfos[%i].pColorBlendState->pNext", ParameterName::IndexVector{i}),
                                          NULL, pCreateInfos[i].pColorBlendState->pNext, 0, NULL, GeneratedHeaderVersion);

                skip |= validate_reserved_flags(
                    report_data, "vkCreateGraphicsPipelines",
                    ParameterName("pCreateInfos[%i].pColorBlendState->flags", ParameterName::IndexVector{i}),
                    pCreateInfos[i].pColorBlendState->flags);

                skip |= validate_bool32(
                    report_data, "vkCreateGraphicsPipelines",
                    ParameterName("pCreateInfos[%i].pColorBlendState->logicOpEnable", ParameterName::IndexVector{i}),
                    pCreateInfos[i].pColorBlendState->logicOpEnable);

                skip |= validate_array(
                    report_data, "vkCreateGraphicsPipelines",
                    ParameterName("pCreateInfos[%i].pColorBlendState->attachmentCount", ParameterName::IndexVector{i}),
                    ParameterName("pCreateInfos[%i].pColorBlendState->pAttachments", ParameterName::IndexVector{i}),
                    pCreateInfos[i].pColorBlendState->attachmentCount, pCreateInfos[i].pColorBlendState->pAttachments, false, true);

                if (pCreateInfos[i].pColorBlendState->pAttachments != NULL) {
                    for (uint32_t attachmentIndex = 0; attachmentIndex < pCreateInfos[i].pColorBlendState->attachmentCount;
                         ++attachmentIndex) {
                        skip |=
                            validate_bool32(report_data, "vkCreateGraphicsPipelines",
                                            ParameterName("pCreateInfos[%i].pColorBlendState->pAttachments[%i].blendEnable",
                                                          ParameterName::IndexVector{i, attachmentIndex}),
                                            pCreateInfos[i].pColorBlendState->pAttachments[attachmentIndex].blendEnable);

                        skip |= validate_ranged_enum(
                            report_data, "vkCreateGraphicsPipelines",
                            ParameterName("pCreateInfos[%i].pColorBlendState->pAttachments[%i].srcColorBlendFactor",
                                          ParameterName::IndexVector{i, attachmentIndex}),
                            "VkBlendFactor", VK_BLEND_FACTOR_BEGIN_RANGE, VK_BLEND_FACTOR_END_RANGE,
                            pCreateInfos[i].pColorBlendState->pAttachments[attachmentIndex].srcColorBlendFactor);

                        skip |= validate_ranged_enum(
                            report_data, "vkCreateGraphicsPipelines",
                            ParameterName("pCreateInfos[%i].pColorBlendState->pAttachments[%i].dstColorBlendFactor",
                                          ParameterName::IndexVector{i, attachmentIndex}),
                            "VkBlendFactor", VK_BLEND_FACTOR_BEGIN_RANGE, VK_BLEND_FACTOR_END_RANGE,
                            pCreateInfos[i].pColorBlendState->pAttachments[attachmentIndex].dstColorBlendFactor);

                        skip |=
                            validate_ranged_enum(report_data, "vkCreateGraphicsPipelines",
                                                 ParameterName("pCreateInfos[%i].pColorBlendState->pAttachments[%i].colorBlendOp",
                                                               ParameterName::IndexVector{i, attachmentIndex}),
                                                 "VkBlendOp", VK_BLEND_OP_BEGIN_RANGE, VK_BLEND_OP_END_RANGE,
                                                 pCreateInfos[i].pColorBlendState->pAttachments[attachmentIndex].colorBlendOp);

                        skip |= validate_ranged_enum(
                            report_data, "vkCreateGraphicsPipelines",
                            ParameterName("pCreateInfos[%i].pColorBlendState->pAttachments[%i].srcAlphaBlendFactor",
                                          ParameterName::IndexVector{i, attachmentIndex}),
                            "VkBlendFactor", VK_BLEND_FACTOR_BEGIN_RANGE, VK_BLEND_FACTOR_END_RANGE,
                            pCreateInfos[i].pColorBlendState->pAttachments[attachmentIndex].srcAlphaBlendFactor);

                        skip |= validate_ranged_enum(
                            report_data, "vkCreateGraphicsPipelines",
                            ParameterName("pCreateInfos[%i].pColorBlendState->pAttachments[%i].dstAlphaBlendFactor",
                                          ParameterName::IndexVector{i, attachmentIndex}),
                            "VkBlendFactor", VK_BLEND_FACTOR_BEGIN_RANGE, VK_BLEND_FACTOR_END_RANGE,
                            pCreateInfos[i].pColorBlendState->pAttachments[attachmentIndex].dstAlphaBlendFactor);

                        skip |=
                            validate_ranged_enum(report_data, "vkCreateGraphicsPipelines",
                                                 ParameterName("pCreateInfos[%i].pColorBlendState->pAttachments[%i].alphaBlendOp",
                                                               ParameterName::IndexVector{i, attachmentIndex}),
                                                 "VkBlendOp", VK_BLEND_OP_BEGIN_RANGE, VK_BLEND_OP_END_RANGE,
                                                 pCreateInfos[i].pColorBlendState->pAttachments[attachmentIndex].alphaBlendOp);

                        skip |=
                            validate_flags(report_data, "vkCreateGraphicsPipelines",
                                           ParameterName("pCreateInfos[%i].pColorBlendState->pAttachments[%i].colorWriteMask",
                                                         ParameterName::IndexVector{i, attachmentIndex}),
                                           "VkColorComponentFlagBits", AllVkColorComponentFlagBits,
                                           pCreateInfos[i].pColorBlendState->pAttachments[attachmentIndex].colorWriteMask, false);
                    }
                }

                if (pCreateInfos[i].pColorBlendState->sType != VK_STRUCTURE_TYPE_PIPELINE_COLOR_BLEND_STATE_CREATE_INFO) {
                    skip |= log_msg(report_data, VK_DEBUG_REPORT_ERROR_BIT_EXT, VK_DEBUG_REPORT_OBJECT_TYPE_UNKNOWN_EXT, 0,
                                         __LINE__, INVALID_STRUCT_STYPE, LayerName,
                                         "vkCreateGraphicsPipelines: parameter pCreateInfos[%d].pColorBlendState->sType must be "
                                         "VK_STRUCTURE_TYPE_PIPELINE_COLOR_BLEND_STATE_CREATE_INFO",
                                         i);
                }

                // If logicOpEnable is VK_TRUE, logicOp must be a valid VkLogicOp value
                if (pCreateInfos[i].pColorBlendState->logicOpEnable == VK_TRUE) {
                    skip |= validate_ranged_enum(
                        report_data, "vkCreateGraphicsPipelines",
                        ParameterName("pCreateInfos[%i].pColorBlendState->logicOp", ParameterName::IndexVector{i}), "VkLogicOp",
                        VK_LOGIC_OP_BEGIN_RANGE, VK_LOGIC_OP_END_RANGE, pCreateInfos[i].pColorBlendState->logicOp);
                }
            }
        }
    }

    if (!skip) {
        PreCreateGraphicsPipelines(device, pCreateInfos);

        result = device_data->dispatch_table.CreateGraphicsPipelines(device, pipelineCache, createInfoCount, pCreateInfos, pAllocator, pPipelines);

        validate_result(report_data, "vkCreateGraphicsPipelines", result);
    }

    return result;
}

bool PreCreateComputePipelines(VkDevice device, const VkComputePipelineCreateInfo *pCreateInfos) {
    layer_data *data = get_my_data_ptr(get_dispatch_key(device), layer_data_map);

    if (pCreateInfos != nullptr) {
        // TODO: Handle count!
        uint32_t i = 0;
        validate_string(data->report_data, "vkCreateComputePipelines",
                        ParameterName("pCreateInfos[%i].stage.pName", ParameterName::IndexVector{i}), pCreateInfos[i].stage.pName);
    }

    return true;
}

VKAPI_ATTR VkResult VKAPI_CALL CreateComputePipelines(VkDevice device, VkPipelineCache pipelineCache, uint32_t createInfoCount,
                                                      const VkComputePipelineCreateInfo *pCreateInfos,
                                                      const VkAllocationCallbacks *pAllocator, VkPipeline *pPipelines) {
    VkResult result = VK_ERROR_VALIDATION_FAILED_EXT;
    bool skip = false;
    layer_data *my_data = get_my_data_ptr(get_dispatch_key(device), layer_data_map);
    assert(my_data != NULL);

    skip |= parameter_validation_vkCreateComputePipelines(my_data->report_data, pipelineCache, createInfoCount, pCreateInfos,
                                                               pAllocator, pPipelines);

    if (!skip) {
        PreCreateComputePipelines(device, pCreateInfos);

        result = my_data->dispatch_table.CreateComputePipelines(device, pipelineCache, createInfoCount, pCreateInfos, pAllocator, pPipelines);

        validate_result(my_data->report_data, "vkCreateComputePipelines", result);
    }

    return result;
}

VKAPI_ATTR void VKAPI_CALL DestroyPipeline(VkDevice device, VkPipeline pipeline, const VkAllocationCallbacks *pAllocator) {
    bool skip = false;
    layer_data *my_data = get_my_data_ptr(get_dispatch_key(device), layer_data_map);
    assert(my_data != NULL);

    skip |= parameter_validation_vkDestroyPipeline(my_data->report_data, pipeline, pAllocator);

    if (!skip) {
        my_data->dispatch_table.DestroyPipeline(device, pipeline, pAllocator);
    }
}

VKAPI_ATTR VkResult VKAPI_CALL CreatePipelineLayout(VkDevice device, const VkPipelineLayoutCreateInfo *pCreateInfo,
                                                    const VkAllocationCallbacks *pAllocator, VkPipelineLayout *pPipelineLayout) {
    VkResult result = VK_ERROR_VALIDATION_FAILED_EXT;
    bool skip = false;
    layer_data *my_data = get_my_data_ptr(get_dispatch_key(device), layer_data_map);
    assert(my_data != NULL);

    skip |= parameter_validation_vkCreatePipelineLayout(my_data->report_data, pCreateInfo, pAllocator, pPipelineLayout);

    if (!skip) {
        result =
            my_data->dispatch_table.CreatePipelineLayout(device, pCreateInfo, pAllocator, pPipelineLayout);

        validate_result(my_data->report_data, "vkCreatePipelineLayout", result);
    }

    return result;
}

VKAPI_ATTR void VKAPI_CALL DestroyPipelineLayout(VkDevice device, VkPipelineLayout pipelineLayout,
                                                 const VkAllocationCallbacks *pAllocator) {
    bool skip = false;
    layer_data *my_data = get_my_data_ptr(get_dispatch_key(device), layer_data_map);
    assert(my_data != NULL);

    skip |= parameter_validation_vkDestroyPipelineLayout(my_data->report_data, pipelineLayout, pAllocator);

    if (!skip) {
        my_data->dispatch_table.DestroyPipelineLayout(device, pipelineLayout, pAllocator);
    }
}

VKAPI_ATTR VkResult VKAPI_CALL CreateSampler(VkDevice device, const VkSamplerCreateInfo *pCreateInfo,
                                             const VkAllocationCallbacks *pAllocator, VkSampler *pSampler) {
    VkResult result = VK_ERROR_VALIDATION_FAILED_EXT;
    bool skip = false;
    layer_data *device_data = get_my_data_ptr(get_dispatch_key(device), layer_data_map);
    assert(device_data != NULL);
    debug_report_data *report_data = device_data->report_data;

    skip |= parameter_validation_vkCreateSampler(report_data, pCreateInfo, pAllocator, pSampler);

    // Validation for parameters excluded from the generated validation code due to a 'noautovalidity' tag in vk.xml
    if (pCreateInfo != nullptr) {
        // If compareEnable is VK_TRUE, compareOp must be a valid VkCompareOp value
        if (pCreateInfo->compareEnable == VK_TRUE) {
            skip |= validate_ranged_enum(report_data, "vkCreateSampler", "pCreateInfo->compareOp", "VkCompareOp",
                                              VK_COMPARE_OP_BEGIN_RANGE, VK_COMPARE_OP_END_RANGE, pCreateInfo->compareOp);
        }

        // If any of addressModeU, addressModeV or addressModeW are VK_SAMPLER_ADDRESS_MODE_CLAMP_TO_BORDER, borderColor must be a
        // valid VkBorderColor value
        if ((pCreateInfo->addressModeU == VK_SAMPLER_ADDRESS_MODE_CLAMP_TO_BORDER) ||
            (pCreateInfo->addressModeV == VK_SAMPLER_ADDRESS_MODE_CLAMP_TO_BORDER) ||
            (pCreateInfo->addressModeW == VK_SAMPLER_ADDRESS_MODE_CLAMP_TO_BORDER)) {
            skip |= validate_ranged_enum(report_data, "vkCreateSampler", "pCreateInfo->borderColor", "VkBorderColor",
                                              VK_BORDER_COLOR_BEGIN_RANGE, VK_BORDER_COLOR_END_RANGE, pCreateInfo->borderColor);
        }
    }

    if (!skip) {
        result = device_data->dispatch_table.CreateSampler(device, pCreateInfo, pAllocator, pSampler);

        validate_result(report_data, "vkCreateSampler", result);
    }

    return result;
}

VKAPI_ATTR void VKAPI_CALL DestroySampler(VkDevice device, VkSampler sampler, const VkAllocationCallbacks *pAllocator) {
    bool skip = false;
    layer_data *my_data = get_my_data_ptr(get_dispatch_key(device), layer_data_map);
    assert(my_data != NULL);

    skip |= parameter_validation_vkDestroySampler(my_data->report_data, sampler, pAllocator);

    if (!skip) {
        my_data->dispatch_table.DestroySampler(device, sampler, pAllocator);
    }
}

VKAPI_ATTR VkResult VKAPI_CALL CreateDescriptorSetLayout(VkDevice device, const VkDescriptorSetLayoutCreateInfo *pCreateInfo,
                                                         const VkAllocationCallbacks *pAllocator,
                                                         VkDescriptorSetLayout *pSetLayout) {
    VkResult result = VK_ERROR_VALIDATION_FAILED_EXT;
    bool skip = false;
    layer_data *device_data = get_my_data_ptr(get_dispatch_key(device), layer_data_map);
    assert(device_data != nullptr);
    debug_report_data *report_data = device_data->report_data;

    skip |= parameter_validation_vkCreateDescriptorSetLayout(report_data, pCreateInfo, pAllocator, pSetLayout);

    // Validation for parameters excluded from the generated validation code due to a 'noautovalidity' tag in vk.xml
    if ((pCreateInfo != nullptr) && (pCreateInfo->pBindings != nullptr)) {
        for (uint32_t i = 0; i < pCreateInfo->bindingCount; ++i) {
            if (pCreateInfo->pBindings[i].descriptorCount != 0) {
                // If descriptorType is VK_DESCRIPTOR_TYPE_SAMPLER or VK_DESCRIPTOR_TYPE_COMBINED_IMAGE_SAMPLER, and descriptorCount
                // is not 0 and pImmutableSamplers is not NULL, pImmutableSamplers must be a pointer to an array of descriptorCount
                // valid VkSampler handles
                if (((pCreateInfo->pBindings[i].descriptorType == VK_DESCRIPTOR_TYPE_SAMPLER) ||
                     (pCreateInfo->pBindings[i].descriptorType == VK_DESCRIPTOR_TYPE_COMBINED_IMAGE_SAMPLER)) &&
                    (pCreateInfo->pBindings[i].pImmutableSamplers != nullptr)) {
                    for (uint32_t descriptor_index = 0; descriptor_index < pCreateInfo->pBindings[i].descriptorCount;
                         ++descriptor_index) {
                        if (pCreateInfo->pBindings[i].pImmutableSamplers[descriptor_index] == VK_NULL_HANDLE) {
                            skip |=
                                log_msg(report_data, VK_DEBUG_REPORT_ERROR_BIT_EXT, VK_DEBUG_REPORT_OBJECT_TYPE_UNKNOWN_EXT, 0,
                                        __LINE__, REQUIRED_PARAMETER, LayerName, "vkCreateDescriptorSetLayout: required parameter "
                                                                                 "pCreateInfo->pBindings[%d].pImmutableSamplers[%d]"
                                                                                 " specified as VK_NULL_HANDLE",
                                        i, descriptor_index);
                        }
                    }
                }

                // If descriptorCount is not 0, stageFlags must be a valid combination of VkShaderStageFlagBits values
                if ((pCreateInfo->pBindings[i].stageFlags != 0) &&
                    ((pCreateInfo->pBindings[i].stageFlags & (~AllVkShaderStageFlagBits)) != 0)) {
                    skip |= log_msg(
                        report_data, VK_DEBUG_REPORT_ERROR_BIT_EXT, VK_DEBUG_REPORT_OBJECT_TYPE_UNKNOWN_EXT, 0, __LINE__,
                        VALIDATION_ERROR_00853, LayerName,
                        "vkCreateDescriptorSetLayout(): if pCreateInfo->pBindings[%d].descriptorCount is not 0, "
                        "pCreateInfo->pBindings[%d].stageFlags must be a valid combination of VkShaderStageFlagBits values. %s",
                        i, i, validation_error_map[VALIDATION_ERROR_00853]);
                }
            }
        }
    }

    if (!skip) {
        result = device_data->dispatch_table.CreateDescriptorSetLayout(device, pCreateInfo, pAllocator, pSetLayout);

        validate_result(report_data, "vkCreateDescriptorSetLayout", result);
    }

    return result;
}

VKAPI_ATTR void VKAPI_CALL DestroyDescriptorSetLayout(VkDevice device, VkDescriptorSetLayout descriptorSetLayout,
                                                      const VkAllocationCallbacks *pAllocator) {
    bool skip = false;
    layer_data *my_data = get_my_data_ptr(get_dispatch_key(device), layer_data_map);
    assert(my_data != NULL);

    skip |= parameter_validation_vkDestroyDescriptorSetLayout(my_data->report_data, descriptorSetLayout, pAllocator);

    if (!skip) {
        my_data->dispatch_table.DestroyDescriptorSetLayout(device, descriptorSetLayout, pAllocator);
    }
}

VKAPI_ATTR VkResult VKAPI_CALL CreateDescriptorPool(VkDevice device, const VkDescriptorPoolCreateInfo *pCreateInfo,
                                                    const VkAllocationCallbacks *pAllocator, VkDescriptorPool *pDescriptorPool) {
    VkResult result = VK_ERROR_VALIDATION_FAILED_EXT;
    bool skip = false;
    layer_data *my_data = get_my_data_ptr(get_dispatch_key(device), layer_data_map);
    assert(my_data != NULL);

    skip |= parameter_validation_vkCreateDescriptorPool(my_data->report_data, pCreateInfo, pAllocator, pDescriptorPool);

    /* TODOVV: How do we validate maxSets? Probably belongs in the limits layer? */

    if (!skip) {
        result =
            my_data->dispatch_table.CreateDescriptorPool(device, pCreateInfo, pAllocator, pDescriptorPool);

        validate_result(my_data->report_data, "vkCreateDescriptorPool", result);
    }

    return result;
}

VKAPI_ATTR void VKAPI_CALL DestroyDescriptorPool(VkDevice device, VkDescriptorPool descriptorPool,
                                                 const VkAllocationCallbacks *pAllocator) {
    bool skip = false;
    layer_data *my_data = get_my_data_ptr(get_dispatch_key(device), layer_data_map);
    assert(my_data != NULL);

    skip |= parameter_validation_vkDestroyDescriptorPool(my_data->report_data, descriptorPool, pAllocator);

    if (!skip) {
        my_data->dispatch_table.DestroyDescriptorPool(device, descriptorPool, pAllocator);
    }
}

VKAPI_ATTR VkResult VKAPI_CALL ResetDescriptorPool(VkDevice device, VkDescriptorPool descriptorPool,
                                                   VkDescriptorPoolResetFlags flags) {
    VkResult result = VK_ERROR_VALIDATION_FAILED_EXT;
    bool skip = false;
    layer_data *my_data = get_my_data_ptr(get_dispatch_key(device), layer_data_map);
    assert(my_data != NULL);

    skip |= parameter_validation_vkResetDescriptorPool(my_data->report_data, descriptorPool, flags);

    if (!skip) {
        result = my_data->dispatch_table.ResetDescriptorPool(device, descriptorPool, flags);

        validate_result(my_data->report_data, "vkResetDescriptorPool", result);
    }

    return result;
}

VKAPI_ATTR VkResult VKAPI_CALL AllocateDescriptorSets(VkDevice device, const VkDescriptorSetAllocateInfo *pAllocateInfo,
                                                      VkDescriptorSet *pDescriptorSets) {
    VkResult result = VK_ERROR_VALIDATION_FAILED_EXT;
    bool skip = false;
    layer_data *my_data = get_my_data_ptr(get_dispatch_key(device), layer_data_map);
    assert(my_data != NULL);

    skip |= parameter_validation_vkAllocateDescriptorSets(my_data->report_data, pAllocateInfo, pDescriptorSets);

    if (!skip) {
        result = my_data->dispatch_table.AllocateDescriptorSets(device, pAllocateInfo, pDescriptorSets);

        validate_result(my_data->report_data, "vkAllocateDescriptorSets", result);
    }

    return result;
}

VKAPI_ATTR VkResult VKAPI_CALL FreeDescriptorSets(VkDevice device, VkDescriptorPool descriptorPool, uint32_t descriptorSetCount,
                                                  const VkDescriptorSet *pDescriptorSets) {
    VkResult result = VK_ERROR_VALIDATION_FAILED_EXT;
    bool skip = false;
    layer_data *device_data = get_my_data_ptr(get_dispatch_key(device), layer_data_map);
    assert(device_data != nullptr);
    debug_report_data *report_data = device_data->report_data;

    skip |= parameter_validation_vkFreeDescriptorSets(report_data, descriptorPool, descriptorSetCount, pDescriptorSets);

    // Validation for parameters excluded from the generated validation code due to a 'noautovalidity' tag in vk.xml
    // This is an array of handles, where the elements are allowed to be VK_NULL_HANDLE, and does not require any validation beyond
    // validate_array()
    skip |= validate_array(report_data, "vkFreeDescriptorSets", "descriptorSetCount", "pDescriptorSets", descriptorSetCount,
                                pDescriptorSets, true, true);

    if (!skip) {
        result = device_data->dispatch_table.FreeDescriptorSets(device, descriptorPool, descriptorSetCount, pDescriptorSets);

        validate_result(report_data, "vkFreeDescriptorSets", result);
    }

    return result;
}

VKAPI_ATTR void VKAPI_CALL UpdateDescriptorSets(VkDevice device, uint32_t descriptorWriteCount,
                                                const VkWriteDescriptorSet *pDescriptorWrites, uint32_t descriptorCopyCount,
                                                const VkCopyDescriptorSet *pDescriptorCopies) {
    bool skip = false;
    layer_data *device_data = get_my_data_ptr(get_dispatch_key(device), layer_data_map);
    assert(device_data != NULL);
    debug_report_data *report_data = device_data->report_data;

    skip |= parameter_validation_vkUpdateDescriptorSets(report_data, descriptorWriteCount, pDescriptorWrites,
                                                             descriptorCopyCount, pDescriptorCopies);

    // Validation for parameters excluded from the generated validation code due to a 'noautovalidity' tag in vk.xml
    if (pDescriptorWrites != NULL) {
        for (uint32_t i = 0; i < descriptorWriteCount; ++i) {
            // descriptorCount must be greater than 0
            if (pDescriptorWrites[i].descriptorCount == 0) {
                skip |=
                    log_msg(report_data, VK_DEBUG_REPORT_ERROR_BIT_EXT, VK_DEBUG_REPORT_OBJECT_TYPE_UNKNOWN_EXT, 0, __LINE__,
                            VALIDATION_ERROR_00957, LayerName,
                            "vkUpdateDescriptorSets(): parameter pDescriptorWrites[%d].descriptorCount must be greater than 0. %s",
                            i, validation_error_map[VALIDATION_ERROR_00957]);
            }

            if ((pDescriptorWrites[i].descriptorType == VK_DESCRIPTOR_TYPE_SAMPLER) ||
                (pDescriptorWrites[i].descriptorType == VK_DESCRIPTOR_TYPE_COMBINED_IMAGE_SAMPLER) ||
                (pDescriptorWrites[i].descriptorType == VK_DESCRIPTOR_TYPE_SAMPLED_IMAGE) ||
                (pDescriptorWrites[i].descriptorType == VK_DESCRIPTOR_TYPE_STORAGE_IMAGE) ||
                (pDescriptorWrites[i].descriptorType == VK_DESCRIPTOR_TYPE_INPUT_ATTACHMENT)) {
                // If descriptorType is VK_DESCRIPTOR_TYPE_SAMPLER, VK_DESCRIPTOR_TYPE_COMBINED_IMAGE_SAMPLER,
                // VK_DESCRIPTOR_TYPE_SAMPLED_IMAGE, VK_DESCRIPTOR_TYPE_STORAGE_IMAGE or VK_DESCRIPTOR_TYPE_INPUT_ATTACHMENT,
                // pImageInfo must be a pointer to an array of descriptorCount valid VkDescriptorImageInfo structures
                if (pDescriptorWrites[i].pImageInfo == nullptr) {
                    skip |= log_msg(report_data, VK_DEBUG_REPORT_ERROR_BIT_EXT, VK_DEBUG_REPORT_OBJECT_TYPE_UNKNOWN_EXT, 0,
                                    __LINE__, VALIDATION_ERROR_00939, LayerName,
                                    "vkUpdateDescriptorSets(): if pDescriptorWrites[%d].descriptorType is "
                                    "VK_DESCRIPTOR_TYPE_SAMPLER, VK_DESCRIPTOR_TYPE_COMBINED_IMAGE_SAMPLER, "
                                    "VK_DESCRIPTOR_TYPE_SAMPLED_IMAGE, VK_DESCRIPTOR_TYPE_STORAGE_IMAGE or "
                                    "VK_DESCRIPTOR_TYPE_INPUT_ATTACHMENT, pDescriptorWrites[%d].pImageInfo must not be NULL. %s",
                                    i, i, validation_error_map[VALIDATION_ERROR_00939]);
                } else if (pDescriptorWrites[i].descriptorType != VK_DESCRIPTOR_TYPE_SAMPLER) {
                    // If descriptorType is VK_DESCRIPTOR_TYPE_COMBINED_IMAGE_SAMPLER, VK_DESCRIPTOR_TYPE_SAMPLED_IMAGE,
                    // VK_DESCRIPTOR_TYPE_STORAGE_IMAGE or VK_DESCRIPTOR_TYPE_INPUT_ATTACHMENT, the imageView and imageLayout
                    // members of any given element of pImageInfo must be a valid VkImageView and VkImageLayout, respectively
                    for (uint32_t descriptor_index = 0; descriptor_index < pDescriptorWrites[i].descriptorCount;
                         ++descriptor_index) {
                        skip |= validate_required_handle(report_data, "vkUpdateDescriptorSets",
                                                              ParameterName("pDescriptorWrites[%i].pImageInfo[%i].imageView",
                                                                            ParameterName::IndexVector{i, descriptor_index}),
                                                              pDescriptorWrites[i].pImageInfo[descriptor_index].imageView);
                        skip |= validate_ranged_enum(report_data, "vkUpdateDescriptorSets",
                                                          ParameterName("pDescriptorWrites[%i].pImageInfo[%i].imageLayout",
                                                                        ParameterName::IndexVector{i, descriptor_index}),
                                                          "VkImageLayout", VK_IMAGE_LAYOUT_BEGIN_RANGE, VK_IMAGE_LAYOUT_END_RANGE,
                                                          pDescriptorWrites[i].pImageInfo[descriptor_index].imageLayout);
                    }
                }
            } else if ((pDescriptorWrites[i].descriptorType == VK_DESCRIPTOR_TYPE_UNIFORM_BUFFER) ||
                       (pDescriptorWrites[i].descriptorType == VK_DESCRIPTOR_TYPE_STORAGE_BUFFER) ||
                       (pDescriptorWrites[i].descriptorType == VK_DESCRIPTOR_TYPE_UNIFORM_BUFFER_DYNAMIC) ||
                       (pDescriptorWrites[i].descriptorType == VK_DESCRIPTOR_TYPE_STORAGE_BUFFER_DYNAMIC)) {
                // If descriptorType is VK_DESCRIPTOR_TYPE_UNIFORM_BUFFER, VK_DESCRIPTOR_TYPE_STORAGE_BUFFER,
                // VK_DESCRIPTOR_TYPE_UNIFORM_BUFFER_DYNAMIC or VK_DESCRIPTOR_TYPE_STORAGE_BUFFER_DYNAMIC, pBufferInfo must be a
                // pointer to an array of descriptorCount valid VkDescriptorBufferInfo structures
                if (pDescriptorWrites[i].pBufferInfo == nullptr) {
                    skip |= log_msg(report_data, VK_DEBUG_REPORT_ERROR_BIT_EXT, VK_DEBUG_REPORT_OBJECT_TYPE_UNKNOWN_EXT, 0,
                                    __LINE__, VALIDATION_ERROR_00941, LayerName,
                                    "vkUpdateDescriptorSets(): if pDescriptorWrites[%d].descriptorType is "
                                    "VK_DESCRIPTOR_TYPE_UNIFORM_BUFFER, VK_DESCRIPTOR_TYPE_STORAGE_BUFFER, "
                                    "VK_DESCRIPTOR_TYPE_UNIFORM_BUFFER_DYNAMIC or VK_DESCRIPTOR_TYPE_STORAGE_BUFFER_DYNAMIC, "
                                    "pDescriptorWrites[%d].pBufferInfo must not be NULL. %s",
                                    i, i, validation_error_map[VALIDATION_ERROR_00941]);
                } else {
                    for (uint32_t descriptorIndex = 0; descriptorIndex < pDescriptorWrites[i].descriptorCount; ++descriptorIndex) {
                        skip |= validate_required_handle(report_data, "vkUpdateDescriptorSets",
                                                              ParameterName("pDescriptorWrites[%i].pBufferInfo[%i].buffer",
                                                                            ParameterName::IndexVector{i, descriptorIndex}),
                                                              pDescriptorWrites[i].pBufferInfo[descriptorIndex].buffer);
                    }
                }
            } else if ((pDescriptorWrites[i].descriptorType == VK_DESCRIPTOR_TYPE_UNIFORM_TEXEL_BUFFER) ||
                       (pDescriptorWrites[i].descriptorType == VK_DESCRIPTOR_TYPE_STORAGE_TEXEL_BUFFER)) {
                // If descriptorType is VK_DESCRIPTOR_TYPE_UNIFORM_TEXEL_BUFFER or VK_DESCRIPTOR_TYPE_STORAGE_TEXEL_BUFFER,
                // pTexelBufferView must be a pointer to an array of descriptorCount valid VkBufferView handles
                if (pDescriptorWrites[i].pTexelBufferView == nullptr) {
                    skip |= log_msg(report_data, VK_DEBUG_REPORT_ERROR_BIT_EXT, VK_DEBUG_REPORT_OBJECT_TYPE_UNKNOWN_EXT, 0,
                                    __LINE__, VALIDATION_ERROR_00940, LayerName,
                                    "vkUpdateDescriptorSets(): if pDescriptorWrites[%d].descriptorType is "
                                    "VK_DESCRIPTOR_TYPE_UNIFORM_TEXEL_BUFFER or VK_DESCRIPTOR_TYPE_STORAGE_TEXEL_BUFFER, "
                                    "pDescriptorWrites[%d].pTexelBufferView must not be NULL. %s",
                                    i, i, validation_error_map[VALIDATION_ERROR_00940]);
                } else {
                    for (uint32_t descriptor_index = 0; descriptor_index < pDescriptorWrites[i].descriptorCount;
                         ++descriptor_index) {
                        skip |= validate_required_handle(report_data, "vkUpdateDescriptorSets",
                                                              ParameterName("pDescriptorWrites[%i].pTexelBufferView[%i]",
                                                                            ParameterName::IndexVector{i, descriptor_index}),
                                                              pDescriptorWrites[i].pTexelBufferView[descriptor_index]);
                    }
                }
            }

            if ((pDescriptorWrites[i].descriptorType == VK_DESCRIPTOR_TYPE_UNIFORM_BUFFER) ||
                (pDescriptorWrites[i].descriptorType == VK_DESCRIPTOR_TYPE_UNIFORM_BUFFER_DYNAMIC)) {
                VkDeviceSize uniformAlignment = device_data->device_limits.minUniformBufferOffsetAlignment;
                for (uint32_t j = 0; j < pDescriptorWrites[i].descriptorCount; j++) {
                    if (pDescriptorWrites[i].pBufferInfo != NULL) {
                        if (vk_safe_modulo(pDescriptorWrites[i].pBufferInfo[j].offset, uniformAlignment) != 0) {
                            skip |= log_msg(
                                device_data->report_data, VK_DEBUG_REPORT_ERROR_BIT_EXT,
                                VK_DEBUG_REPORT_OBJECT_TYPE_PHYSICAL_DEVICE_EXT, 0, __LINE__, VALIDATION_ERROR_00944, LayerName,
                                "vkUpdateDescriptorSets(): pDescriptorWrites[%d].pBufferInfo[%d].offset (0x%" PRIxLEAST64
                                ") must be a multiple of device limit minUniformBufferOffsetAlignment 0x%" PRIxLEAST64 ". %s",
                                i, j, pDescriptorWrites[i].pBufferInfo[j].offset, uniformAlignment,
                                validation_error_map[VALIDATION_ERROR_00944]);
                        }
                    }
                }
            } else if ((pDescriptorWrites[i].descriptorType == VK_DESCRIPTOR_TYPE_STORAGE_BUFFER) ||
                       (pDescriptorWrites[i].descriptorType == VK_DESCRIPTOR_TYPE_STORAGE_BUFFER_DYNAMIC)) {
                VkDeviceSize storageAlignment = device_data->device_limits.minStorageBufferOffsetAlignment;
                for (uint32_t j = 0; j < pDescriptorWrites[i].descriptorCount; j++) {
                    if (pDescriptorWrites[i].pBufferInfo != NULL) {
                        if (vk_safe_modulo(pDescriptorWrites[i].pBufferInfo[j].offset, storageAlignment) != 0) {
                            skip |= log_msg(
                                device_data->report_data, VK_DEBUG_REPORT_ERROR_BIT_EXT,
                                VK_DEBUG_REPORT_OBJECT_TYPE_PHYSICAL_DEVICE_EXT, 0, __LINE__, VALIDATION_ERROR_00945, LayerName,
                                "vkUpdateDescriptorSets(): pDescriptorWrites[%d].pBufferInfo[%d].offset (0x%" PRIxLEAST64
                                ") must be a multiple of device limit minStorageBufferOffsetAlignment 0x%" PRIxLEAST64 ". %s",
                                i, j, pDescriptorWrites[i].pBufferInfo[j].offset, storageAlignment,
                                validation_error_map[VALIDATION_ERROR_00945]);
                        }
                    }
                }
            }
        }
    }

    if (!skip) {
        device_data->dispatch_table.UpdateDescriptorSets(device, descriptorWriteCount, pDescriptorWrites, descriptorCopyCount, pDescriptorCopies);
    }
}

VKAPI_ATTR VkResult VKAPI_CALL CreateFramebuffer(VkDevice device, const VkFramebufferCreateInfo *pCreateInfo,
                                                 const VkAllocationCallbacks *pAllocator, VkFramebuffer *pFramebuffer) {
    VkResult result = VK_ERROR_VALIDATION_FAILED_EXT;
    bool skip = false;
    layer_data *my_data = get_my_data_ptr(get_dispatch_key(device), layer_data_map);
    assert(my_data != NULL);

    skip |= parameter_validation_vkCreateFramebuffer(my_data->report_data, pCreateInfo, pAllocator, pFramebuffer);

    if (!skip) {
        result = my_data->dispatch_table.CreateFramebuffer(device, pCreateInfo, pAllocator, pFramebuffer);

        validate_result(my_data->report_data, "vkCreateFramebuffer", result);
    }

    return result;
}

VKAPI_ATTR void VKAPI_CALL DestroyFramebuffer(VkDevice device, VkFramebuffer framebuffer, const VkAllocationCallbacks *pAllocator) {
    bool skip = false;
    layer_data *my_data = get_my_data_ptr(get_dispatch_key(device), layer_data_map);
    assert(my_data != NULL);

    skip |= parameter_validation_vkDestroyFramebuffer(my_data->report_data, framebuffer, pAllocator);

    if (!skip) {
        my_data->dispatch_table.DestroyFramebuffer(device, framebuffer, pAllocator);
    }
}

static bool PreCreateRenderPass(layer_data *dev_data, const VkRenderPassCreateInfo *pCreateInfo) {
    bool skip = false;
    uint32_t max_color_attachments = dev_data->device_limits.maxColorAttachments;

    for (uint32_t i = 0; i < pCreateInfo->subpassCount; ++i) {
        if (pCreateInfo->pSubpasses[i].colorAttachmentCount > max_color_attachments) {
            skip |=
                log_msg(dev_data->report_data, VK_DEBUG_REPORT_ERROR_BIT_EXT, VK_DEBUG_REPORT_OBJECT_TYPE_UNKNOWN_EXT, 0, __LINE__,
                        VALIDATION_ERROR_00348, "DL", "Cannot create a render pass with %d color attachments. Max is %d. %s",
                        pCreateInfo->pSubpasses[i].colorAttachmentCount, max_color_attachments,
                        validation_error_map[VALIDATION_ERROR_00348]);
        }
    }
    return skip;
}

VKAPI_ATTR VkResult VKAPI_CALL CreateRenderPass(VkDevice device, const VkRenderPassCreateInfo *pCreateInfo,
                                                const VkAllocationCallbacks *pAllocator, VkRenderPass *pRenderPass) {
    VkResult result = VK_ERROR_VALIDATION_FAILED_EXT;
    bool skip = false;
    layer_data *my_data = get_my_data_ptr(get_dispatch_key(device), layer_data_map);
    assert(my_data != NULL);

    skip |= parameter_validation_vkCreateRenderPass(my_data->report_data, pCreateInfo, pAllocator, pRenderPass);
    skip |= PreCreateRenderPass(my_data, pCreateInfo);

    if (!skip) {
        result = my_data->dispatch_table.CreateRenderPass(device, pCreateInfo, pAllocator, pRenderPass);

        validate_result(my_data->report_data, "vkCreateRenderPass", result);
    }

    return result;
}

VKAPI_ATTR void VKAPI_CALL DestroyRenderPass(VkDevice device, VkRenderPass renderPass, const VkAllocationCallbacks *pAllocator) {
    bool skip = false;
    layer_data *my_data = get_my_data_ptr(get_dispatch_key(device), layer_data_map);
    assert(my_data != NULL);

    skip |= parameter_validation_vkDestroyRenderPass(my_data->report_data, renderPass, pAllocator);

    if (!skip) {
        my_data->dispatch_table.DestroyRenderPass(device, renderPass, pAllocator);
    }
}

VKAPI_ATTR void VKAPI_CALL GetRenderAreaGranularity(VkDevice device, VkRenderPass renderPass, VkExtent2D *pGranularity) {
    bool skip = false;
    layer_data *my_data = get_my_data_ptr(get_dispatch_key(device), layer_data_map);
    assert(my_data != NULL);

    skip |= parameter_validation_vkGetRenderAreaGranularity(my_data->report_data, renderPass, pGranularity);

    if (!skip) {
        my_data->dispatch_table.GetRenderAreaGranularity(device, renderPass, pGranularity);
    }
}

VKAPI_ATTR VkResult VKAPI_CALL CreateCommandPool(VkDevice device, const VkCommandPoolCreateInfo *pCreateInfo,
                                                 const VkAllocationCallbacks *pAllocator, VkCommandPool *pCommandPool) {
    VkResult result = VK_ERROR_VALIDATION_FAILED_EXT;
    bool skip = false;
    layer_data *my_data = get_my_data_ptr(get_dispatch_key(device), layer_data_map);
    assert(my_data != NULL);

    skip |=
        validate_queue_family_index(my_data, "vkCreateCommandPool", "pCreateInfo->queueFamilyIndex", pCreateInfo->queueFamilyIndex);

    skip |= parameter_validation_vkCreateCommandPool(my_data->report_data, pCreateInfo, pAllocator, pCommandPool);

    if (!skip) {
        result = my_data->dispatch_table.CreateCommandPool(device, pCreateInfo, pAllocator, pCommandPool);

        validate_result(my_data->report_data, "vkCreateCommandPool", result);
    }

    return result;
}

VKAPI_ATTR void VKAPI_CALL DestroyCommandPool(VkDevice device, VkCommandPool commandPool, const VkAllocationCallbacks *pAllocator) {
    bool skip = false;
    layer_data *my_data = get_my_data_ptr(get_dispatch_key(device), layer_data_map);
    assert(my_data != NULL);

    skip |= parameter_validation_vkDestroyCommandPool(my_data->report_data, commandPool, pAllocator);

    if (!skip) {
        my_data->dispatch_table.DestroyCommandPool(device, commandPool, pAllocator);
    }
}

VKAPI_ATTR VkResult VKAPI_CALL ResetCommandPool(VkDevice device, VkCommandPool commandPool, VkCommandPoolResetFlags flags) {
    VkResult result = VK_ERROR_VALIDATION_FAILED_EXT;
    bool skip = false;
    layer_data *my_data = get_my_data_ptr(get_dispatch_key(device), layer_data_map);
    assert(my_data != NULL);

    skip |= parameter_validation_vkResetCommandPool(my_data->report_data, commandPool, flags);

    if (!skip) {
        result = my_data->dispatch_table.ResetCommandPool(device, commandPool, flags);

        validate_result(my_data->report_data, "vkResetCommandPool", result);
    }

    return result;
}

VKAPI_ATTR VkResult VKAPI_CALL AllocateCommandBuffers(VkDevice device, const VkCommandBufferAllocateInfo *pAllocateInfo,
                                                      VkCommandBuffer *pCommandBuffers) {
    VkResult result = VK_ERROR_VALIDATION_FAILED_EXT;
    bool skip = false;
    layer_data *my_data = get_my_data_ptr(get_dispatch_key(device), layer_data_map);
    assert(my_data != NULL);

    skip |= parameter_validation_vkAllocateCommandBuffers(my_data->report_data, pAllocateInfo, pCommandBuffers);

    if (!skip) {
        result = my_data->dispatch_table.AllocateCommandBuffers(device, pAllocateInfo, pCommandBuffers);

        validate_result(my_data->report_data, "vkAllocateCommandBuffers", result);
    }

    return result;
}

VKAPI_ATTR void VKAPI_CALL FreeCommandBuffers(VkDevice device, VkCommandPool commandPool, uint32_t commandBufferCount,
                                              const VkCommandBuffer *pCommandBuffers) {
    bool skip = false;
    layer_data *device_data = get_my_data_ptr(get_dispatch_key(device), layer_data_map);
    assert(device_data != nullptr);
    debug_report_data *report_data = device_data->report_data;

    skip |= parameter_validation_vkFreeCommandBuffers(report_data, commandPool, commandBufferCount, pCommandBuffers);

    // Validation for parameters excluded from the generated validation code due to a 'noautovalidity' tag in vk.xml
    // This is an array of handles, where the elements are allowed to be VK_NULL_HANDLE, and does not require any validation beyond
    // validate_array()
    skip |= validate_array(report_data, "vkFreeCommandBuffers", "commandBufferCount", "pCommandBuffers", commandBufferCount,
                                pCommandBuffers, true, true);

    if (!skip) {
        device_data->dispatch_table.FreeCommandBuffers(device, commandPool, commandBufferCount, pCommandBuffers);
    }
}

static bool PreBeginCommandBuffer(layer_data *dev_data, VkCommandBuffer commandBuffer, const VkCommandBufferBeginInfo *pBeginInfo) {
    bool skip = false;
    const VkCommandBufferInheritanceInfo *pInfo = pBeginInfo->pInheritanceInfo;

    if (pInfo != NULL) {
        if ((dev_data->physical_device_features.inheritedQueries == VK_FALSE) && (pInfo->occlusionQueryEnable != VK_FALSE)) {
            skip |= log_msg(dev_data->report_data, VK_DEBUG_REPORT_ERROR_BIT_EXT, VK_DEBUG_REPORT_OBJECT_TYPE_COMMAND_BUFFER_EXT,
                            reinterpret_cast<uint64_t>(commandBuffer), __LINE__, VALIDATION_ERROR_00116, LayerName,
                            "Cannot set inherited occlusionQueryEnable in vkBeginCommandBuffer() when device does not support "
                            "inheritedQueries. %s",
                            validation_error_map[VALIDATION_ERROR_00116]);
        }
        // VALIDATION_ERROR_00117 check
        if ((dev_data->physical_device_features.inheritedQueries != VK_FALSE) && (pInfo->occlusionQueryEnable != VK_FALSE)) {
            skip |= validate_flags(dev_data->report_data, "vkBeginCommandBuffer", "pBeginInfo->pInheritanceInfo->queryFlags",
                                   "VkQueryControlFlagBits", AllVkQueryControlFlagBits, pInfo->queryFlags, false);
        }
    }
    return skip;
}

VKAPI_ATTR VkResult VKAPI_CALL BeginCommandBuffer(VkCommandBuffer commandBuffer, const VkCommandBufferBeginInfo *pBeginInfo) {
    VkResult result = VK_ERROR_VALIDATION_FAILED_EXT;
    bool skip = false;
    layer_data *device_data = get_my_data_ptr(get_dispatch_key(commandBuffer), layer_data_map);
    assert(device_data != nullptr);
    debug_report_data *report_data = device_data->report_data;

    skip |= parameter_validation_vkBeginCommandBuffer(report_data, pBeginInfo);

    // Validation for parameters excluded from the generated validation code due to a 'noautovalidity' tag in vk.xml
    // TODO: pBeginInfo->pInheritanceInfo must not be NULL if commandBuffer is a secondary command buffer
    skip |= validate_struct_type(report_data, "vkBeginCommandBuffer", "pBeginInfo->pInheritanceInfo",
                                      "VK_STRUCTURE_TYPE_COMMAND_BUFFER_INHERITANCE_INFO", pBeginInfo->pInheritanceInfo,
                                      VK_STRUCTURE_TYPE_COMMAND_BUFFER_INHERITANCE_INFO, false);

    if (pBeginInfo->pInheritanceInfo != NULL) {
        skip |= validate_struct_pnext(report_data, "vkBeginCommandBuffer", "pBeginInfo->pInheritanceInfo->pNext", NULL,
                                           pBeginInfo->pInheritanceInfo->pNext, 0, NULL, GeneratedHeaderVersion);

        skip |= validate_bool32(report_data, "vkBeginCommandBuffer", "pBeginInfo->pInheritanceInfo->occlusionQueryEnable",
                                     pBeginInfo->pInheritanceInfo->occlusionQueryEnable);

        // TODO: This only needs to be validated when the inherited queries feature is enabled
        // skip |= validate_flags(report_data, "vkBeginCommandBuffer", "pBeginInfo->pInheritanceInfo->queryFlags",
        // "VkQueryControlFlagBits", AllVkQueryControlFlagBits, pBeginInfo->pInheritanceInfo->queryFlags, false);

        // TODO: This must be 0 if the pipeline statistics queries feature is not enabled
        skip |= validate_flags(report_data, "vkBeginCommandBuffer", "pBeginInfo->pInheritanceInfo->pipelineStatistics",
                                    "VkQueryPipelineStatisticFlagBits", AllVkQueryPipelineStatisticFlagBits,
                                    pBeginInfo->pInheritanceInfo->pipelineStatistics, false);
    }

    skip |= PreBeginCommandBuffer(device_data, commandBuffer, pBeginInfo);

    if (!skip) {
        result = device_data->dispatch_table.BeginCommandBuffer(commandBuffer, pBeginInfo);

        validate_result(report_data, "vkBeginCommandBuffer", result);
    }

    return result;
}

VKAPI_ATTR VkResult VKAPI_CALL EndCommandBuffer(VkCommandBuffer commandBuffer) {
    layer_data *my_data = get_my_data_ptr(get_dispatch_key(commandBuffer), layer_data_map);
    assert(my_data != NULL);

    VkResult result = my_data->dispatch_table.EndCommandBuffer(commandBuffer);

    validate_result(my_data->report_data, "vkEndCommandBuffer", result);

    return result;
}

VKAPI_ATTR VkResult VKAPI_CALL ResetCommandBuffer(VkCommandBuffer commandBuffer, VkCommandBufferResetFlags flags) {
    VkResult result = VK_ERROR_VALIDATION_FAILED_EXT;
    layer_data *my_data = get_my_data_ptr(get_dispatch_key(commandBuffer), layer_data_map);
    assert(my_data != NULL);

    bool skip = parameter_validation_vkResetCommandBuffer(my_data->report_data, flags);

    if (!skip) {
        result = my_data->dispatch_table.ResetCommandBuffer(commandBuffer, flags);

        validate_result(my_data->report_data, "vkResetCommandBuffer", result);
    }

    return result;
}

VKAPI_ATTR void VKAPI_CALL CmdBindPipeline(VkCommandBuffer commandBuffer, VkPipelineBindPoint pipelineBindPoint,
                                           VkPipeline pipeline) {
    bool skip = false;
    layer_data *my_data = get_my_data_ptr(get_dispatch_key(commandBuffer), layer_data_map);
    assert(my_data != NULL);

    skip |= parameter_validation_vkCmdBindPipeline(my_data->report_data, pipelineBindPoint, pipeline);

    if (!skip) {
        my_data->dispatch_table.CmdBindPipeline(commandBuffer, pipelineBindPoint, pipeline);
    }
}

static bool preCmdSetViewport(layer_data *my_data, uint32_t viewport_count, const VkViewport *viewports) {
    debug_report_data *report_data = my_data->report_data;

    bool skip =
        validate_array(report_data, "vkCmdSetViewport", "viewportCount", "pViewports", viewport_count, viewports, true, true);

    if (viewport_count > 0 && viewports != nullptr) {
        const VkPhysicalDeviceLimits &limits = my_data->device_limits;
        for (uint32_t viewportIndex = 0; viewportIndex < viewport_count; ++viewportIndex) {
            const VkViewport &viewport = viewports[viewportIndex];

            if (viewport.width <= 0 || viewport.width > limits.maxViewportDimensions[0]) {
                skip |= log_msg(report_data, VK_DEBUG_REPORT_ERROR_BIT_EXT, VK_DEBUG_REPORT_OBJECT_TYPE_UNKNOWN_EXT, 0, __LINE__,
                                VALIDATION_ERROR_01448, LayerName,
                                "vkCmdSetViewport %d: width (%f) exceeds permitted bounds (0,%u). %s", viewportIndex,
                                viewport.width, limits.maxViewportDimensions[0], validation_error_map[VALIDATION_ERROR_01448]);
            }

            bool invalid_height = (viewport.height <= 0 || viewport.height > limits.maxViewportDimensions[1]);
            if (my_data->enables.amd_negative_viewport_height && (viewport.height < 0)) {
                // VALIDATION_ERROR_01790
                invalid_height = false;
            }
            if (invalid_height) {
                skip |= log_msg(report_data, VK_DEBUG_REPORT_ERROR_BIT_EXT, VK_DEBUG_REPORT_OBJECT_TYPE_UNKNOWN_EXT, 0, __LINE__,
                                VALIDATION_ERROR_01449, LayerName,
                                "vkCmdSetViewport %d: height (%f) exceeds permitted bounds (0,%u). %s", viewportIndex,
                                viewport.height, limits.maxViewportDimensions[1], validation_error_map[VALIDATION_ERROR_01449]);
            }

            if (viewport.x < limits.viewportBoundsRange[0] || viewport.x > limits.viewportBoundsRange[1]) {
                skip |=
                    log_msg(report_data, VK_DEBUG_REPORT_ERROR_BIT_EXT, VK_DEBUG_REPORT_OBJECT_TYPE_UNKNOWN_EXT, 0, __LINE__,
                            VALIDATION_ERROR_01450, LayerName, "vkCmdSetViewport %d: x (%f) exceeds permitted bounds (%f,%f). %s",
                            viewportIndex, viewport.x, limits.viewportBoundsRange[0], limits.viewportBoundsRange[1],
                            validation_error_map[VALIDATION_ERROR_01450]);
            }

            if (viewport.y < limits.viewportBoundsRange[0] || viewport.y > limits.viewportBoundsRange[1]) {
                skip |=
                    log_msg(report_data, VK_DEBUG_REPORT_ERROR_BIT_EXT, VK_DEBUG_REPORT_OBJECT_TYPE_UNKNOWN_EXT, 0, __LINE__,
                            VALIDATION_ERROR_01450, LayerName, "vkCmdSetViewport %d: y (%f) exceeds permitted bounds (%f,%f). %s",
                            viewportIndex, viewport.y, limits.viewportBoundsRange[0], limits.viewportBoundsRange[1],
                            validation_error_map[VALIDATION_ERROR_01450]);
            }

            if (viewport.x + viewport.width > limits.viewportBoundsRange[1]) {
                skip |=
                    log_msg(report_data, VK_DEBUG_REPORT_ERROR_BIT_EXT, VK_DEBUG_REPORT_OBJECT_TYPE_UNKNOWN_EXT, 0, __LINE__,
                            VALIDATION_ERROR_01451, LayerName,
                            "vkCmdSetViewport %d: x (%f) + width (%f) exceeds permitted bound (%f). %s", viewportIndex, viewport.x,
                            viewport.width, limits.viewportBoundsRange[1], validation_error_map[VALIDATION_ERROR_01451]);
            }

            if (viewport.y + viewport.height > limits.viewportBoundsRange[1]) {
                skip |=
                    log_msg(report_data, VK_DEBUG_REPORT_ERROR_BIT_EXT, VK_DEBUG_REPORT_OBJECT_TYPE_UNKNOWN_EXT, 0, __LINE__,
                            VALIDATION_ERROR_01452, LayerName,
                            "vkCmdSetViewport %d: y (%f) + height (%f) exceeds permitted bound (%f). %s", viewportIndex, viewport.y,
                            viewport.height, limits.viewportBoundsRange[1], validation_error_map[VALIDATION_ERROR_01452]);
            }
        }
    }

    return skip;
}

VKAPI_ATTR void VKAPI_CALL CmdSetViewport(VkCommandBuffer commandBuffer, uint32_t firstViewport, uint32_t viewportCount,
                                          const VkViewport *pViewports) {
    bool skip = false;
    layer_data *my_data = get_my_data_ptr(get_dispatch_key(commandBuffer), layer_data_map);
    assert(my_data != NULL);

    skip |= preCmdSetViewport(my_data, viewportCount, pViewports);

    if (!skip) {
        my_data->dispatch_table.CmdSetViewport(commandBuffer, firstViewport, viewportCount, pViewports);
    }
}

VKAPI_ATTR void VKAPI_CALL CmdSetScissor(VkCommandBuffer commandBuffer, uint32_t firstScissor, uint32_t scissorCount,
                                         const VkRect2D *pScissors) {
    bool skip = false;
    layer_data *my_data = get_my_data_ptr(get_dispatch_key(commandBuffer), layer_data_map);
    assert(my_data != NULL);
    debug_report_data *report_data = my_data->report_data;

    skip |= parameter_validation_vkCmdSetScissor(my_data->report_data, firstScissor, scissorCount, pScissors);

    for (uint32_t scissorIndex = 0; scissorIndex < scissorCount; ++scissorIndex) {
        const VkRect2D &pScissor = pScissors[scissorIndex];

        if (pScissor.offset.x < 0) {
            skip |= log_msg(report_data, VK_DEBUG_REPORT_ERROR_BIT_EXT, VK_DEBUG_REPORT_OBJECT_TYPE_UNKNOWN_EXT, 0, __LINE__,
                                 VALIDATION_ERROR_01489, LayerName, "vkCmdSetScissor %d: offset.x (%d) must not be negative. %s",
                                 scissorIndex, pScissor.offset.x, validation_error_map[VALIDATION_ERROR_01489]);
        } else if (static_cast<int32_t>(pScissor.extent.width) > (INT_MAX - pScissor.offset.x)) {
            skip |= log_msg(report_data, VK_DEBUG_REPORT_ERROR_BIT_EXT, VK_DEBUG_REPORT_OBJECT_TYPE_UNKNOWN_EXT, 0, __LINE__,
                                 VALIDATION_ERROR_01490, LayerName,
                                 "vkCmdSetScissor %d: adding offset.x (%d) and extent.width (%u) will overflow. %s", scissorIndex,
                                 pScissor.offset.x, pScissor.extent.width, validation_error_map[VALIDATION_ERROR_01490]);
        }

        if (pScissor.offset.y < 0) {
            skip |= log_msg(report_data, VK_DEBUG_REPORT_ERROR_BIT_EXT, VK_DEBUG_REPORT_OBJECT_TYPE_UNKNOWN_EXT, 0, __LINE__,
                                 VALIDATION_ERROR_01489, LayerName, "vkCmdSetScissor %d: offset.y (%d) must not be negative. %s",
                                 scissorIndex, pScissor.offset.y, validation_error_map[VALIDATION_ERROR_01489]);
        } else if (static_cast<int32_t>(pScissor.extent.height) > (INT_MAX - pScissor.offset.y)) {
            skip |= log_msg(report_data, VK_DEBUG_REPORT_ERROR_BIT_EXT, VK_DEBUG_REPORT_OBJECT_TYPE_UNKNOWN_EXT, 0, __LINE__,
                                 VALIDATION_ERROR_01491, LayerName,
                                 "vkCmdSetScissor %d: adding offset.y (%d) and extent.height (%u) will overflow. %s", scissorIndex,
                                 pScissor.offset.y, pScissor.extent.height, validation_error_map[VALIDATION_ERROR_01491]);
        }
    }

    if (!skip) {
        my_data->dispatch_table.CmdSetScissor(commandBuffer, firstScissor, scissorCount, pScissors);
    }
}

VKAPI_ATTR void VKAPI_CALL CmdSetLineWidth(VkCommandBuffer commandBuffer, float lineWidth) {
    layer_data *my_data = get_my_data_ptr(get_dispatch_key(commandBuffer), layer_data_map);
    my_data->dispatch_table.CmdSetLineWidth(commandBuffer, lineWidth);
}

VKAPI_ATTR void VKAPI_CALL CmdSetDepthBias(VkCommandBuffer commandBuffer, float depthBiasConstantFactor, float depthBiasClamp,
                                           float depthBiasSlopeFactor) {
    layer_data *my_data = get_my_data_ptr(get_dispatch_key(commandBuffer), layer_data_map);
    my_data->dispatch_table.CmdSetDepthBias(commandBuffer, depthBiasConstantFactor, depthBiasClamp, depthBiasSlopeFactor);
}

VKAPI_ATTR void VKAPI_CALL CmdSetBlendConstants(VkCommandBuffer commandBuffer, const float blendConstants[4]) {
    bool skip = false;
    layer_data *my_data = get_my_data_ptr(get_dispatch_key(commandBuffer), layer_data_map);
    assert(my_data != NULL);

    skip |= parameter_validation_vkCmdSetBlendConstants(my_data->report_data, blendConstants);

    if (!skip) {
        my_data->dispatch_table.CmdSetBlendConstants(commandBuffer, blendConstants);
    }
}

VKAPI_ATTR void VKAPI_CALL CmdSetDepthBounds(VkCommandBuffer commandBuffer, float minDepthBounds, float maxDepthBounds) {
    layer_data *my_data = get_my_data_ptr(get_dispatch_key(commandBuffer), layer_data_map);
    my_data->dispatch_table.CmdSetDepthBounds(commandBuffer, minDepthBounds, maxDepthBounds);
}

VKAPI_ATTR void VKAPI_CALL CmdSetStencilCompareMask(VkCommandBuffer commandBuffer, VkStencilFaceFlags faceMask,
                                                    uint32_t compareMask) {
    bool skip = false;
    layer_data *my_data = get_my_data_ptr(get_dispatch_key(commandBuffer), layer_data_map);
    assert(my_data != NULL);

    skip |= parameter_validation_vkCmdSetStencilCompareMask(my_data->report_data, faceMask, compareMask);

    if (!skip) {
        my_data->dispatch_table.CmdSetStencilCompareMask(commandBuffer, faceMask, compareMask);
    }
}

VKAPI_ATTR void VKAPI_CALL CmdSetStencilWriteMask(VkCommandBuffer commandBuffer, VkStencilFaceFlags faceMask, uint32_t writeMask) {
    bool skip = false;
    layer_data *my_data = get_my_data_ptr(get_dispatch_key(commandBuffer), layer_data_map);
    assert(my_data != NULL);

    skip |= parameter_validation_vkCmdSetStencilWriteMask(my_data->report_data, faceMask, writeMask);

    if (!skip) {
        my_data->dispatch_table.CmdSetStencilWriteMask(commandBuffer, faceMask, writeMask);
    }
}

VKAPI_ATTR void VKAPI_CALL CmdSetStencilReference(VkCommandBuffer commandBuffer, VkStencilFaceFlags faceMask, uint32_t reference) {
    bool skip = false;
    layer_data *my_data = get_my_data_ptr(get_dispatch_key(commandBuffer), layer_data_map);
    assert(my_data != NULL);

    skip |= parameter_validation_vkCmdSetStencilReference(my_data->report_data, faceMask, reference);

    if (!skip) {
        my_data->dispatch_table.CmdSetStencilReference(commandBuffer, faceMask, reference);
    }
}

VKAPI_ATTR void VKAPI_CALL CmdBindDescriptorSets(VkCommandBuffer commandBuffer, VkPipelineBindPoint pipelineBindPoint,
                                                 VkPipelineLayout layout, uint32_t firstSet, uint32_t descriptorSetCount,
                                                 const VkDescriptorSet *pDescriptorSets, uint32_t dynamicOffsetCount,
                                                 const uint32_t *pDynamicOffsets) {
    bool skip = false;
    layer_data *my_data = get_my_data_ptr(get_dispatch_key(commandBuffer), layer_data_map);
    assert(my_data != NULL);

    skip |=
        parameter_validation_vkCmdBindDescriptorSets(my_data->report_data, pipelineBindPoint, layout, firstSet, descriptorSetCount,
                                                     pDescriptorSets, dynamicOffsetCount, pDynamicOffsets);

    if (!skip) {
        my_data->dispatch_table.CmdBindDescriptorSets(commandBuffer, pipelineBindPoint, layout, firstSet, descriptorSetCount, pDescriptorSets,
                                    dynamicOffsetCount, pDynamicOffsets);
    }
}

VKAPI_ATTR void VKAPI_CALL CmdBindIndexBuffer(VkCommandBuffer commandBuffer, VkBuffer buffer, VkDeviceSize offset,
                                              VkIndexType indexType) {
    bool skip = false;
    layer_data *my_data = get_my_data_ptr(get_dispatch_key(commandBuffer), layer_data_map);
    assert(my_data != NULL);

    skip |= parameter_validation_vkCmdBindIndexBuffer(my_data->report_data, buffer, offset, indexType);

    if (!skip) {
        my_data->dispatch_table.CmdBindIndexBuffer(commandBuffer, buffer, offset, indexType);
    }
}

VKAPI_ATTR void VKAPI_CALL CmdBindVertexBuffers(VkCommandBuffer commandBuffer, uint32_t firstBinding, uint32_t bindingCount,
                                                const VkBuffer *pBuffers, const VkDeviceSize *pOffsets) {
    bool skip = false;
    layer_data *my_data = get_my_data_ptr(get_dispatch_key(commandBuffer), layer_data_map);
    assert(my_data != NULL);

    skip |= parameter_validation_vkCmdBindVertexBuffers(my_data->report_data, firstBinding, bindingCount, pBuffers, pOffsets);

    if (!skip) {
        my_data->dispatch_table.CmdBindVertexBuffers(commandBuffer, firstBinding, bindingCount, pBuffers, pOffsets);
    }
}

static bool PreCmdDraw(VkCommandBuffer commandBuffer, uint32_t vertexCount, uint32_t instanceCount, uint32_t firstVertex,
                uint32_t firstInstance) {
    layer_data *my_data = get_my_data_ptr(get_dispatch_key(commandBuffer), layer_data_map);
    if (vertexCount == 0) {
        // TODO: Verify against Valid Usage section. I don't see a non-zero vertexCount listed, may need to add that and make
        // this an error or leave as is.
        log_msg(my_data->report_data, VK_DEBUG_REPORT_WARNING_BIT_EXT, VK_DEBUG_REPORT_OBJECT_TYPE_UNKNOWN_EXT, 0, __LINE__,
                REQUIRED_PARAMETER, LayerName, "vkCmdDraw parameter, uint32_t vertexCount, is 0");
        return false;
    }

    if (instanceCount == 0) {
        // TODO: Verify against Valid Usage section. I don't see a non-zero instanceCount listed, may need to add that and make
        // this an error or leave as is.
        log_msg(my_data->report_data, VK_DEBUG_REPORT_WARNING_BIT_EXT, VK_DEBUG_REPORT_OBJECT_TYPE_UNKNOWN_EXT, 0, __LINE__,
                REQUIRED_PARAMETER, LayerName, "vkCmdDraw parameter, uint32_t instanceCount, is 0");
        return false;
    }

    return true;
}

VKAPI_ATTR void VKAPI_CALL CmdDraw(VkCommandBuffer commandBuffer, uint32_t vertexCount, uint32_t instanceCount,
                                   uint32_t firstVertex, uint32_t firstInstance) {
    layer_data *my_data = get_my_data_ptr(get_dispatch_key(commandBuffer), layer_data_map);
    PreCmdDraw(commandBuffer, vertexCount, instanceCount, firstVertex, firstInstance);

    my_data->dispatch_table.CmdDraw(commandBuffer, vertexCount, instanceCount, firstVertex, firstInstance);
}

VKAPI_ATTR void VKAPI_CALL CmdDrawIndexed(VkCommandBuffer commandBuffer, uint32_t indexCount, uint32_t instanceCount,
                                          uint32_t firstIndex, int32_t vertexOffset, uint32_t firstInstance) {
    layer_data *my_data = get_my_data_ptr(get_dispatch_key(commandBuffer), layer_data_map);
    my_data->dispatch_table.CmdDrawIndexed(commandBuffer, indexCount, instanceCount, firstIndex, vertexOffset, firstInstance);
}

VKAPI_ATTR void VKAPI_CALL CmdDrawIndirect(VkCommandBuffer commandBuffer, VkBuffer buffer, VkDeviceSize offset, uint32_t count,
                                           uint32_t stride) {
    bool skip = false;
    layer_data *my_data = get_my_data_ptr(get_dispatch_key(commandBuffer), layer_data_map);
    assert(my_data != NULL);

    skip |= parameter_validation_vkCmdDrawIndirect(my_data->report_data, buffer, offset, count, stride);

    if (!skip) {
        my_data->dispatch_table.CmdDrawIndirect(commandBuffer, buffer, offset, count, stride);
    }
}

VKAPI_ATTR void VKAPI_CALL CmdDrawIndexedIndirect(VkCommandBuffer commandBuffer, VkBuffer buffer, VkDeviceSize offset,
                                                  uint32_t count, uint32_t stride) {
    bool skip = false;
    layer_data *my_data = get_my_data_ptr(get_dispatch_key(commandBuffer), layer_data_map);
    assert(my_data != NULL);

    skip |= parameter_validation_vkCmdDrawIndexedIndirect(my_data->report_data, buffer, offset, count, stride);

    if (!skip) {
        my_data->dispatch_table.CmdDrawIndexedIndirect(commandBuffer, buffer, offset, count, stride);
    }
}

VKAPI_ATTR void VKAPI_CALL CmdDispatch(VkCommandBuffer commandBuffer, uint32_t x, uint32_t y, uint32_t z) {
    layer_data *my_data = get_my_data_ptr(get_dispatch_key(commandBuffer), layer_data_map);
    my_data->dispatch_table.CmdDispatch(commandBuffer, x, y, z);
}

VKAPI_ATTR void VKAPI_CALL CmdDispatchIndirect(VkCommandBuffer commandBuffer, VkBuffer buffer, VkDeviceSize offset) {
    bool skip = false;
    layer_data *my_data = get_my_data_ptr(get_dispatch_key(commandBuffer), layer_data_map);
    assert(my_data != NULL);

    skip |= parameter_validation_vkCmdDispatchIndirect(my_data->report_data, buffer, offset);

    if (!skip) {
        my_data->dispatch_table.CmdDispatchIndirect(commandBuffer, buffer, offset);
    }
}

VKAPI_ATTR void VKAPI_CALL CmdCopyBuffer(VkCommandBuffer commandBuffer, VkBuffer srcBuffer, VkBuffer dstBuffer,
                                         uint32_t regionCount, const VkBufferCopy *pRegions) {
    bool skip = false;
    layer_data *my_data = get_my_data_ptr(get_dispatch_key(commandBuffer), layer_data_map);
    assert(my_data != NULL);

    skip |= parameter_validation_vkCmdCopyBuffer(my_data->report_data, srcBuffer, dstBuffer, regionCount, pRegions);

    if (!skip) {
        my_data->dispatch_table.CmdCopyBuffer(commandBuffer, srcBuffer, dstBuffer, regionCount, pRegions);
    }
}

static bool PreCmdCopyImage(VkCommandBuffer commandBuffer, const VkImageCopy *pRegions) {
    layer_data *my_data = get_my_data_ptr(get_dispatch_key(commandBuffer), layer_data_map);
    if (pRegions != nullptr) {
        if ((pRegions->srcSubresource.aspectMask & (VK_IMAGE_ASPECT_COLOR_BIT | VK_IMAGE_ASPECT_DEPTH_BIT |
                                                    VK_IMAGE_ASPECT_STENCIL_BIT | VK_IMAGE_ASPECT_METADATA_BIT)) == 0) {
            log_msg(
                my_data->report_data, VK_DEBUG_REPORT_ERROR_BIT_EXT, VK_DEBUG_REPORT_OBJECT_TYPE_UNKNOWN_EXT, 0, __LINE__,
                VALIDATION_ERROR_01225, LayerName,
                "vkCmdCopyImage() parameter, VkImageAspect pRegions->srcSubresource.aspectMask, is an unrecognized enumerator. %s",
                validation_error_map[VALIDATION_ERROR_01225]);
            return false;
        }
        if ((pRegions->dstSubresource.aspectMask & (VK_IMAGE_ASPECT_COLOR_BIT | VK_IMAGE_ASPECT_DEPTH_BIT |
                                                    VK_IMAGE_ASPECT_STENCIL_BIT | VK_IMAGE_ASPECT_METADATA_BIT)) == 0) {
            log_msg(
                my_data->report_data, VK_DEBUG_REPORT_ERROR_BIT_EXT, VK_DEBUG_REPORT_OBJECT_TYPE_UNKNOWN_EXT, 0, __LINE__,
                VALIDATION_ERROR_01225, LayerName,
                "vkCmdCopyImage() parameter, VkImageAspect pRegions->dstSubresource.aspectMask, is an unrecognized enumerator. %s",
                validation_error_map[VALIDATION_ERROR_01225]);
            return false;
        }
    }

    return true;
}

VKAPI_ATTR void VKAPI_CALL CmdCopyImage(VkCommandBuffer commandBuffer, VkImage srcImage, VkImageLayout srcImageLayout,
                                        VkImage dstImage, VkImageLayout dstImageLayout, uint32_t regionCount,
                                        const VkImageCopy *pRegions) {
    bool skip = false;
    layer_data *my_data = get_my_data_ptr(get_dispatch_key(commandBuffer), layer_data_map);
    assert(my_data != NULL);

    skip |= parameter_validation_vkCmdCopyImage(my_data->report_data, srcImage, srcImageLayout, dstImage, dstImageLayout,
                                                     regionCount, pRegions);

    if (!skip) {
        PreCmdCopyImage(commandBuffer, pRegions);

        my_data->dispatch_table.CmdCopyImage(commandBuffer, srcImage, srcImageLayout, dstImage, dstImageLayout, regionCount, pRegions);
    }
}

static bool PreCmdBlitImage(VkCommandBuffer commandBuffer, const VkImageBlit *pRegions) {
    layer_data *my_data = get_my_data_ptr(get_dispatch_key(commandBuffer), layer_data_map);
    if (pRegions != nullptr) {
        if ((pRegions->srcSubresource.aspectMask & (VK_IMAGE_ASPECT_COLOR_BIT | VK_IMAGE_ASPECT_DEPTH_BIT |
                                                    VK_IMAGE_ASPECT_STENCIL_BIT | VK_IMAGE_ASPECT_METADATA_BIT)) == 0) {
            log_msg(my_data->report_data, VK_DEBUG_REPORT_ERROR_BIT_EXT, VK_DEBUG_REPORT_OBJECT_TYPE_UNKNOWN_EXT, 0, __LINE__,
                    UNRECOGNIZED_VALUE, LayerName,
                    "vkCmdBlitImage() parameter, VkImageAspect pRegions->srcSubresource.aspectMask, is an unrecognized enumerator");
            return false;
        }
        if ((pRegions->dstSubresource.aspectMask & (VK_IMAGE_ASPECT_COLOR_BIT | VK_IMAGE_ASPECT_DEPTH_BIT |
                                                    VK_IMAGE_ASPECT_STENCIL_BIT | VK_IMAGE_ASPECT_METADATA_BIT)) == 0) {
            log_msg(my_data->report_data, VK_DEBUG_REPORT_ERROR_BIT_EXT, VK_DEBUG_REPORT_OBJECT_TYPE_UNKNOWN_EXT, 0, __LINE__,
                    UNRECOGNIZED_VALUE, LayerName,
                    "vkCmdBlitImage() parameter, VkImageAspect pRegions->dstSubresource.aspectMask, is an unrecognized enumerator");
            return false;
        }
    }

    return true;
}

VKAPI_ATTR void VKAPI_CALL CmdBlitImage(VkCommandBuffer commandBuffer, VkImage srcImage, VkImageLayout srcImageLayout,
                                        VkImage dstImage, VkImageLayout dstImageLayout, uint32_t regionCount,
                                        const VkImageBlit *pRegions, VkFilter filter) {
    bool skip = false;
    layer_data *my_data = get_my_data_ptr(get_dispatch_key(commandBuffer), layer_data_map);
    assert(my_data != NULL);

    skip |= parameter_validation_vkCmdBlitImage(my_data->report_data, srcImage, srcImageLayout, dstImage, dstImageLayout,
                                                     regionCount, pRegions, filter);

    if (!skip) {
        PreCmdBlitImage(commandBuffer, pRegions);

        my_data->dispatch_table.CmdBlitImage(commandBuffer, srcImage, srcImageLayout, dstImage, dstImageLayout, regionCount, pRegions, filter);
    }
}

static bool PreCmdCopyBufferToImage(VkCommandBuffer commandBuffer, const VkBufferImageCopy *pRegions) {
    layer_data *my_data = get_my_data_ptr(get_dispatch_key(commandBuffer), layer_data_map);
    if (pRegions != nullptr) {
        if ((pRegions->imageSubresource.aspectMask & (VK_IMAGE_ASPECT_COLOR_BIT | VK_IMAGE_ASPECT_DEPTH_BIT |
                                                      VK_IMAGE_ASPECT_STENCIL_BIT | VK_IMAGE_ASPECT_METADATA_BIT)) == 0) {
            log_msg(my_data->report_data, VK_DEBUG_REPORT_ERROR_BIT_EXT, VK_DEBUG_REPORT_OBJECT_TYPE_UNKNOWN_EXT, 0, __LINE__,
                    UNRECOGNIZED_VALUE, LayerName,
                    "vkCmdCopyBufferToImage() parameter, VkImageAspect pRegions->imageSubresource.aspectMask, is an unrecognized "
                    "enumerator");
            return false;
        }
    }

    return true;
}

VKAPI_ATTR void VKAPI_CALL CmdCopyBufferToImage(VkCommandBuffer commandBuffer, VkBuffer srcBuffer, VkImage dstImage,
                                                VkImageLayout dstImageLayout, uint32_t regionCount,
                                                const VkBufferImageCopy *pRegions) {
    bool skip = false;
    layer_data *my_data = get_my_data_ptr(get_dispatch_key(commandBuffer), layer_data_map);
    assert(my_data != NULL);

    skip |= parameter_validation_vkCmdCopyBufferToImage(my_data->report_data, srcBuffer, dstImage, dstImageLayout, regionCount,
                                                             pRegions);

    if (!skip) {
        PreCmdCopyBufferToImage(commandBuffer, pRegions);

        my_data->dispatch_table.CmdCopyBufferToImage(commandBuffer, srcBuffer, dstImage, dstImageLayout, regionCount, pRegions);
    }
}

static bool PreCmdCopyImageToBuffer(VkCommandBuffer commandBuffer, const VkBufferImageCopy *pRegions) {
    layer_data *my_data = get_my_data_ptr(get_dispatch_key(commandBuffer), layer_data_map);
    if (pRegions != nullptr) {
        if ((pRegions->imageSubresource.aspectMask & (VK_IMAGE_ASPECT_COLOR_BIT | VK_IMAGE_ASPECT_DEPTH_BIT |
                                                      VK_IMAGE_ASPECT_STENCIL_BIT | VK_IMAGE_ASPECT_METADATA_BIT)) == 0) {
            log_msg(my_data->report_data, VK_DEBUG_REPORT_ERROR_BIT_EXT, VK_DEBUG_REPORT_OBJECT_TYPE_UNKNOWN_EXT, 0, __LINE__,
                    UNRECOGNIZED_VALUE, LayerName,
                    "vkCmdCopyImageToBuffer parameter, VkImageAspect pRegions->imageSubresource.aspectMask, is an unrecognized "
                    "enumerator");
            return false;
        }
    }

    return true;
}

VKAPI_ATTR void VKAPI_CALL CmdCopyImageToBuffer(VkCommandBuffer commandBuffer, VkImage srcImage, VkImageLayout srcImageLayout,
                                                VkBuffer dstBuffer, uint32_t regionCount, const VkBufferImageCopy *pRegions) {
    bool skip = false;
    layer_data *my_data = get_my_data_ptr(get_dispatch_key(commandBuffer), layer_data_map);
    assert(my_data != NULL);

    skip |= parameter_validation_vkCmdCopyImageToBuffer(my_data->report_data, srcImage, srcImageLayout, dstBuffer, regionCount,
                                                             pRegions);

    if (!skip) {
        PreCmdCopyImageToBuffer(commandBuffer, pRegions);

        my_data->dispatch_table.CmdCopyImageToBuffer(commandBuffer, srcImage, srcImageLayout, dstBuffer, regionCount, pRegions);
    }
}

VKAPI_ATTR void VKAPI_CALL CmdUpdateBuffer(VkCommandBuffer commandBuffer, VkBuffer dstBuffer, VkDeviceSize dstOffset,
                                           VkDeviceSize dataSize, const uint32_t *pData) {
    bool skip = false;
    layer_data *my_data = get_my_data_ptr(get_dispatch_key(commandBuffer), layer_data_map);
    assert(my_data != NULL);

    skip |= parameter_validation_vkCmdUpdateBuffer(my_data->report_data, dstBuffer, dstOffset, dataSize, pData);

    if (dstOffset & 3) {
        skip |= log_msg(my_data->report_data, VK_DEBUG_REPORT_ERROR_BIT_EXT, VkDebugReportObjectTypeEXT(0), 0, __LINE__,
                        VALIDATION_ERROR_01147, LayerName,
                        "vkCmdUpdateBuffer() parameter, VkDeviceSize dstOffset (0x%" PRIxLEAST64 "), is not a multiple of 4. %s",
                        dstOffset, validation_error_map[VALIDATION_ERROR_01147]);
    }

    if ((dataSize <= 0) || (dataSize > 65536)) {
        skip |= log_msg(my_data->report_data, VK_DEBUG_REPORT_ERROR_BIT_EXT, VkDebugReportObjectTypeEXT(0), 0, __LINE__,
                        VALIDATION_ERROR_01148, LayerName, "vkCmdUpdateBuffer() parameter, VkDeviceSize dataSize (0x%" PRIxLEAST64
                                                           "), must be greater than zero and less than or equal to 65536. %s",
                        dataSize, validation_error_map[VALIDATION_ERROR_01148]);
    } else if (dataSize & 3) {
        skip |= log_msg(my_data->report_data, VK_DEBUG_REPORT_ERROR_BIT_EXT, VkDebugReportObjectTypeEXT(0), 0, __LINE__,
                        VALIDATION_ERROR_01149, LayerName,
                        "vkCmdUpdateBuffer() parameter, VkDeviceSize dataSize (0x%" PRIxLEAST64 "), is not a multiple of 4. %s",
                        dataSize, validation_error_map[VALIDATION_ERROR_01149]);
    }

    if (!skip) {
        my_data->dispatch_table.CmdUpdateBuffer(commandBuffer, dstBuffer, dstOffset, dataSize, pData);
    }
}

VKAPI_ATTR void VKAPI_CALL CmdFillBuffer(VkCommandBuffer commandBuffer, VkBuffer dstBuffer, VkDeviceSize dstOffset,
                                         VkDeviceSize size, uint32_t data) {
    bool skip = false;
    layer_data *my_data = get_my_data_ptr(get_dispatch_key(commandBuffer), layer_data_map);
    assert(my_data != NULL);

    skip |= parameter_validation_vkCmdFillBuffer(my_data->report_data, dstBuffer, dstOffset, size, data);

    if (dstOffset & 3) {
        skip |= log_msg(my_data->report_data, VK_DEBUG_REPORT_ERROR_BIT_EXT, VkDebugReportObjectTypeEXT(0), 0, __LINE__,
                        VALIDATION_ERROR_01133, LayerName,
                        "vkCmdFillBuffer() parameter, VkDeviceSize dstOffset (0x%" PRIxLEAST64 "), is not a multiple of 4. %s",
                        dstOffset, validation_error_map[VALIDATION_ERROR_01133]);
    }

    if (size != VK_WHOLE_SIZE) {
        if (size <= 0) {
            skip |= log_msg(my_data->report_data, VK_DEBUG_REPORT_ERROR_BIT_EXT, VkDebugReportObjectTypeEXT(0), 0, __LINE__,
                            VALIDATION_ERROR_01134, LayerName,
                            "vkCmdFillBuffer() parameter, VkDeviceSize size (0x%" PRIxLEAST64 "), must be greater than zero. %s",
                            size, validation_error_map[VALIDATION_ERROR_01134]);
        } else if (size & 3) {
            skip |= log_msg(my_data->report_data, VK_DEBUG_REPORT_ERROR_BIT_EXT, VkDebugReportObjectTypeEXT(0), 0, __LINE__,
                            VALIDATION_ERROR_01136, LayerName,
                            "vkCmdFillBuffer() parameter, VkDeviceSize size (0x%" PRIxLEAST64 "), is not a multiple of 4. %s", size,
                            validation_error_map[VALIDATION_ERROR_01136]);
        }
    }

    if (!skip) {
        my_data->dispatch_table.CmdFillBuffer(commandBuffer, dstBuffer, dstOffset, size, data);
    }
}

VKAPI_ATTR void VKAPI_CALL CmdClearColorImage(VkCommandBuffer commandBuffer, VkImage image, VkImageLayout imageLayout,
                                              const VkClearColorValue *pColor, uint32_t rangeCount,
                                              const VkImageSubresourceRange *pRanges) {
    bool skip = false;
    layer_data *my_data = get_my_data_ptr(get_dispatch_key(commandBuffer), layer_data_map);
    assert(my_data != NULL);

    skip |= parameter_validation_vkCmdClearColorImage(my_data->report_data, image, imageLayout, pColor, rangeCount, pRanges);

    if (!skip) {
        my_data->dispatch_table.CmdClearColorImage(commandBuffer, image, imageLayout, pColor, rangeCount, pRanges);
    }
}

VKAPI_ATTR void VKAPI_CALL CmdClearDepthStencilImage(VkCommandBuffer commandBuffer, VkImage image, VkImageLayout imageLayout,
                                                     const VkClearDepthStencilValue *pDepthStencil, uint32_t rangeCount,
                                                     const VkImageSubresourceRange *pRanges) {
    bool skip = false;
    layer_data *my_data = get_my_data_ptr(get_dispatch_key(commandBuffer), layer_data_map);
    assert(my_data != NULL);

    skip |= parameter_validation_vkCmdClearDepthStencilImage(my_data->report_data, image, imageLayout, pDepthStencil,
                                                                  rangeCount, pRanges);

    if (!skip) {
        my_data->dispatch_table.CmdClearDepthStencilImage(commandBuffer, image, imageLayout, pDepthStencil, rangeCount, pRanges);
    }
}

VKAPI_ATTR void VKAPI_CALL CmdClearAttachments(VkCommandBuffer commandBuffer, uint32_t attachmentCount,
                                               const VkClearAttachment *pAttachments, uint32_t rectCount,
                                               const VkClearRect *pRects) {
    bool skip = false;
    layer_data *my_data = get_my_data_ptr(get_dispatch_key(commandBuffer), layer_data_map);
    assert(my_data != NULL);

    skip |= parameter_validation_vkCmdClearAttachments(my_data->report_data, attachmentCount, pAttachments, rectCount, pRects);

    if (!skip) {
        my_data->dispatch_table.CmdClearAttachments(commandBuffer, attachmentCount, pAttachments, rectCount, pRects);
    }
}

static bool PreCmdResolveImage(VkCommandBuffer commandBuffer, const VkImageResolve *pRegions) {
    layer_data *my_data = get_my_data_ptr(get_dispatch_key(commandBuffer), layer_data_map);
    if (pRegions != nullptr) {
        if ((pRegions->srcSubresource.aspectMask & (VK_IMAGE_ASPECT_COLOR_BIT | VK_IMAGE_ASPECT_DEPTH_BIT |
                                                    VK_IMAGE_ASPECT_STENCIL_BIT | VK_IMAGE_ASPECT_METADATA_BIT)) == 0) {
            log_msg(
                my_data->report_data, VK_DEBUG_REPORT_ERROR_BIT_EXT, VK_DEBUG_REPORT_OBJECT_TYPE_UNKNOWN_EXT, 0, __LINE__,
                UNRECOGNIZED_VALUE, LayerName,
                "vkCmdResolveImage parameter, VkImageAspect pRegions->srcSubresource.aspectMask, is an unrecognized enumerator");
            return false;
        }
        if ((pRegions->dstSubresource.aspectMask & (VK_IMAGE_ASPECT_COLOR_BIT | VK_IMAGE_ASPECT_DEPTH_BIT |
                                                    VK_IMAGE_ASPECT_STENCIL_BIT | VK_IMAGE_ASPECT_METADATA_BIT)) == 0) {
            log_msg(
                my_data->report_data, VK_DEBUG_REPORT_ERROR_BIT_EXT, VK_DEBUG_REPORT_OBJECT_TYPE_UNKNOWN_EXT, 0, __LINE__,
                UNRECOGNIZED_VALUE, LayerName,
                "vkCmdResolveImage parameter, VkImageAspect pRegions->dstSubresource.aspectMask, is an unrecognized enumerator");
            return false;
        }
    }

    return true;
}

VKAPI_ATTR void VKAPI_CALL CmdResolveImage(VkCommandBuffer commandBuffer, VkImage srcImage, VkImageLayout srcImageLayout,
                                           VkImage dstImage, VkImageLayout dstImageLayout, uint32_t regionCount,
                                           const VkImageResolve *pRegions) {
    bool skip = false;
    layer_data *my_data = get_my_data_ptr(get_dispatch_key(commandBuffer), layer_data_map);
    assert(my_data != NULL);

    skip |= parameter_validation_vkCmdResolveImage(my_data->report_data, srcImage, srcImageLayout, dstImage, dstImageLayout,
                                                        regionCount, pRegions);

    if (!skip) {
        PreCmdResolveImage(commandBuffer, pRegions);

        my_data->dispatch_table.CmdResolveImage(commandBuffer, srcImage, srcImageLayout, dstImage, dstImageLayout, regionCount, pRegions);
    }
}

VKAPI_ATTR void VKAPI_CALL CmdSetEvent(VkCommandBuffer commandBuffer, VkEvent event, VkPipelineStageFlags stageMask) {
    bool skip = false;
    layer_data *my_data = get_my_data_ptr(get_dispatch_key(commandBuffer), layer_data_map);
    assert(my_data != NULL);

    skip |= parameter_validation_vkCmdSetEvent(my_data->report_data, event, stageMask);

    if (!skip) {
        my_data->dispatch_table.CmdSetEvent(commandBuffer, event, stageMask);
    }
}

VKAPI_ATTR void VKAPI_CALL CmdResetEvent(VkCommandBuffer commandBuffer, VkEvent event, VkPipelineStageFlags stageMask) {
    bool skip = false;
    layer_data *my_data = get_my_data_ptr(get_dispatch_key(commandBuffer), layer_data_map);
    assert(my_data != NULL);

    skip |= parameter_validation_vkCmdResetEvent(my_data->report_data, event, stageMask);

    if (!skip) {
        my_data->dispatch_table.CmdResetEvent(commandBuffer, event, stageMask);
    }
}

VKAPI_ATTR void VKAPI_CALL CmdWaitEvents(VkCommandBuffer commandBuffer, uint32_t eventCount, const VkEvent *pEvents,
                                         VkPipelineStageFlags srcStageMask, VkPipelineStageFlags dstStageMask,
                                         uint32_t memoryBarrierCount, const VkMemoryBarrier *pMemoryBarriers,
                                         uint32_t bufferMemoryBarrierCount, const VkBufferMemoryBarrier *pBufferMemoryBarriers,
                                         uint32_t imageMemoryBarrierCount, const VkImageMemoryBarrier *pImageMemoryBarriers) {
    bool skip = false;
    layer_data *my_data = get_my_data_ptr(get_dispatch_key(commandBuffer), layer_data_map);
    assert(my_data != NULL);

    skip |= parameter_validation_vkCmdWaitEvents(my_data->report_data, eventCount, pEvents, srcStageMask, dstStageMask,
                                                      memoryBarrierCount, pMemoryBarriers, bufferMemoryBarrierCount,
                                                      pBufferMemoryBarriers, imageMemoryBarrierCount, pImageMemoryBarriers);

    if (!skip) {
        my_data->dispatch_table.CmdWaitEvents(commandBuffer, eventCount, pEvents, srcStageMask, dstStageMask, memoryBarrierCount, pMemoryBarriers,
                            bufferMemoryBarrierCount, pBufferMemoryBarriers, imageMemoryBarrierCount, pImageMemoryBarriers);
    }
}

VKAPI_ATTR void VKAPI_CALL CmdPipelineBarrier(VkCommandBuffer commandBuffer, VkPipelineStageFlags srcStageMask,
                                              VkPipelineStageFlags dstStageMask, VkDependencyFlags dependencyFlags,
                                              uint32_t memoryBarrierCount, const VkMemoryBarrier *pMemoryBarriers,
                                              uint32_t bufferMemoryBarrierCount, const VkBufferMemoryBarrier *pBufferMemoryBarriers,
                                              uint32_t imageMemoryBarrierCount, const VkImageMemoryBarrier *pImageMemoryBarriers) {
    bool skip = false;
    layer_data *my_data = get_my_data_ptr(get_dispatch_key(commandBuffer), layer_data_map);
    assert(my_data != NULL);

    skip |= parameter_validation_vkCmdPipelineBarrier(my_data->report_data, srcStageMask, dstStageMask, dependencyFlags,
                                                           memoryBarrierCount, pMemoryBarriers, bufferMemoryBarrierCount,
                                                           pBufferMemoryBarriers, imageMemoryBarrierCount, pImageMemoryBarriers);

    if (!skip) {
        my_data->dispatch_table.CmdPipelineBarrier(commandBuffer, srcStageMask, dstStageMask, dependencyFlags, memoryBarrierCount, pMemoryBarriers,
                                 bufferMemoryBarrierCount, pBufferMemoryBarriers, imageMemoryBarrierCount, pImageMemoryBarriers);
    }
}

VKAPI_ATTR void VKAPI_CALL CmdBeginQuery(VkCommandBuffer commandBuffer, VkQueryPool queryPool, uint32_t slot,
                                         VkQueryControlFlags flags) {
    bool skip = false;
    layer_data *my_data = get_my_data_ptr(get_dispatch_key(commandBuffer), layer_data_map);
    assert(my_data != NULL);

    skip |= parameter_validation_vkCmdBeginQuery(my_data->report_data, queryPool, slot, flags);

    if (!skip) {
        my_data->dispatch_table.CmdBeginQuery(commandBuffer, queryPool, slot, flags);
    }
}

VKAPI_ATTR void VKAPI_CALL CmdEndQuery(VkCommandBuffer commandBuffer, VkQueryPool queryPool, uint32_t slot) {
    bool skip = false;
    layer_data *my_data = get_my_data_ptr(get_dispatch_key(commandBuffer), layer_data_map);
    assert(my_data != NULL);

    skip |= parameter_validation_vkCmdEndQuery(my_data->report_data, queryPool, slot);

    if (!skip) {
        my_data->dispatch_table.CmdEndQuery(commandBuffer, queryPool, slot);
    }
}

VKAPI_ATTR void VKAPI_CALL CmdResetQueryPool(VkCommandBuffer commandBuffer, VkQueryPool queryPool, uint32_t firstQuery,
                                             uint32_t queryCount) {
    bool skip = false;
    layer_data *my_data = get_my_data_ptr(get_dispatch_key(commandBuffer), layer_data_map);
    assert(my_data != NULL);

    skip |= parameter_validation_vkCmdResetQueryPool(my_data->report_data, queryPool, firstQuery, queryCount);

    if (!skip) {
        my_data->dispatch_table.CmdResetQueryPool(commandBuffer, queryPool, firstQuery, queryCount);
    }
}

bool PostCmdWriteTimestamp(VkCommandBuffer commandBuffer, VkPipelineStageFlagBits pipelineStage, VkQueryPool queryPool,
                           uint32_t slot) {

    ValidateEnumerator(pipelineStage);

    return true;
}

VKAPI_ATTR void VKAPI_CALL CmdWriteTimestamp(VkCommandBuffer commandBuffer, VkPipelineStageFlagBits pipelineStage,
                                             VkQueryPool queryPool, uint32_t query) {
    bool skip = false;
    layer_data *my_data = get_my_data_ptr(get_dispatch_key(commandBuffer), layer_data_map);
    assert(my_data != NULL);

    skip |= parameter_validation_vkCmdWriteTimestamp(my_data->report_data, pipelineStage, queryPool, query);

    if (!skip) {
        my_data->dispatch_table.CmdWriteTimestamp(commandBuffer, pipelineStage, queryPool, query);

        PostCmdWriteTimestamp(commandBuffer, pipelineStage, queryPool, query);
    }
}

VKAPI_ATTR void VKAPI_CALL CmdCopyQueryPoolResults(VkCommandBuffer commandBuffer, VkQueryPool queryPool, uint32_t firstQuery,
                                                   uint32_t queryCount, VkBuffer dstBuffer, VkDeviceSize dstOffset,
                                                   VkDeviceSize stride, VkQueryResultFlags flags) {
    bool skip = false;
    layer_data *my_data = get_my_data_ptr(get_dispatch_key(commandBuffer), layer_data_map);
    assert(my_data != NULL);

    skip |= parameter_validation_vkCmdCopyQueryPoolResults(my_data->report_data, queryPool, firstQuery, queryCount, dstBuffer,
                                                                dstOffset, stride, flags);

    if (!skip) {
        my_data->dispatch_table.CmdCopyQueryPoolResults(commandBuffer, queryPool, firstQuery, queryCount, dstBuffer, dstOffset, stride, flags);
    }
}

VKAPI_ATTR void VKAPI_CALL CmdPushConstants(VkCommandBuffer commandBuffer, VkPipelineLayout layout, VkShaderStageFlags stageFlags,
                                            uint32_t offset, uint32_t size, const void *pValues) {
    bool skip = false;
    layer_data *my_data = get_my_data_ptr(get_dispatch_key(commandBuffer), layer_data_map);
    assert(my_data != NULL);

    skip |= parameter_validation_vkCmdPushConstants(my_data->report_data, layout, stageFlags, offset, size, pValues);

    if (!skip) {
        my_data->dispatch_table.CmdPushConstants(commandBuffer, layout, stageFlags, offset, size, pValues);
    }
}

VKAPI_ATTR void VKAPI_CALL CmdBeginRenderPass(VkCommandBuffer commandBuffer, const VkRenderPassBeginInfo *pRenderPassBegin,
                                              VkSubpassContents contents) {
    bool skip = false;
    layer_data *my_data = get_my_data_ptr(get_dispatch_key(commandBuffer), layer_data_map);
    assert(my_data != NULL);

    skip |= parameter_validation_vkCmdBeginRenderPass(my_data->report_data, pRenderPassBegin, contents);

    if (!skip) {
        my_data->dispatch_table.CmdBeginRenderPass(commandBuffer, pRenderPassBegin, contents);
    }
}

VKAPI_ATTR void VKAPI_CALL CmdNextSubpass(VkCommandBuffer commandBuffer, VkSubpassContents contents) {
    bool skip = false;
    layer_data *my_data = get_my_data_ptr(get_dispatch_key(commandBuffer), layer_data_map);
    assert(my_data != NULL);

    skip |= parameter_validation_vkCmdNextSubpass(my_data->report_data, contents);

    if (!skip) {
        my_data->dispatch_table.CmdNextSubpass(commandBuffer, contents);
    }
}

VKAPI_ATTR void VKAPI_CALL CmdEndRenderPass(VkCommandBuffer commandBuffer) {
    layer_data *my_data = get_my_data_ptr(get_dispatch_key(commandBuffer), layer_data_map);
    my_data->dispatch_table.CmdEndRenderPass(commandBuffer);
}

VKAPI_ATTR void VKAPI_CALL CmdExecuteCommands(VkCommandBuffer commandBuffer, uint32_t commandBufferCount,
                                              const VkCommandBuffer *pCommandBuffers) {
    bool skip = false;
    layer_data *my_data = get_my_data_ptr(get_dispatch_key(commandBuffer), layer_data_map);
    assert(my_data != NULL);

    skip |= parameter_validation_vkCmdExecuteCommands(my_data->report_data, commandBufferCount, pCommandBuffers);

    if (!skip) {
        my_data->dispatch_table.CmdExecuteCommands(commandBuffer, commandBufferCount, pCommandBuffers);
    }
}

VKAPI_ATTR VkResult VKAPI_CALL EnumerateInstanceLayerProperties(uint32_t *pCount, VkLayerProperties *pProperties) {
    return util_GetLayerProperties(1, &global_layer, pCount, pProperties);
}

VKAPI_ATTR VkResult VKAPI_CALL EnumerateDeviceLayerProperties(VkPhysicalDevice physicalDevice, uint32_t *pCount,
                                                              VkLayerProperties *pProperties) {
    return util_GetLayerProperties(1, &global_layer, pCount, pProperties);
}

VKAPI_ATTR VkResult VKAPI_CALL EnumerateInstanceExtensionProperties(const char *pLayerName, uint32_t *pCount,
                                                                    VkExtensionProperties *pProperties) {
    if (pLayerName && !strcmp(pLayerName, global_layer.layerName))
        return util_GetExtensionProperties(1, instance_extensions, pCount, pProperties);

    return VK_ERROR_LAYER_NOT_PRESENT;
}

VKAPI_ATTR VkResult VKAPI_CALL EnumerateDeviceExtensionProperties(VkPhysicalDevice physicalDevice, const char *pLayerName,
                                                                  uint32_t *pCount, VkExtensionProperties *pProperties) {
    /* parameter_validation does not have any physical device extensions */
    if (pLayerName && !strcmp(pLayerName, global_layer.layerName))
        return util_GetExtensionProperties(0, NULL, pCount, pProperties);

    assert(physicalDevice);

    return get_my_data_ptr(get_dispatch_key(physicalDevice), instance_layer_data_map)
        ->dispatch_table.EnumerateDeviceExtensionProperties(physicalDevice, NULL, pCount, pProperties);
}

<<<<<<< HEAD
bool require_device_extension(layer_data *my_data, bool flag, char const *function_name, char const *extension_name)
=======
static bool require_device_extension(layer_data *my_data, bool layer_data::*flag, char const *function_name, char const *extension_name)
>>>>>>> d4dc58b9
{
    if (!flag) {
        return log_msg(my_data->report_data, VK_DEBUG_REPORT_ERROR_BIT_EXT, VK_DEBUG_REPORT_OBJECT_TYPE_UNKNOWN_EXT, 0,
                       __LINE__, EXTENSION_NOT_ENABLED, LayerName,
                       "%s() called even though the %s extension was not enabled for this VkDevice.",
                       function_name, extension_name);
    }

    return false;
}

// WSI Extension Functions

VKAPI_ATTR VkResult VKAPI_CALL CreateSwapchainKHR(VkDevice device, const VkSwapchainCreateInfoKHR *pCreateInfo,
                                                  const VkAllocationCallbacks *pAllocator, VkSwapchainKHR *pSwapchain) {
    VkResult result = VK_ERROR_VALIDATION_FAILED_EXT;
    bool skip = false;
    layer_data *my_data = get_my_data_ptr(get_dispatch_key(device), layer_data_map);
    assert(my_data != NULL);

    skip |= require_device_extension(my_data, my_data->enables.khr_swapchain_enabled, "vkCreateSwapchainKHR", VK_KHR_SWAPCHAIN_EXTENSION_NAME);

    skip |= parameter_validation_vkCreateSwapchainKHR(my_data->report_data, pCreateInfo, pAllocator, pSwapchain);

    if (!skip) {
        result = my_data->dispatch_table.CreateSwapchainKHR(device, pCreateInfo, pAllocator, pSwapchain);

        validate_result(my_data->report_data, "vkCreateSwapchainKHR", result);
    }

    return result;
}

VKAPI_ATTR VkResult VKAPI_CALL GetSwapchainImagesKHR(VkDevice device, VkSwapchainKHR swapchain, uint32_t *pSwapchainImageCount,
                                                     VkImage *pSwapchainImages) {
    VkResult result = VK_ERROR_VALIDATION_FAILED_EXT;
    bool skip = false;
    layer_data *my_data = get_my_data_ptr(get_dispatch_key(device), layer_data_map);
    assert(my_data != NULL);

    skip |= require_device_extension(my_data, my_data->enables.khr_swapchain_enabled, "vkGetSwapchainImagesKHR", VK_KHR_SWAPCHAIN_EXTENSION_NAME);

    skip |=
        parameter_validation_vkGetSwapchainImagesKHR(my_data->report_data, swapchain, pSwapchainImageCount, pSwapchainImages);

    if (!skip) {
        result = my_data->dispatch_table.GetSwapchainImagesKHR(device, swapchain, pSwapchainImageCount, pSwapchainImages);

        validate_result(my_data->report_data, "vkGetSwapchainImagesKHR", result);
    }

    return result;
}

VKAPI_ATTR VkResult VKAPI_CALL AcquireNextImageKHR(VkDevice device, VkSwapchainKHR swapchain, uint64_t timeout,
                                                   VkSemaphore semaphore, VkFence fence, uint32_t *pImageIndex) {
    VkResult result = VK_ERROR_VALIDATION_FAILED_EXT;
    bool skip = false;
    layer_data *my_data = get_my_data_ptr(get_dispatch_key(device), layer_data_map);
    assert(my_data != NULL);

    skip |= require_device_extension(my_data, my_data->enables.khr_swapchain_enabled, "vkAcquireNextImageKHR", VK_KHR_SWAPCHAIN_EXTENSION_NAME);

    skip |=
        parameter_validation_vkAcquireNextImageKHR(my_data->report_data, swapchain, timeout, semaphore, fence, pImageIndex);

    if (!skip) {
        result = my_data->dispatch_table.AcquireNextImageKHR(device, swapchain, timeout, semaphore, fence, pImageIndex);

        validate_result(my_data->report_data, "vkAcquireNextImageKHR", result);
    }

    return result;
}

VKAPI_ATTR VkResult VKAPI_CALL QueuePresentKHR(VkQueue queue, const VkPresentInfoKHR *pPresentInfo) {
    VkResult result = VK_ERROR_VALIDATION_FAILED_EXT;
    bool skip = false;
    layer_data *my_data = get_my_data_ptr(get_dispatch_key(queue), layer_data_map);
    assert(my_data != NULL);

    skip |= require_device_extension(my_data, my_data->enables.khr_swapchain_enabled, "vkQueuePresentKHR", VK_KHR_SWAPCHAIN_EXTENSION_NAME);

    skip |= parameter_validation_vkQueuePresentKHR(my_data->report_data, pPresentInfo);

    if (!skip) {
        result = my_data->dispatch_table.QueuePresentKHR(queue, pPresentInfo);

        validate_result(my_data->report_data, "vkQueuePresentKHR", result);
    }

    return result;
}

VKAPI_ATTR void VKAPI_CALL DestroySwapchainKHR(VkDevice device, VkSwapchainKHR swapchain, const VkAllocationCallbacks *pAllocator) {
    bool skip = false;
    layer_data *my_data = get_my_data_ptr(get_dispatch_key(device), layer_data_map);
    assert(my_data != NULL);

    skip |= require_device_extension(my_data, my_data->enables.khr_swapchain_enabled, "vkDestroySwapchainKHR", VK_KHR_SWAPCHAIN_EXTENSION_NAME);

    /* No generated validation function for this call */

    if (!skip) {
        my_data->dispatch_table.DestroySwapchainKHR(device, swapchain, pAllocator);
    }
}

static bool require_instance_extension(void *instance, bool instance_extension_enables::*flag, char const *function_name, char const *extension_name)
{
    auto my_data = get_my_data_ptr(get_dispatch_key(instance), instance_layer_data_map);
    if (!(my_data->extensions.*flag)) {
        return log_msg(my_data->report_data, VK_DEBUG_REPORT_ERROR_BIT_EXT, VK_DEBUG_REPORT_OBJECT_TYPE_INSTANCE_EXT,
                       reinterpret_cast<uint64_t>(instance), __LINE__, EXTENSION_NOT_ENABLED, LayerName,
                       "%s() called even though the %s extension was not enabled for this VkInstance.",
                       function_name, extension_name);
    }

    return false;
}

VKAPI_ATTR VkResult VKAPI_CALL GetPhysicalDeviceSurfaceSupportKHR(VkPhysicalDevice physicalDevice, uint32_t queueFamilyIndex,
                                                                  VkSurfaceKHR surface, VkBool32 *pSupported) {
    VkResult result = VK_ERROR_VALIDATION_FAILED_EXT;
    bool skip = false;
    auto my_data = get_my_data_ptr(get_dispatch_key(physicalDevice), instance_layer_data_map);
    assert(my_data != NULL);

    skip |= require_instance_extension(physicalDevice, &instance_extension_enables::surface_enabled,
                                            "vkGetPhysicalDeviceSurfaceSupportKHR", VK_KHR_SURFACE_EXTENSION_NAME);

    skip |=
        parameter_validation_vkGetPhysicalDeviceSurfaceSupportKHR(my_data->report_data, queueFamilyIndex, surface, pSupported);

    if (!skip) {
        result = my_data->dispatch_table.GetPhysicalDeviceSurfaceSupportKHR(physicalDevice, queueFamilyIndex, surface, pSupported);

        validate_result(my_data->report_data, "vkGetPhysicalDeviceSurfaceSupportKHR", result);
    }

    return result;
}

VKAPI_ATTR VkResult VKAPI_CALL GetPhysicalDeviceSurfaceCapabilitiesKHR(VkPhysicalDevice physicalDevice, VkSurfaceKHR surface,
                                                                       VkSurfaceCapabilitiesKHR *pSurfaceCapabilities) {
    VkResult result = VK_ERROR_VALIDATION_FAILED_EXT;
    bool skip = false;
    auto my_data = get_my_data_ptr(get_dispatch_key(physicalDevice), instance_layer_data_map);
    assert(my_data != NULL);

    skip |= require_instance_extension(physicalDevice, &instance_extension_enables::surface_enabled,
                                            "vkGetPhysicalDeviceSurfaceCapabilitiesKHR", VK_KHR_SURFACE_EXTENSION_NAME);

    skip |=
        parameter_validation_vkGetPhysicalDeviceSurfaceCapabilitiesKHR(my_data->report_data, surface, pSurfaceCapabilities);

    if (!skip) {
        result = my_data->dispatch_table.GetPhysicalDeviceSurfaceCapabilitiesKHR(physicalDevice, surface, pSurfaceCapabilities);

        validate_result(my_data->report_data, "vkGetPhysicalDeviceSurfaceCapabilitiesKHR", result);
    }

    return result;
}

VKAPI_ATTR VkResult VKAPI_CALL GetPhysicalDeviceSurfaceFormatsKHR(VkPhysicalDevice physicalDevice, VkSurfaceKHR surface,
                                                                  uint32_t *pSurfaceFormatCount,
                                                                  VkSurfaceFormatKHR *pSurfaceFormats) {
    VkResult result = VK_ERROR_VALIDATION_FAILED_EXT;
    bool skip = false;
    auto my_data = get_my_data_ptr(get_dispatch_key(physicalDevice), instance_layer_data_map);
    assert(my_data != NULL);

    skip |= require_instance_extension(physicalDevice, &instance_extension_enables::surface_enabled,
                                            "vkGetPhysicalDeviceSurfaceFormatsKHR", VK_KHR_SURFACE_EXTENSION_NAME);

    skip |= parameter_validation_vkGetPhysicalDeviceSurfaceFormatsKHR(my_data->report_data, surface, pSurfaceFormatCount,
                                                                           pSurfaceFormats);

    if (!skip) {
        result = my_data->dispatch_table.GetPhysicalDeviceSurfaceFormatsKHR(physicalDevice, surface, pSurfaceFormatCount,
                                                                            pSurfaceFormats);

        validate_result(my_data->report_data, "vkGetPhysicalDeviceSurfaceFormatsKHR", result);
    }

    return result;
}

VKAPI_ATTR VkResult VKAPI_CALL GetPhysicalDeviceSurfacePresentModesKHR(VkPhysicalDevice physicalDevice, VkSurfaceKHR surface,
                                                                       uint32_t *pPresentModeCount,
                                                                       VkPresentModeKHR *pPresentModes) {
    VkResult result = VK_ERROR_VALIDATION_FAILED_EXT;
    bool skip = false;
    auto my_data = get_my_data_ptr(get_dispatch_key(physicalDevice), instance_layer_data_map);
    assert(my_data != NULL);

    skip |= require_instance_extension(physicalDevice, &instance_extension_enables::surface_enabled,
                                            "vkGetPhysicalDeviceSurfacePresentModesKHR", VK_KHR_SURFACE_EXTENSION_NAME);

    skip |= parameter_validation_vkGetPhysicalDeviceSurfacePresentModesKHR(my_data->report_data, surface, pPresentModeCount,
                                                                                pPresentModes);

    if (!skip) {
        result = my_data->dispatch_table.GetPhysicalDeviceSurfacePresentModesKHR(physicalDevice, surface, pPresentModeCount,
                                                                                 pPresentModes);

        validate_result(my_data->report_data, "vkGetPhysicalDeviceSurfacePresentModesKHR", result);
    }

    return result;
}

VKAPI_ATTR void VKAPI_CALL DestroySurfaceKHR(VkInstance instance, VkSurfaceKHR surface, const VkAllocationCallbacks *pAllocator) {
    bool skip = false;
    auto my_data = get_my_data_ptr(get_dispatch_key(instance), instance_layer_data_map);

    skip |= require_instance_extension(instance, &instance_extension_enables::surface_enabled,
                                            "vkDestroySurfaceKHR", VK_KHR_SURFACE_EXTENSION_NAME);

    if (!skip) {
        my_data->dispatch_table.DestroySurfaceKHR(instance, surface, pAllocator);
    }
}

#ifdef VK_USE_PLATFORM_WIN32_KHR
VKAPI_ATTR VkResult VKAPI_CALL CreateWin32SurfaceKHR(VkInstance instance, const VkWin32SurfaceCreateInfoKHR *pCreateInfo,
                                                     const VkAllocationCallbacks *pAllocator, VkSurfaceKHR *pSurface) {
    VkResult result = VK_ERROR_VALIDATION_FAILED_EXT;

    auto my_data = get_my_data_ptr(get_dispatch_key(instance), instance_layer_data_map);
    assert(my_data != NULL);
    bool skip = false;

    skip |= require_instance_extension(instance, &instance_extension_enables::win32_enabled,
                                            "vkCreateWin32SurfaceKHR", VK_KHR_WIN32_SURFACE_EXTENSION_NAME);

    skip |= parameter_validation_vkCreateWin32SurfaceKHR(my_data->report_data, pCreateInfo, pAllocator, pSurface);

    if (!skip) {
        result = my_data->dispatch_table.CreateWin32SurfaceKHR(instance, pCreateInfo, pAllocator, pSurface);
    }

    validate_result(my_data->report_data, "vkCreateWin32SurfaceKHR", result);

    return result;
}

VKAPI_ATTR VkBool32 VKAPI_CALL GetPhysicalDeviceWin32PresentationSupportKHR(VkPhysicalDevice physicalDevice,
                                                                            uint32_t queueFamilyIndex)
{
    VkBool32 result = false;

    auto my_data = get_my_data_ptr(get_dispatch_key(physicalDevice), instance_layer_data_map);
    assert(my_data != NULL);
    bool skip = false;

    skip |= require_instance_extension(physicalDevice, &instance_extension_enables::win32_enabled,
                                            "vkGetPhysicalDeviceWin32PresentationSupportKHR", VK_KHR_WIN32_SURFACE_EXTENSION_NAME);

    // TODO: codegen doesn't produce this function?
    //skip |= parameter_validation_vkGetPhysicalDeviceWin32PresentationSupportKHR(physicalDevice, queueFamilyIndex);

    if (!skip) {
        result = my_data->dispatch_table.GetPhysicalDeviceWin32PresentationSupportKHR(physicalDevice, queueFamilyIndex);
    }

    return result;
}
#endif // VK_USE_PLATFORM_WIN32_KHR

#ifdef VK_USE_PLATFORM_XCB_KHR
VKAPI_ATTR VkResult VKAPI_CALL CreateXcbSurfaceKHR(VkInstance instance, const VkXcbSurfaceCreateInfoKHR *pCreateInfo,
                                                   const VkAllocationCallbacks *pAllocator, VkSurfaceKHR *pSurface) {
    VkResult result = VK_ERROR_VALIDATION_FAILED_EXT;

    auto my_data = get_my_data_ptr(get_dispatch_key(instance), instance_layer_data_map);
    assert(my_data != NULL);
    bool skip = false;

    skip |= require_instance_extension(instance, &instance_extension_enables::xcb_enabled,
                                            "vkCreateXcbSurfaceKHR", VK_KHR_XCB_SURFACE_EXTENSION_NAME);

    skip |= parameter_validation_vkCreateXcbSurfaceKHR(my_data->report_data, pCreateInfo, pAllocator, pSurface);

    if (!skip) {
        result = my_data->dispatch_table.CreateXcbSurfaceKHR(instance, pCreateInfo, pAllocator, pSurface);
    }

    validate_result(my_data->report_data, "vkCreateXcbSurfaceKHR", result);

    return result;
}

VKAPI_ATTR VkBool32 VKAPI_CALL GetPhysicalDeviceXcbPresentationSupportKHR(VkPhysicalDevice physicalDevice,
                                                                          uint32_t queueFamilyIndex, xcb_connection_t *connection,
                                                                          xcb_visualid_t visual_id) {
    VkBool32 result = false;

    auto my_data = get_my_data_ptr(get_dispatch_key(physicalDevice), instance_layer_data_map);
    assert(my_data != NULL);
    bool skip = false;

    skip |= require_instance_extension(physicalDevice, &instance_extension_enables::xcb_enabled,
                                            "vkGetPhysicalDeviceXcbPresentationSupportKHR", VK_KHR_XCB_SURFACE_EXTENSION_NAME);

    skip |= parameter_validation_vkGetPhysicalDeviceXcbPresentationSupportKHR(my_data->report_data, queueFamilyIndex,
                                                                                       connection, visual_id);

    if (!skip) {
        result = my_data->dispatch_table.GetPhysicalDeviceXcbPresentationSupportKHR(physicalDevice, queueFamilyIndex, connection,
                                                                                    visual_id);
    }

    return result;
}
#endif // VK_USE_PLATFORM_XCB_KHR

#ifdef VK_USE_PLATFORM_XLIB_KHR
VKAPI_ATTR VkResult VKAPI_CALL CreateXlibSurfaceKHR(VkInstance instance, const VkXlibSurfaceCreateInfoKHR *pCreateInfo,
                                                    const VkAllocationCallbacks *pAllocator, VkSurfaceKHR *pSurface) {
    VkResult result = VK_ERROR_VALIDATION_FAILED_EXT;

    auto my_data = get_my_data_ptr(get_dispatch_key(instance), instance_layer_data_map);
    assert(my_data != NULL);
    bool skip = false;

    skip |= require_instance_extension(instance, &instance_extension_enables::xlib_enabled,
                                            "vkCreateXlibSurfaceKHR", VK_KHR_XLIB_SURFACE_EXTENSION_NAME);

    skip |= parameter_validation_vkCreateXlibSurfaceKHR(my_data->report_data, pCreateInfo, pAllocator, pSurface);

    if (!skip) {
        result = my_data->dispatch_table.CreateXlibSurfaceKHR(instance, pCreateInfo, pAllocator, pSurface);
    }

    validate_result(my_data->report_data, "vkCreateXlibSurfaceKHR", result);

    return result;
}

VKAPI_ATTR VkBool32 VKAPI_CALL GetPhysicalDeviceXlibPresentationSupportKHR(VkPhysicalDevice physicalDevice,
                                                                           uint32_t queueFamilyIndex, Display *dpy,
                                                                           VisualID visualID) {
    VkBool32 result = false;

    auto my_data = get_my_data_ptr(get_dispatch_key(physicalDevice), instance_layer_data_map);
    assert(my_data != NULL);
    bool skip = false;

    skip |= require_instance_extension(physicalDevice, &instance_extension_enables::xlib_enabled,
                                            "vkGetPhysicalDeviceXlibPresentationSupportKHR", VK_KHR_XLIB_SURFACE_EXTENSION_NAME);

    skip |= parameter_validation_vkGetPhysicalDeviceXlibPresentationSupportKHR(my_data->report_data, queueFamilyIndex, dpy, visualID);

    if (!skip) {
        result =
            my_data->dispatch_table.GetPhysicalDeviceXlibPresentationSupportKHR(physicalDevice, queueFamilyIndex, dpy, visualID);
    }
    return result;
}
#endif // VK_USE_PLATFORM_XLIB_KHR

#ifdef VK_USE_PLATFORM_MIR_KHR
VKAPI_ATTR VkResult VKAPI_CALL CreateMirSurfaceKHR(VkInstance instance, const VkMirSurfaceCreateInfoKHR *pCreateInfo,
                                                   const VkAllocationCallbacks *pAllocator, VkSurfaceKHR *pSurface) {
    VkResult result = VK_ERROR_VALIDATION_FAILED_EXT;

    auto my_data = get_my_data_ptr(get_dispatch_key(instance), instance_layer_data_map);
    assert(my_data != NULL);
    bool skip = false;

    skip |= require_instance_extension(instance, &instance_extension_enables::mir_enabled,
                                            "vkCreateMirSurfaceKHR", VK_KHR_MIR_SURFACE_EXTENSION_NAME);

    skip |= parameter_validation_vkCreateMirSurfaceKHR(my_data->report_data, pCreateInfo, pAllocator, pSurface);

    if (!skip) {
        result = my_data->dispatch_table.CreateMirSurfaceKHR(instance, pCreateInfo, pAllocator, pSurface);
    }

    validate_result(my_data->report_data, "vkCreateMirSurfaceKHR", result);

    return result;
}

VKAPI_ATTR VkBool32 VKAPI_CALL GetPhysicalDeviceMirPresentationSupportKHR(VkPhysicalDevice physicalDevice,
                                                                          uint32_t queueFamilyIndex, MirConnection *connection) {
    VkBool32 result = false;

    auto my_data = get_my_data_ptr(get_dispatch_key(physicalDevice), instance_layer_data_map);
    assert(my_data != NULL);

    bool skip = false;

    skip |= require_instance_extension(physicalDevice, &instance_extension_enables::mir_enabled,
                                            "vkGetPhysicalDeviceMirPresentationSupportKHR", VK_KHR_MIR_SURFACE_EXTENSION_NAME);

    skip |= parameter_validation_vkGetPhysicalDeviceMirPresentationSupportKHR(my_data->report_data, queueFamilyIndex, connection);

    if (!skip) {
        result = my_data->dispatch_table.GetPhysicalDeviceMirPresentationSupportKHR(physicalDevice, queueFamilyIndex, connection);
    }
    return result;
}
#endif // VK_USE_PLATFORM_MIR_KHR

#ifdef VK_USE_PLATFORM_WAYLAND_KHR
VKAPI_ATTR VkResult VKAPI_CALL CreateWaylandSurfaceKHR(VkInstance instance, const VkWaylandSurfaceCreateInfoKHR *pCreateInfo,
                                                       const VkAllocationCallbacks *pAllocator, VkSurfaceKHR *pSurface) {
    VkResult result = VK_ERROR_VALIDATION_FAILED_EXT;

    auto my_data = get_my_data_ptr(get_dispatch_key(instance), instance_layer_data_map);
    assert(my_data != NULL);
    bool skip = false;

    skip |= require_instance_extension(instance, &instance_extension_enables::wayland_enabled,
                                            "vkCreateWaylandSurfaceKHR", VK_KHR_WAYLAND_SURFACE_EXTENSION_NAME);

    skip |= parameter_validation_vkCreateWaylandSurfaceKHR(my_data->report_data, pCreateInfo, pAllocator, pSurface);

    if (!skip) {
        result = my_data->dispatch_table.CreateWaylandSurfaceKHR(instance, pCreateInfo, pAllocator, pSurface);
    }

    validate_result(my_data->report_data, "vkCreateWaylandSurfaceKHR", result);

    return result;
}

VKAPI_ATTR VkBool32 VKAPI_CALL GetPhysicalDeviceWaylandPresentationSupportKHR(VkPhysicalDevice physicalDevice,
                                                                              uint32_t queueFamilyIndex,
                                                                              struct wl_display *display) {
    VkBool32 result = false;

    auto my_data = get_my_data_ptr(get_dispatch_key(physicalDevice), instance_layer_data_map);
    assert(my_data != NULL);
    bool skip = false;

    skip |= require_instance_extension(physicalDevice, &instance_extension_enables::wayland_enabled,
                                            "vkGetPhysicalDeviceWaylandPresentationSupportKHR", VK_KHR_WAYLAND_SURFACE_EXTENSION_NAME);

    skip |=
        parameter_validation_vkGetPhysicalDeviceWaylandPresentationSupportKHR(my_data->report_data, queueFamilyIndex, display);

    if (!skip) {
        result = my_data->dispatch_table.GetPhysicalDeviceWaylandPresentationSupportKHR(physicalDevice, queueFamilyIndex, display);
    }

    return result;
}
#endif // VK_USE_PLATFORM_WAYLAND_KHR

#ifdef VK_USE_PLATFORM_ANDROID_KHR
VKAPI_ATTR VkResult VKAPI_CALL CreateAndroidSurfaceKHR(VkInstance instance, const VkAndroidSurfaceCreateInfoKHR *pCreateInfo,
                                                       const VkAllocationCallbacks *pAllocator, VkSurfaceKHR *pSurface) {
    VkResult result = VK_ERROR_VALIDATION_FAILED_EXT;

    auto my_data = get_my_data_ptr(get_dispatch_key(instance), instance_layer_data_map);
    assert(my_data != NULL);
    bool skip = false;

    skip |= require_instance_extension(instance, &instance_extension_enables::android_enabled, "vkCreateAndroidSurfaceKHR",
                                       VK_KHR_ANDROID_SURFACE_EXTENSION_NAME);

    skip |= parameter_validation_vkCreateAndroidSurfaceKHR(my_data->report_data, pCreateInfo, pAllocator, pSurface);

    if (!skip) {
        result = my_data->dispatch_table.CreateAndroidSurfaceKHR(instance, pCreateInfo, pAllocator, pSurface);
    }

    validate_result(my_data->report_data, "vkCreateAndroidSurfaceKHR", result);

    return result;
}
#endif // VK_USE_PLATFORM_ANDROID_KHR

VKAPI_ATTR VkResult VKAPI_CALL CreateSharedSwapchainsKHR(VkDevice device, uint32_t swapchainCount,
                                                         const VkSwapchainCreateInfoKHR *pCreateInfos,
                                                         const VkAllocationCallbacks *pAllocator, VkSwapchainKHR *pSwapchains) {
    VkResult result = VK_ERROR_VALIDATION_FAILED_EXT;
    bool skip = false;
    auto my_data = get_my_data_ptr(get_dispatch_key(device), layer_data_map);
    assert(my_data != NULL);

    skip |= require_device_extension(my_data, my_data->enables.khr_display_swapchain_enabled, "vkCreateSharedSwapchainsKHR",
                                     VK_KHR_DISPLAY_SWAPCHAIN_EXTENSION_NAME);

    skip |= parameter_validation_vkCreateSharedSwapchainsKHR(my_data->report_data, swapchainCount, pCreateInfos, pAllocator,
                                                             pSwapchains);

    if (!skip) {
        result = my_data->dispatch_table.CreateSharedSwapchainsKHR(device, swapchainCount, pCreateInfos, pAllocator, pSwapchains);

        validate_result(my_data->report_data, "vkCreateSharedSwapchainsKHR", result);
    }

    return result;
}

VKAPI_ATTR VkResult VKAPI_CALL GetPhysicalDeviceDisplayPropertiesKHR(VkPhysicalDevice physicalDevice, uint32_t *pPropertyCount,
                                                                     VkDisplayPropertiesKHR *pProperties) {
    VkResult result = VK_ERROR_VALIDATION_FAILED_EXT;
    bool skip = false;
    auto my_data = get_my_data_ptr(get_dispatch_key(physicalDevice), instance_layer_data_map);
    assert(my_data != NULL);

    skip |= require_instance_extension(physicalDevice, &instance_extension_enables::display_enabled,
                                       "vkGetPhysicalDeviceDisplayPropertiesKHR", VK_KHR_DISPLAY_EXTENSION_NAME);

    // No parameter validation function for this call?

    if (!skip) {
        result = my_data->dispatch_table.GetPhysicalDeviceDisplayPropertiesKHR(physicalDevice, pPropertyCount, pProperties);

        validate_result(my_data->report_data, "vkGetPhysicalDeviceDisplayPropertiesKHR", result);
    }

    return result;
}

VKAPI_ATTR VkResult VKAPI_CALL GetPhysicalDeviceDisplayPlanePropertiesKHR(VkPhysicalDevice physicalDevice, uint32_t *pPropertyCount,
                                                                          VkDisplayPlanePropertiesKHR *pProperties) {
    VkResult result = VK_ERROR_VALIDATION_FAILED_EXT;
    bool skip = false;
    auto my_data = get_my_data_ptr(get_dispatch_key(physicalDevice), instance_layer_data_map);
    assert(my_data != NULL);

    skip |= require_instance_extension(physicalDevice, &instance_extension_enables::display_enabled,
                                       "vkGetPhysicalDeviceDisplayPlanePropertiesKHR", VK_KHR_DISPLAY_EXTENSION_NAME);

    // No parameter validation function for this call?

    if (!skip) {
        result = my_data->dispatch_table.GetPhysicalDeviceDisplayPlanePropertiesKHR(physicalDevice, pPropertyCount, pProperties);

        validate_result(my_data->report_data, "vkGetPhysicalDeviceDisplayPlanePropertiesKHR", result);
    }

    return result;
}

VKAPI_ATTR VkResult VKAPI_CALL GetDisplayPlaneSupportedDisplaysKHR(VkPhysicalDevice physicalDevice, uint32_t planeIndex,
                                                                   uint32_t *pDisplayCount, VkDisplayKHR *pDisplays) {
    VkResult result = VK_ERROR_VALIDATION_FAILED_EXT;
    bool skip = false;
    auto my_data = get_my_data_ptr(get_dispatch_key(physicalDevice), instance_layer_data_map);
    assert(my_data != NULL);

    skip |= require_instance_extension(physicalDevice, &instance_extension_enables::display_enabled,
                                       "vkGetDisplayPlaneSupportedDisplaysKHR", VK_KHR_DISPLAY_EXTENSION_NAME);

    // No parameter validation function for this call?

    if (!skip) {
        result = my_data->dispatch_table.GetDisplayPlaneSupportedDisplaysKHR(physicalDevice, planeIndex, pDisplayCount, pDisplays);

        validate_result(my_data->report_data, "vkGetDisplayPlaneSupportedDisplaysKHR", result);
    }

    return result;
}

VKAPI_ATTR VkResult VKAPI_CALL GetDisplayModePropertiesKHR(VkPhysicalDevice physicalDevice, VkDisplayKHR display,
                                                           uint32_t *pPropertyCount, VkDisplayModePropertiesKHR *pProperties) {
    VkResult result = VK_ERROR_VALIDATION_FAILED_EXT;
    bool skip = false;
    auto my_data = get_my_data_ptr(get_dispatch_key(physicalDevice), instance_layer_data_map);
    assert(my_data != NULL);

    skip |= require_instance_extension(physicalDevice, &instance_extension_enables::display_enabled,
                                       "vkGetDisplayModePropertiesKHR", VK_KHR_DISPLAY_EXTENSION_NAME);

    // No parameter validation function for this call?

    if (!skip) {
        result = my_data->dispatch_table.GetDisplayModePropertiesKHR(physicalDevice, display, pPropertyCount, pProperties);

        validate_result(my_data->report_data, "vkGetDisplayModePropertiesKHR", result);
    }

    return result;
}

VKAPI_ATTR VkResult VKAPI_CALL CreateDisplayModeKHR(VkPhysicalDevice physicalDevice, VkDisplayKHR display,
                                                    const VkDisplayModeCreateInfoKHR *pCreateInfo,
                                                    const VkAllocationCallbacks *pAllocator, VkDisplayModeKHR *pMode) {
    VkResult result = VK_ERROR_VALIDATION_FAILED_EXT;
    bool skip = false;
    auto my_data = get_my_data_ptr(get_dispatch_key(physicalDevice), instance_layer_data_map);
    assert(my_data != NULL);

    skip |= require_instance_extension(physicalDevice, &instance_extension_enables::display_enabled, "vkCreateDisplayModeKHR",
                                       VK_KHR_DISPLAY_EXTENSION_NAME);

    // No parameter validation function for this call?

    if (!skip) {
        result = my_data->dispatch_table.CreateDisplayModeKHR(physicalDevice, display, pCreateInfo, pAllocator, pMode);

        validate_result(my_data->report_data, "vkCreateDisplayModeKHR", result);
    }

    return result;
}

VKAPI_ATTR VkResult VKAPI_CALL GetDisplayPlaneCapabilitiesKHR(VkPhysicalDevice physicalDevice, VkDisplayModeKHR mode,
                                                              uint32_t planeIndex, VkDisplayPlaneCapabilitiesKHR *pCapabilities) {
    VkResult result = VK_ERROR_VALIDATION_FAILED_EXT;
    bool skip = false;
    auto my_data = get_my_data_ptr(get_dispatch_key(physicalDevice), instance_layer_data_map);
    assert(my_data != NULL);

    skip |= require_instance_extension(physicalDevice, &instance_extension_enables::display_enabled,
                                       "vkGetDisplayPlaneCapabilitiesKHR", VK_KHR_DISPLAY_EXTENSION_NAME);

    // No parameter validation function for this call?

    if (!skip) {
        result = my_data->dispatch_table.GetDisplayPlaneCapabilitiesKHR(physicalDevice, mode, planeIndex, pCapabilities);

        validate_result(my_data->report_data, "vkGetDisplayPlaneCapabilitiesKHR", result);
    }

    return result;
}

VKAPI_ATTR VkResult VKAPI_CALL CreateDisplayPlaneSurfaceKHR(VkInstance instance, const VkDisplaySurfaceCreateInfoKHR *pCreateInfo,
                                                            const VkAllocationCallbacks *pAllocator, VkSurfaceKHR *pSurface) {
    VkResult result = VK_ERROR_VALIDATION_FAILED_EXT;
    bool skip = false;
    auto my_data = get_my_data_ptr(get_dispatch_key(instance), instance_layer_data_map);
    assert(my_data != NULL);

    skip |= require_instance_extension(instance, &instance_extension_enables::display_enabled, "vkCreateDisplayPlaneSurfaceKHR",
                                       VK_KHR_DISPLAY_EXTENSION_NAME);

    // No parameter validation function for this call?

    if (!skip) {
        result = my_data->dispatch_table.CreateDisplayPlaneSurfaceKHR(instance, pCreateInfo, pAllocator, pSurface);

        validate_result(my_data->report_data, "vkCreateDisplayPlaneSurfaceKHR", result);
    }

    return result;
}

// Definitions for the VK_KHX_external_memory_capabilities extension

VKAPI_ATTR void VKAPI_CALL GetPhysicalDeviceExternalBufferPropertiesKHX(
    VkPhysicalDevice physicalDevice, const VkPhysicalDeviceExternalBufferInfoKHX *pExternalBufferInfo,
    VkExternalBufferPropertiesKHX *pExternalBufferProperties) {
    auto my_data = get_my_data_ptr(get_dispatch_key(physicalDevice), instance_layer_data_map);
    assert(my_data != NULL);
    bool skip = false;
    skip |= require_instance_extension(physicalDevice, &instance_extension_enables::khx_external_memory_capabilities_enabled,
                                       "vkGetPhysicalDeviceExternalBufferPropertiesKHX",
                                       VK_KHX_EXTERNAL_MEMORY_CAPABILITIES_EXTENSION_NAME);
    skip |= parameter_validation_vkGetPhysicalDeviceExternalBufferPropertiesKHX(my_data->report_data, pExternalBufferInfo,
                                                                                pExternalBufferProperties);
    if (!skip) {
        my_data->dispatch_table.GetPhysicalDeviceExternalBufferPropertiesKHX(physicalDevice, pExternalBufferInfo,
                                                                             pExternalBufferProperties);
    }
}

VKAPI_ATTR void VKAPI_CALL GetPhysicalDeviceProperties2KHX(VkPhysicalDevice physicalDevice,
                                                           VkPhysicalDeviceProperties2KHX *pProperties) {
    auto my_data = get_my_data_ptr(get_dispatch_key(physicalDevice), instance_layer_data_map);
    assert(my_data != NULL);
    bool skip = false;
    skip |= require_instance_extension(physicalDevice, &instance_extension_enables::khx_external_memory_capabilities_enabled,
                                       "vkGetPhysicalDeviceProperties2KHX", VK_KHX_EXTERNAL_MEMORY_CAPABILITIES_EXTENSION_NAME);
    skip |= parameter_validation_vkGetPhysicalDeviceProperties2KHX(my_data->report_data, pProperties);
    if (!skip) {
        my_data->dispatch_table.GetPhysicalDeviceProperties2KHX(physicalDevice, pProperties);
    }
}

VKAPI_ATTR VkResult VKAPI_CALL GetPhysicalDeviceImageFormatProperties2KHX(
    VkPhysicalDevice physicalDevice, const VkPhysicalDeviceImageFormatInfo2KHX *pImageFormatInfo,
    VkImageFormatProperties2KHX *pImageFormatProperties) {
    VkResult result = VK_ERROR_VALIDATION_FAILED_EXT;
    auto my_data = get_my_data_ptr(get_dispatch_key(physicalDevice), instance_layer_data_map);
    assert(my_data != NULL);
    bool skip = false;
    skip |= require_instance_extension(physicalDevice, &instance_extension_enables::khx_external_memory_capabilities_enabled,
                                       "vkGetPhysicalDeviceImageFormatProperties2KHX",
                                       VK_KHX_EXTERNAL_MEMORY_CAPABILITIES_EXTENSION_NAME);
    skip |= parameter_validation_vkGetPhysicalDeviceImageFormatProperties2KHX(my_data->report_data, pImageFormatInfo,
                                                                              pImageFormatProperties);
    if (!skip) {
        result = my_data->dispatch_table.GetPhysicalDeviceImageFormatProperties2KHX(physicalDevice, pImageFormatInfo,
                                                                                    pImageFormatProperties);
        validate_result(my_data->report_data, "vkGetPhysicalDeviceImageFormatProperties2KHX", result);
    }
    return result;
}

// Definitions for the VK_KHX_external_memory_fd extension

VKAPI_ATTR VkResult VKAPI_CALL GetMemoryFdKHX(VkDevice device, VkDeviceMemory memory,
                                              VkExternalMemoryHandleTypeFlagBitsKHX handleType, int *pFd) {
    VkResult result = VK_ERROR_VALIDATION_FAILED_EXT;
    bool skip_call = false;
    layer_data *my_data = get_my_data_ptr(get_dispatch_key(device), layer_data_map);
    assert(my_data != NULL);

    skip_call |= require_device_extension(my_data, my_data->enables.khx_external_memory_fd, "vkGetMemoryFdKHX",
                                          VK_KHX_EXTERNAL_MEMORY_FD_EXTENSION_NAME);

    skip_call |= parameter_validation_vkGetMemoryFdKHX(my_data->report_data, memory, handleType, pFd);

    if (!skip_call) {
        result = my_data->dispatch_table.GetMemoryFdKHX(device, memory, handleType, pFd);
        validate_result(my_data->report_data, "vkGetMemoryFdKHX", result);
    }

    return result;
}

VKAPI_ATTR VkResult VKAPI_CALL GetMemoryFdPropertiesKHX(VkDevice device, VkExternalMemoryHandleTypeFlagBitsKHX handleType, int fd,
                                                        VkMemoryFdPropertiesKHX *pMemoryFdProperties) {
    VkResult result = VK_ERROR_VALIDATION_FAILED_EXT;
    bool skip_call = false;
    layer_data *my_data = get_my_data_ptr(get_dispatch_key(device), layer_data_map);
    assert(my_data != NULL);

    skip_call |= require_device_extension(my_data, my_data->enables.khx_external_memory_fd, "vkGetMemoryFdPropertiesKHX",
                                          VK_KHX_EXTERNAL_MEMORY_FD_EXTENSION_NAME);

    skip_call |= parameter_validation_vkGetMemoryFdPropertiesKHX(my_data->report_data, handleType, fd, pMemoryFdProperties);

    if (!skip_call) {
        result = my_data->dispatch_table.GetMemoryFdPropertiesKHX(device, handleType, fd, pMemoryFdProperties);
        validate_result(my_data->report_data, "vkGetMemoryFdPropertiesKHX", result);
    }

    return result;
}

// Definitions for the VK_KHX_external_memory_win32 extension

#ifdef VK_USE_PLATFORM_WIN32_KHX
VKAPI_ATTR VkResult VKAPI_CALL GetMemoryWin32HandleKHX(VkDevice device, VkDeviceMemory memory,
                                                       VkExternalMemoryHandleTypeFlagBitsKHX handleType, HANDLE *pHandle) {
    VkResult result = VK_ERROR_VALIDATION_FAILED_EXT;
    bool skip_call = false;
    layer_data *my_data = get_my_data_ptr(get_dispatch_key(device), layer_data_map);
    assert(my_data != NULL);
    skip_call |= require_device_extension(my_data, my_data->enables.khx_external_memory_win32, "vkGetMemoryWin32HandleKHX",
                                          VK_KHX_EXTERNAL_MEMORY_WIN32_EXTENSION_NAME);

    skip_call |= parameter_validation_vkGetMemoryWin32HandleKHX(my_data->report_data, memory, handleType, pHandle);

    if (!skip_call) {
        result = my_data->dispatch_table.GetMemoryWin32HandleKHX(device, memory, handleType, pHandle);
        validate_result(my_data->report_data, "vkGetMemoryWin32HandleKHX", result);
    }
    return result;
}

VKAPI_ATTR VkResult VKAPI_CALL GetMemoryWin32HandlePropertiesKHX(VkDevice device, VkExternalMemoryHandleTypeFlagBitsKHX handleType,
                                                                 HANDLE handle,
                                                                 VkMemoryWin32HandlePropertiesKHX *pMemoryWin32HandleProperties) {
    VkResult result = VK_ERROR_VALIDATION_FAILED_EXT;
    bool skip_call = false;
    layer_data *my_data = get_my_data_ptr(get_dispatch_key(device), layer_data_map);
    assert(my_data != NULL);
    skip_call |= require_device_extension(my_data, my_data->enables.khx_external_memory_win32,
                                          "vkGetMemoryWin32HandlePropertiesKHX", VK_KHX_EXTERNAL_MEMORY_WIN32_EXTENSION_NAME);

    skip_call |= parameter_validation_vkGetMemoryWin32HandlePropertiesKHX(my_data->report_data, handleType, handle,
                                                                          pMemoryWin32HandleProperties);

    if (!skip_call) {
        result =
            my_data->dispatch_table.GetMemoryWin32HandlePropertiesKHX(device, handleType, handle, pMemoryWin32HandleProperties);
        validate_result(my_data->report_data, "vkGetMemoryWin32HandlePropertiesKHX", result);
    }
    return result;
}
#endif // VK_USE_PLATFORM_WIN32_KHX

// Definitions for the VK_KHX_external_semaphore_capabilities extension

VKAPI_ATTR void VKAPI_CALL GetPhysicalDeviceExternalSemaphorePropertiesKHX(
    VkPhysicalDevice physicalDevice, const VkPhysicalDeviceExternalSemaphoreInfoKHX *pExternalSemaphoreInfo,
    VkExternalSemaphorePropertiesKHX *pExternalSemaphoreProperties) {
    auto my_data = get_my_data_ptr(get_dispatch_key(physicalDevice), instance_layer_data_map);
    assert(my_data != NULL);
    bool skip = false;
    skip |= require_instance_extension(physicalDevice, &instance_extension_enables::khx_external_memory_capabilities_enabled,
                                       "vkGetPhysicalDeviceExternalSemaphorePropertiesKHX",
                                       VK_KHX_EXTERNAL_SEMAPHORE_CAPABILITIES_EXTENSION_NAME);
    skip |= parameter_validation_vkGetPhysicalDeviceExternalSemaphorePropertiesKHX(my_data->report_data, pExternalSemaphoreInfo,
                                                                                   pExternalSemaphoreProperties);
    if (!skip) {
        my_data->dispatch_table.GetPhysicalDeviceExternalSemaphorePropertiesKHX(physicalDevice, pExternalSemaphoreInfo,
                                                                                pExternalSemaphoreProperties);
    }
}

// Definitions for the VK_KHX_external_semaphore_fd extension

VKAPI_ATTR VkResult VKAPI_CALL ImportSemaphoreFdKHX(VkDevice device, const VkImportSemaphoreFdInfoKHX *pImportSemaphoreFdInfo) {
    VkResult result = VK_ERROR_VALIDATION_FAILED_EXT;
    bool skip_call = false;
    layer_data *my_data = get_my_data_ptr(get_dispatch_key(device), layer_data_map);
    assert(my_data != NULL);

    skip_call |= require_device_extension(my_data, my_data->enables.khx_external_semaphore_fd, "vkImportSemaphoreFdKHX",
                                          VK_KHX_EXTERNAL_SEMAPHORE_FD_EXTENSION_NAME);

    skip_call |= parameter_validation_vkImportSemaphoreFdKHX(my_data->report_data, pImportSemaphoreFdInfo);

    if (!skip_call) {
        result = my_data->dispatch_table.ImportSemaphoreFdKHX(device, pImportSemaphoreFdInfo);
        validate_result(my_data->report_data, "vkImportSemaphoreFdKHX", result);
    }

    return result;
}

VKAPI_ATTR VkResult VKAPI_CALL GetSemaphoreFdKHX(VkDevice device, VkSemaphore semaphore,
                                                 VkExternalSemaphoreHandleTypeFlagBitsKHX handleType, int *pFd) {
    VkResult result = VK_ERROR_VALIDATION_FAILED_EXT;
    bool skip_call = false;
    layer_data *my_data = get_my_data_ptr(get_dispatch_key(device), layer_data_map);
    assert(my_data != NULL);

    skip_call |= require_device_extension(my_data, my_data->enables.khx_external_semaphore_fd, "vkGetSemaphoreFdKHX",
                                          VK_KHX_EXTERNAL_SEMAPHORE_FD_EXTENSION_NAME);

    skip_call |= parameter_validation_vkGetSemaphoreFdKHX(my_data->report_data, semaphore, handleType, pFd);

    if (!skip_call) {
        result = my_data->dispatch_table.GetSemaphoreFdKHX(device, semaphore, handleType, pFd);
        validate_result(my_data->report_data, "vkGetSemaphoreFdKHX", result);
    }

    return result;
}

// Definitions for the VK_KHX_external_semaphore_win32 extension

#ifdef VK_USE_PLATFORM_WIN32_KHX
VKAPI_ATTR VkResult VKAPI_CALL
ImportSemaphoreWin32HandleKHX(VkDevice device, const VkImportSemaphoreWin32HandleInfoKHX *pImportSemaphoreWin32HandleInfo) {
    VkResult result = VK_ERROR_VALIDATION_FAILED_EXT;
    bool skip_call = false;
    layer_data *my_data = get_my_data_ptr(get_dispatch_key(device), layer_data_map);
    assert(my_data != NULL);
    skip_call |= require_device_extension(my_data, my_data->enables.khx_external_semaphore_win32, "vkImportSemaphoreWin32HandleKHX",
                                          VK_KHX_EXTERNAL_SEMAPHORE_WIN32_EXTENSION_NAME);

    skip_call |= parameter_validation_vkImportSemaphoreWin32HandleKHX(my_data->report_data, pImportSemaphoreWin32HandleInfo);
    if (!skip_call) {
        result = my_data->dispatch_table.ImportSemaphoreWin32HandleKHX(device, pImportSemaphoreWin32HandleInfo);
        validate_result(my_data->report_data, "vkImportSemaphoreWin32HandleKHX", result);
    }
    return result;
}

VKAPI_ATTR VkResult VKAPI_CALL GetSemaphoreWin32HandleKHX(VkDevice device, VkSemaphore semaphore,
                                                          VkExternalSemaphoreHandleTypeFlagBitsKHX handleType, HANDLE *pHandle) {
    VkResult result = VK_ERROR_VALIDATION_FAILED_EXT;
    bool skip_call = false;
    layer_data *my_data = get_my_data_ptr(get_dispatch_key(device), layer_data_map);
    assert(my_data != NULL);
    skip_call |= require_device_extension(my_data, my_data->enables.khx_external_semaphore_win32, "vkGetSemaphoreWin32HandleKHX",
                                          VK_KHX_EXTERNAL_SEMAPHORE_WIN32_EXTENSION_NAME);
    skip_call |= parameter_validation_vkGetSemaphoreWin32HandleKHX(my_data->report_data, semaphore, handleType, pHandle);
    if (!skip_call) {
        result = my_data->dispatch_table.GetSemaphoreWin32HandleKHX(device, semaphore, handleType, pHandle);
        validate_result(my_data->report_data, "vkGetSemaphoreWin32HandleKHX", result);
    }
    return result;
}
#endif // VK_USE_PLATFORM_WIN32_KHX

// Definitions for the VK_EXT_debug_marker Extension

VKAPI_ATTR VkResult VKAPI_CALL DebugMarkerSetObjectTagEXT(VkDevice device, VkDebugMarkerObjectTagInfoEXT *pTagInfo) {
    VkResult result = VK_ERROR_VALIDATION_FAILED_EXT;
    bool skip = false;
    layer_data *my_data = get_my_data_ptr(get_dispatch_key(device), layer_data_map);
    assert(my_data != NULL);

    skip |= require_device_extension(my_data, my_data->enables.ext_debug_marker, "vkDebugMarkerSetObjectTagEXT",
                                     VK_EXT_DEBUG_MARKER_EXTENSION_NAME);

    skip |= parameter_validation_vkDebugMarkerSetObjectTagEXT(my_data->report_data, pTagInfo);

    if (!skip) {
        if (my_data->dispatch_table.DebugMarkerSetObjectTagEXT) {
            result = my_data->dispatch_table.DebugMarkerSetObjectTagEXT(device, pTagInfo);
            validate_result(my_data->report_data, "vkDebugMarkerSetObjectTagEXT", result);
        } else {
            result = VK_SUCCESS;
        }
    }

    return result;
}

VKAPI_ATTR VkResult VKAPI_CALL DebugMarkerSetObjectNameEXT(VkDevice device, VkDebugMarkerObjectNameInfoEXT *pNameInfo) {
    VkResult result = VK_ERROR_VALIDATION_FAILED_EXT;
    bool skip = false;
    layer_data *my_data = get_my_data_ptr(get_dispatch_key(device), layer_data_map);
    assert(my_data != NULL);

    skip |= require_device_extension(my_data, my_data->enables.ext_debug_marker, "vkDebugMarkerSetObjectNameEXT",
                                     VK_EXT_DEBUG_MARKER_EXTENSION_NAME);

    skip |= parameter_validation_vkDebugMarkerSetObjectNameEXT(my_data->report_data, pNameInfo);

    if (!skip) {
        if (my_data->dispatch_table.DebugMarkerSetObjectNameEXT) {
            result = my_data->dispatch_table.DebugMarkerSetObjectNameEXT(device, pNameInfo);
            validate_result(my_data->report_data, "vkDebugMarkerSetObjectNameEXT", result);
        } else {
            result = VK_SUCCESS;
        }
    }

    return result;
}

VKAPI_ATTR void VKAPI_CALL CmdDebugMarkerBeginEXT(VkCommandBuffer commandBuffer, VkDebugMarkerMarkerInfoEXT *pMarkerInfo) {
    bool skip = false;
    layer_data *my_data = get_my_data_ptr(get_dispatch_key(commandBuffer), layer_data_map);
    assert(my_data != NULL);

    skip |= require_device_extension(my_data, my_data->enables.ext_debug_marker, "vkCmdDebugMarkerBeginEXT",
                                     VK_EXT_DEBUG_MARKER_EXTENSION_NAME);

    skip |= parameter_validation_vkCmdDebugMarkerBeginEXT(my_data->report_data, pMarkerInfo);

    if (!skip && my_data->dispatch_table.CmdDebugMarkerBeginEXT) {
        my_data->dispatch_table.CmdDebugMarkerBeginEXT(commandBuffer, pMarkerInfo);
    }
}

VKAPI_ATTR void VKAPI_CALL CmdDebugMarkerInsertEXT(VkCommandBuffer commandBuffer, VkDebugMarkerMarkerInfoEXT *pMarkerInfo) {
    bool skip = false;
    layer_data *my_data = get_my_data_ptr(get_dispatch_key(commandBuffer), layer_data_map);
    assert(my_data != NULL);

    skip |= require_device_extension(my_data, my_data->enables.ext_debug_marker, "vkCmdDebugMarkerInsertEXT",
                                     VK_EXT_DEBUG_MARKER_EXTENSION_NAME);

    skip |= parameter_validation_vkCmdDebugMarkerInsertEXT(my_data->report_data, pMarkerInfo);

    if (!skip && my_data->dispatch_table.CmdDebugMarkerInsertEXT) {
        my_data->dispatch_table.CmdDebugMarkerInsertEXT(commandBuffer, pMarkerInfo);
    }
}

// Definitions for the VK_EXT_display_surface_counter extension

VKAPI_ATTR VkResult VKAPI_CALL GetPhysicalDeviceSurfaceCapabilities2EXT(VkPhysicalDevice physicalDevice, VkSurfaceKHR surface,
                                                                        VkSurfaceCapabilities2EXT *pSurfaceCapabilities) {

    VkResult result = VK_ERROR_VALIDATION_FAILED_EXT;
    auto my_data = get_my_data_ptr(get_dispatch_key(physicalDevice), instance_layer_data_map);
    assert(my_data != NULL);
    bool skip = false;
    skip |= require_instance_extension(physicalDevice, &instance_extension_enables::ext_display_surface_counter_enabled,
                                       "vkGetPhysicalDeviceSurfaceCapabilities2EXT", VK_EXT_DISPLAY_SURFACE_COUNTER_EXTENSION_NAME);
#if 0 // Validation not automatically generated
    skip |=
        parameter_validation_vkGetPhysicalDeviceSurfaceCapabilities2EXT(my_data->report_data, surface, pSurfaceCapabilities);
#endif
    if (!skip) {
        result = my_data->dispatch_table.GetPhysicalDeviceSurfaceCapabilities2EXT(physicalDevice, surface, pSurfaceCapabilities);
        validate_result(my_data->report_data, "vkGetPhysicalDeviceSurfaceCapabilities2EXT", result);
    }
    return result;
}

// Definitions for the VK_NV_external_memory_capabilities Extension

VKAPI_ATTR VkResult VKAPI_CALL GetPhysicalDeviceExternalImageFormatPropertiesNV(
    VkPhysicalDevice physicalDevice, VkFormat format, VkImageType type, VkImageTiling tiling, VkImageUsageFlags usage,
    VkImageCreateFlags flags, VkExternalMemoryHandleTypeFlagsNV externalHandleType,
    VkExternalImageFormatPropertiesNV *pExternalImageFormatProperties) {

    VkResult result = VK_ERROR_VALIDATION_FAILED_EXT;
    bool skip = false;
    auto my_data = get_my_data_ptr(get_dispatch_key(physicalDevice), instance_layer_data_map);
    assert(my_data != NULL);

    skip |= require_instance_extension(physicalDevice, &instance_extension_enables::nv_external_memory_capabilities_enabled,
                                       "vkGetPhysicalDeviceExternalImageFormatPropertiesNV",
                                       VK_NV_EXTERNAL_MEMORY_CAPABILITIES_EXTENSION_NAME);

    skip |= parameter_validation_vkGetPhysicalDeviceExternalImageFormatPropertiesNV(
        my_data->report_data, format, type, tiling, usage, flags, externalHandleType, pExternalImageFormatProperties);

    if (!skip) {
        result = my_data->dispatch_table.GetPhysicalDeviceExternalImageFormatPropertiesNV(
            physicalDevice, format, type, tiling, usage, flags, externalHandleType, pExternalImageFormatProperties);

        validate_result(my_data->report_data, "vkGetPhysicalDeviceExternalImageFormatPropertiesNV", result);
    }

    return result;
}

// VK_NV_external_memory_win32 Extension

#ifdef VK_USE_PLATFORM_WIN32_KHR
VKAPI_ATTR VkResult VKAPI_CALL GetMemoryWin32HandleNV(VkDevice device, VkDeviceMemory memory,
                                                      VkExternalMemoryHandleTypeFlagsNV handleType, HANDLE *pHandle) {

    VkResult result = VK_ERROR_VALIDATION_FAILED_EXT;
    bool skip = false;
    layer_data *my_data = get_my_data_ptr(get_dispatch_key(device), layer_data_map);
    assert(my_data != NULL);

    skip |= require_device_extension(my_data, my_data->enables.nv_external_memory_win32, "vkGetMemoryWin32HandleNV",
                                     VK_NV_EXTERNAL_MEMORY_WIN32_EXTENSION_NAME);

    skip |= parameter_validation_vkGetMemoryWin32HandleNV(my_data->report_data, memory, handleType, pHandle);

    if (!skip) {
        result = my_data->dispatch_table.GetMemoryWin32HandleNV(device, memory, handleType, pHandle);
    }

    return result;
}
#endif // VK_USE_PLATFORM_WIN32_KHR

// VK_NVX_device_generated_commands Extension

VKAPI_ATTR void VKAPI_CALL CmdProcessCommandsNVX(VkCommandBuffer commandBuffer,
                                                 const VkCmdProcessCommandsInfoNVX *pProcessCommandsInfo) {
    bool skip = false;
    layer_data *my_data = get_my_data_ptr(get_dispatch_key(commandBuffer), layer_data_map);
    assert(my_data != NULL);
    skip |= require_device_extension(my_data, my_data->enables.nvx_device_generated_commands, "vkCmdProcessCommandsNVX",
                                     VK_NVX_DEVICE_GENERATED_COMMANDS_EXTENSION_NAME);
    skip |= parameter_validation_vkCmdProcessCommandsNVX(my_data->report_data, pProcessCommandsInfo);
    if (!skip) {
        my_data->dispatch_table.CmdProcessCommandsNVX(commandBuffer, pProcessCommandsInfo);
    }
}

VKAPI_ATTR void VKAPI_CALL CmdReserveSpaceForCommandsNVX(VkCommandBuffer commandBuffer,
                                                         const VkCmdReserveSpaceForCommandsInfoNVX *pReserveSpaceInfo) {
    bool skip = false;
    layer_data *my_data = get_my_data_ptr(get_dispatch_key(commandBuffer), layer_data_map);
    assert(my_data != NULL);
    skip |= require_device_extension(my_data, my_data->enables.nvx_device_generated_commands, "vkCmdReserveSpaceForCommandsNVX",
                                     VK_NVX_DEVICE_GENERATED_COMMANDS_EXTENSION_NAME);
    skip |= parameter_validation_vkCmdReserveSpaceForCommandsNVX(my_data->report_data, pReserveSpaceInfo);
    if (!skip) {
        my_data->dispatch_table.CmdReserveSpaceForCommandsNVX(commandBuffer, pReserveSpaceInfo);
    }
}

VKAPI_ATTR VkResult VKAPI_CALL CreateIndirectCommandsLayoutNVX(VkDevice device,
                                                               const VkIndirectCommandsLayoutCreateInfoNVX *pCreateInfo,
                                                               const VkAllocationCallbacks *pAllocator,
                                                               VkIndirectCommandsLayoutNVX *pIndirectCommandsLayout) {
    VkResult result = VK_ERROR_VALIDATION_FAILED_EXT;
    bool skip = false;
    layer_data *my_data = get_my_data_ptr(get_dispatch_key(device), layer_data_map);
    assert(my_data != NULL);
    skip |= require_device_extension(my_data, my_data->enables.nvx_device_generated_commands, "vkCreateIndirectCommandsLayoutNVX",
                                     VK_NVX_DEVICE_GENERATED_COMMANDS_EXTENSION_NAME);
    skip |= parameter_validation_vkCreateIndirectCommandsLayoutNVX(my_data->report_data, pCreateInfo, pAllocator,
                                                                   pIndirectCommandsLayout);
    if (!skip) {
        result = my_data->dispatch_table.CreateIndirectCommandsLayoutNVX(device, pCreateInfo, pAllocator, pIndirectCommandsLayout);
        validate_result(my_data->report_data, "vkCreateIndirectCommandsLayoutNVX", result);
    }
    return result;
}

VKAPI_ATTR void VKAPI_CALL DestroyIndirectCommandsLayoutNVX(VkDevice device, VkIndirectCommandsLayoutNVX indirectCommandsLayout,
                                                            const VkAllocationCallbacks *pAllocator) {
    bool skip = false;
    layer_data *my_data = get_my_data_ptr(get_dispatch_key(device), layer_data_map);
    assert(my_data != NULL);
    skip |= require_device_extension(my_data, my_data->enables.nvx_device_generated_commands, "vkDestroyIndirectCommandsLayoutNVX",
                                     VK_NVX_DEVICE_GENERATED_COMMANDS_EXTENSION_NAME);
#if 0 // Validation not automatically generated
    skip |= parameter_validation_vkDestroyIndirectCommandsLayoutNVX(my_data->report_data, indirectCommandsLayout, pAllocator);
#endif
    if (!skip) {
        my_data->dispatch_table.DestroyIndirectCommandsLayoutNVX(device, indirectCommandsLayout, pAllocator);
    }
}

VKAPI_ATTR VkResult VKAPI_CALL CreateObjectTableNVX(VkDevice device, const VkObjectTableCreateInfoNVX *pCreateInfo,
                                                    const VkAllocationCallbacks *pAllocator, VkObjectTableNVX *pObjectTable) {
    VkResult result = VK_ERROR_VALIDATION_FAILED_EXT;
    bool skip = false;
    layer_data *my_data = get_my_data_ptr(get_dispatch_key(device), layer_data_map);
    assert(my_data != NULL);
    skip |= require_device_extension(my_data, my_data->enables.nvx_device_generated_commands, "vkCreateObjectTableNVX",
                                     VK_NVX_DEVICE_GENERATED_COMMANDS_EXTENSION_NAME);
    skip |= parameter_validation_vkCreateObjectTableNVX(my_data->report_data, pCreateInfo, pAllocator, pObjectTable);
    if (!skip) {
        result = my_data->dispatch_table.CreateObjectTableNVX(device, pCreateInfo, pAllocator, pObjectTable);
        validate_result(my_data->report_data, "vkCreateObjectTableNVX", result);
    }
    return result;
}

VKAPI_ATTR void VKAPI_CALL DestroyObjectTableNVX(VkDevice device, VkObjectTableNVX objectTable,
                                                 const VkAllocationCallbacks *pAllocator) {
    bool skip = false;
    layer_data *my_data = get_my_data_ptr(get_dispatch_key(device), layer_data_map);
    assert(my_data != NULL);
    skip |= require_device_extension(my_data, my_data->enables.nvx_device_generated_commands, "vkDestroyObjectTableNVX",
                                     VK_NVX_DEVICE_GENERATED_COMMANDS_EXTENSION_NAME);
#if 0 // Validation not automatically generated
    skip |= parameter_validation_vkDestroyObjectTableNVX(my_data->report_data, objectTable, pAllocator);
#endif
    if (!skip) {
        my_data->dispatch_table.DestroyObjectTableNVX(device, objectTable, pAllocator);
    }
}

VKAPI_ATTR VkResult VKAPI_CALL RegisterObjectsNVX(VkDevice device, VkObjectTableNVX objectTable, uint32_t objectCount,
                                                  const VkObjectTableEntryNVX *const *ppObjectTableEntries,
                                                  const uint32_t *pObjectIndices) {
    VkResult result = VK_ERROR_VALIDATION_FAILED_EXT;
    bool skip = false;
    layer_data *my_data = get_my_data_ptr(get_dispatch_key(device), layer_data_map);
    assert(my_data != NULL);
    skip |= require_device_extension(my_data, my_data->enables.nvx_device_generated_commands, "vkRegisterObjectsNVX",
                                     VK_NVX_DEVICE_GENERATED_COMMANDS_EXTENSION_NAME);
    skip |= parameter_validation_vkRegisterObjectsNVX(my_data->report_data, objectTable, objectCount, ppObjectTableEntries,
                                                      pObjectIndices);
    if (!skip) {
        result = my_data->dispatch_table.RegisterObjectsNVX(device, objectTable, objectCount, ppObjectTableEntries, pObjectIndices);
        validate_result(my_data->report_data, "vkRegisterObjectsNVX", result);
    }
    return result;
}

VKAPI_ATTR VkResult VKAPI_CALL UnregisterObjectsNVX(VkDevice device, VkObjectTableNVX objectTable, uint32_t objectCount,
                                                    const VkObjectEntryTypeNVX *pObjectEntryTypes, const uint32_t *pObjectIndices) {
    VkResult result = VK_ERROR_VALIDATION_FAILED_EXT;
    bool skip = false;
    layer_data *my_data = get_my_data_ptr(get_dispatch_key(device), layer_data_map);
    assert(my_data != NULL);
    skip |= require_device_extension(my_data, my_data->enables.nvx_device_generated_commands, "vkUnregisterObjectsNVX",
                                     VK_NVX_DEVICE_GENERATED_COMMANDS_EXTENSION_NAME);
    skip |= parameter_validation_vkUnregisterObjectsNVX(my_data->report_data, objectTable, objectCount, pObjectEntryTypes,
                                                        pObjectIndices);
    if (!skip) {
        result = my_data->dispatch_table.UnregisterObjectsNVX(device, objectTable, objectCount, pObjectEntryTypes, pObjectIndices);
        validate_result(my_data->report_data, "vkUnregisterObjectsNVX", result);
    }
    return result;
}

VKAPI_ATTR void VKAPI_CALL GetPhysicalDeviceGeneratedCommandsPropertiesNVX(VkPhysicalDevice physicalDevice,
                                                                           VkDeviceGeneratedCommandsFeaturesNVX *pFeatures,
                                                                           VkDeviceGeneratedCommandsLimitsNVX *pLimits) {
    bool skip = false;
    auto my_data = get_my_data_ptr(get_dispatch_key(physicalDevice), instance_layer_data_map);
    assert(my_data != NULL);
    skip |= parameter_validation_vkGetPhysicalDeviceGeneratedCommandsPropertiesNVX(my_data->report_data, pFeatures, pLimits);
    if (!skip) {
        my_data->dispatch_table.GetPhysicalDeviceGeneratedCommandsPropertiesNVX(physicalDevice, pFeatures, pLimits);
    }
}

static PFN_vkVoidFunction intercept_core_instance_command(const char *name);

static PFN_vkVoidFunction intercept_core_device_command(const char *name);

static PFN_vkVoidFunction InterceptWsiEnabledCommand(const char *name, VkDevice device);

static PFN_vkVoidFunction InterceptWsiEnabledCommand(const char *name, VkInstance instance);

static PFN_vkVoidFunction intercept_extension_instance_command(const char *name, VkInstance instance);

static PFN_vkVoidFunction intercept_extension_device_command(const char *name, VkDevice device);

VKAPI_ATTR PFN_vkVoidFunction VKAPI_CALL GetDeviceProcAddr(VkDevice device, const char *funcName) {
    assert(device);

    layer_data *data = get_my_data_ptr(get_dispatch_key(device), layer_data_map);

    if (validate_string(data->report_data, "vkGetDeviceProcAddr", "funcName", funcName)) {
        return NULL;
    }

    PFN_vkVoidFunction proc = intercept_core_device_command(funcName);
    if (proc)
        return proc;

    proc = InterceptWsiEnabledCommand(funcName, device);
    if (proc)
        return proc;

    proc = intercept_extension_device_command(funcName, device);
    if (proc)
        return proc;

    if (!data->dispatch_table.GetDeviceProcAddr)
        return nullptr;
    return data->dispatch_table.GetDeviceProcAddr(device, funcName);
}

VKAPI_ATTR PFN_vkVoidFunction VKAPI_CALL GetInstanceProcAddr(VkInstance instance, const char *funcName) {
    PFN_vkVoidFunction proc = intercept_core_instance_command(funcName);
    if (!proc)
        proc = intercept_core_device_command(funcName);

    if (!proc)
        proc = InterceptWsiEnabledCommand(funcName, VkDevice(VK_NULL_HANDLE));

    if (proc)
        return proc;

    assert(instance);

    auto data = get_my_data_ptr(get_dispatch_key(instance), instance_layer_data_map);

    proc = debug_report_get_instance_proc_addr(data->report_data, funcName);
    if (!proc)
        proc = InterceptWsiEnabledCommand(funcName, instance);

    if (!proc)
        proc = intercept_extension_instance_command(funcName, instance);

    if (proc)
        return proc;

    if (!data->dispatch_table.GetInstanceProcAddr)
        return nullptr;
    return data->dispatch_table.GetInstanceProcAddr(instance, funcName);
}

VKAPI_ATTR PFN_vkVoidFunction VKAPI_CALL GetPhysicalDeviceProcAddr(VkInstance instance, const char *funcName) {
    assert(instance);
    auto data = get_my_data_ptr(get_dispatch_key(instance), instance_layer_data_map);

    if (!data->dispatch_table.GetPhysicalDeviceProcAddr)
        return nullptr;
    return data->dispatch_table.GetPhysicalDeviceProcAddr(instance, funcName);
}

static PFN_vkVoidFunction intercept_core_instance_command(const char *name) {
    static const struct {
        const char *name;
        PFN_vkVoidFunction proc;
    } core_instance_commands[] = {
        {"vkGetInstanceProcAddr", reinterpret_cast<PFN_vkVoidFunction>(GetInstanceProcAddr)},
        {"vkCreateInstance", reinterpret_cast<PFN_vkVoidFunction>(CreateInstance)},
        {"vkDestroyInstance", reinterpret_cast<PFN_vkVoidFunction>(DestroyInstance)},
        {"vkCreateDevice", reinterpret_cast<PFN_vkVoidFunction>(CreateDevice)},
        {"vkEnumeratePhysicalDevices", reinterpret_cast<PFN_vkVoidFunction>(EnumeratePhysicalDevices)},
        {"vk_layerGetPhysicalDeviceProcAddr", reinterpret_cast<PFN_vkVoidFunction>(GetPhysicalDeviceProcAddr)},
        {"vkGetPhysicalDeviceProperties", reinterpret_cast<PFN_vkVoidFunction>(GetPhysicalDeviceProperties)},
        {"vkGetPhysicalDeviceFeatures", reinterpret_cast<PFN_vkVoidFunction>(GetPhysicalDeviceFeatures)},
        {"vkGetPhysicalDeviceFormatProperties", reinterpret_cast<PFN_vkVoidFunction>(GetPhysicalDeviceFormatProperties)},
        {"vkGetPhysicalDeviceImageFormatProperties", reinterpret_cast<PFN_vkVoidFunction>(GetPhysicalDeviceImageFormatProperties)},
        {"vkGetPhysicalDeviceSparseImageFormatProperties",
         reinterpret_cast<PFN_vkVoidFunction>(GetPhysicalDeviceSparseImageFormatProperties)},
        {"vkGetPhysicalDeviceQueueFamilyProperties", reinterpret_cast<PFN_vkVoidFunction>(GetPhysicalDeviceQueueFamilyProperties)},
        {"vkGetPhysicalDeviceMemoryProperties", reinterpret_cast<PFN_vkVoidFunction>(GetPhysicalDeviceMemoryProperties)},
        {"vkEnumerateInstanceLayerProperties", reinterpret_cast<PFN_vkVoidFunction>(EnumerateInstanceLayerProperties)},
        {"vkEnumerateDeviceLayerProperties", reinterpret_cast<PFN_vkVoidFunction>(EnumerateDeviceLayerProperties)},
        {"vkEnumerateInstanceExtensionProperties", reinterpret_cast<PFN_vkVoidFunction>(EnumerateInstanceExtensionProperties)},
        {"vkEnumerateDeviceExtensionProperties", reinterpret_cast<PFN_vkVoidFunction>(EnumerateDeviceExtensionProperties)},
        {"vkGetPhysicalDeviceExternalImageFormatPropertiesNV",
         reinterpret_cast<PFN_vkVoidFunction>(GetPhysicalDeviceExternalImageFormatPropertiesNV)},
        // NVX_device_generated_commands
        {"vkGetPhysicalDeviceGeneratedCommandsPropertiesNVX",
         reinterpret_cast<PFN_vkVoidFunction>(GetPhysicalDeviceGeneratedCommandsPropertiesNVX)},
    };

    for (size_t i = 0; i < ARRAY_SIZE(core_instance_commands); i++) {
        if (!strcmp(core_instance_commands[i].name, name))
            return core_instance_commands[i].proc;
    }

    return nullptr;
}

static PFN_vkVoidFunction intercept_core_device_command(const char *name) {
    static const struct {
        const char *name;
        PFN_vkVoidFunction proc;
    } core_device_commands[] = {
        {"vkGetDeviceProcAddr", reinterpret_cast<PFN_vkVoidFunction>(GetDeviceProcAddr)},
        {"vkDestroyDevice", reinterpret_cast<PFN_vkVoidFunction>(DestroyDevice)},
        {"vkGetDeviceQueue", reinterpret_cast<PFN_vkVoidFunction>(GetDeviceQueue)},
        {"vkQueueSubmit", reinterpret_cast<PFN_vkVoidFunction>(QueueSubmit)},
        {"vkQueueWaitIdle", reinterpret_cast<PFN_vkVoidFunction>(QueueWaitIdle)},
        {"vkDeviceWaitIdle", reinterpret_cast<PFN_vkVoidFunction>(DeviceWaitIdle)},
        {"vkAllocateMemory", reinterpret_cast<PFN_vkVoidFunction>(AllocateMemory)},
        {"vkFreeMemory", reinterpret_cast<PFN_vkVoidFunction>(FreeMemory)},
        {"vkMapMemory", reinterpret_cast<PFN_vkVoidFunction>(MapMemory)},
        {"vkUnmapMemory", reinterpret_cast<PFN_vkVoidFunction>(UnmapMemory)},
        {"vkFlushMappedMemoryRanges", reinterpret_cast<PFN_vkVoidFunction>(FlushMappedMemoryRanges)},
        {"vkInvalidateMappedMemoryRanges", reinterpret_cast<PFN_vkVoidFunction>(InvalidateMappedMemoryRanges)},
        {"vkGetDeviceMemoryCommitment", reinterpret_cast<PFN_vkVoidFunction>(GetDeviceMemoryCommitment)},
        {"vkBindBufferMemory", reinterpret_cast<PFN_vkVoidFunction>(BindBufferMemory)},
        {"vkBindImageMemory", reinterpret_cast<PFN_vkVoidFunction>(BindImageMemory)},
        {"vkCreateFence", reinterpret_cast<PFN_vkVoidFunction>(CreateFence)},
        {"vkDestroyFence", reinterpret_cast<PFN_vkVoidFunction>(DestroyFence)},
        {"vkResetFences", reinterpret_cast<PFN_vkVoidFunction>(ResetFences)},
        {"vkGetFenceStatus", reinterpret_cast<PFN_vkVoidFunction>(GetFenceStatus)},
        {"vkWaitForFences", reinterpret_cast<PFN_vkVoidFunction>(WaitForFences)},
        {"vkCreateSemaphore", reinterpret_cast<PFN_vkVoidFunction>(CreateSemaphore)},
        {"vkDestroySemaphore", reinterpret_cast<PFN_vkVoidFunction>(DestroySemaphore)},
        {"vkCreateEvent", reinterpret_cast<PFN_vkVoidFunction>(CreateEvent)},
        {"vkDestroyEvent", reinterpret_cast<PFN_vkVoidFunction>(DestroyEvent)},
        {"vkGetEventStatus", reinterpret_cast<PFN_vkVoidFunction>(GetEventStatus)},
        {"vkSetEvent", reinterpret_cast<PFN_vkVoidFunction>(SetEvent)},
        {"vkResetEvent", reinterpret_cast<PFN_vkVoidFunction>(ResetEvent)},
        {"vkCreateQueryPool", reinterpret_cast<PFN_vkVoidFunction>(CreateQueryPool)},
        {"vkDestroyQueryPool", reinterpret_cast<PFN_vkVoidFunction>(DestroyQueryPool)},
        {"vkGetQueryPoolResults", reinterpret_cast<PFN_vkVoidFunction>(GetQueryPoolResults)},
        {"vkCreateBuffer", reinterpret_cast<PFN_vkVoidFunction>(CreateBuffer)},
        {"vkDestroyBuffer", reinterpret_cast<PFN_vkVoidFunction>(DestroyBuffer)},
        {"vkCreateBufferView", reinterpret_cast<PFN_vkVoidFunction>(CreateBufferView)},
        {"vkDestroyBufferView", reinterpret_cast<PFN_vkVoidFunction>(DestroyBufferView)},
        {"vkCreateImage", reinterpret_cast<PFN_vkVoidFunction>(CreateImage)},
        {"vkDestroyImage", reinterpret_cast<PFN_vkVoidFunction>(DestroyImage)},
        {"vkGetImageSubresourceLayout", reinterpret_cast<PFN_vkVoidFunction>(GetImageSubresourceLayout)},
        {"vkCreateImageView", reinterpret_cast<PFN_vkVoidFunction>(CreateImageView)},
        {"vkDestroyImageView", reinterpret_cast<PFN_vkVoidFunction>(DestroyImageView)},
        {"vkCreateShaderModule", reinterpret_cast<PFN_vkVoidFunction>(CreateShaderModule)},
        {"vkDestroyShaderModule", reinterpret_cast<PFN_vkVoidFunction>(DestroyShaderModule)},
        {"vkCreatePipelineCache", reinterpret_cast<PFN_vkVoidFunction>(CreatePipelineCache)},
        {"vkDestroyPipelineCache", reinterpret_cast<PFN_vkVoidFunction>(DestroyPipelineCache)},
        {"vkGetPipelineCacheData", reinterpret_cast<PFN_vkVoidFunction>(GetPipelineCacheData)},
        {"vkMergePipelineCaches", reinterpret_cast<PFN_vkVoidFunction>(MergePipelineCaches)},
        {"vkCreateGraphicsPipelines", reinterpret_cast<PFN_vkVoidFunction>(CreateGraphicsPipelines)},
        {"vkCreateComputePipelines", reinterpret_cast<PFN_vkVoidFunction>(CreateComputePipelines)},
        {"vkDestroyPipeline", reinterpret_cast<PFN_vkVoidFunction>(DestroyPipeline)},
        {"vkCreatePipelineLayout", reinterpret_cast<PFN_vkVoidFunction>(CreatePipelineLayout)},
        {"vkDestroyPipelineLayout", reinterpret_cast<PFN_vkVoidFunction>(DestroyPipelineLayout)},
        {"vkCreateSampler", reinterpret_cast<PFN_vkVoidFunction>(CreateSampler)},
        {"vkDestroySampler", reinterpret_cast<PFN_vkVoidFunction>(DestroySampler)},
        {"vkCreateDescriptorSetLayout", reinterpret_cast<PFN_vkVoidFunction>(CreateDescriptorSetLayout)},
        {"vkDestroyDescriptorSetLayout", reinterpret_cast<PFN_vkVoidFunction>(DestroyDescriptorSetLayout)},
        {"vkCreateDescriptorPool", reinterpret_cast<PFN_vkVoidFunction>(CreateDescriptorPool)},
        {"vkDestroyDescriptorPool", reinterpret_cast<PFN_vkVoidFunction>(DestroyDescriptorPool)},
        {"vkResetDescriptorPool", reinterpret_cast<PFN_vkVoidFunction>(ResetDescriptorPool)},
        {"vkAllocateDescriptorSets", reinterpret_cast<PFN_vkVoidFunction>(AllocateDescriptorSets)},
        {"vkFreeDescriptorSets", reinterpret_cast<PFN_vkVoidFunction>(FreeDescriptorSets)},
        {"vkUpdateDescriptorSets", reinterpret_cast<PFN_vkVoidFunction>(UpdateDescriptorSets)},
        {"vkCmdSetViewport", reinterpret_cast<PFN_vkVoidFunction>(CmdSetViewport)},
        {"vkCmdSetScissor", reinterpret_cast<PFN_vkVoidFunction>(CmdSetScissor)},
        {"vkCmdSetLineWidth", reinterpret_cast<PFN_vkVoidFunction>(CmdSetLineWidth)},
        {"vkCmdSetDepthBias", reinterpret_cast<PFN_vkVoidFunction>(CmdSetDepthBias)},
        {"vkCmdSetBlendConstants", reinterpret_cast<PFN_vkVoidFunction>(CmdSetBlendConstants)},
        {"vkCmdSetDepthBounds", reinterpret_cast<PFN_vkVoidFunction>(CmdSetDepthBounds)},
        {"vkCmdSetStencilCompareMask", reinterpret_cast<PFN_vkVoidFunction>(CmdSetStencilCompareMask)},
        {"vkCmdSetStencilWriteMask", reinterpret_cast<PFN_vkVoidFunction>(CmdSetStencilWriteMask)},
        {"vkCmdSetStencilReference", reinterpret_cast<PFN_vkVoidFunction>(CmdSetStencilReference)},
        {"vkAllocateCommandBuffers", reinterpret_cast<PFN_vkVoidFunction>(AllocateCommandBuffers)},
        {"vkFreeCommandBuffers", reinterpret_cast<PFN_vkVoidFunction>(FreeCommandBuffers)},
        {"vkBeginCommandBuffer", reinterpret_cast<PFN_vkVoidFunction>(BeginCommandBuffer)},
        {"vkEndCommandBuffer", reinterpret_cast<PFN_vkVoidFunction>(EndCommandBuffer)},
        {"vkResetCommandBuffer", reinterpret_cast<PFN_vkVoidFunction>(ResetCommandBuffer)},
        {"vkCmdBindPipeline", reinterpret_cast<PFN_vkVoidFunction>(CmdBindPipeline)},
        {"vkCmdBindDescriptorSets", reinterpret_cast<PFN_vkVoidFunction>(CmdBindDescriptorSets)},
        {"vkCmdBindVertexBuffers", reinterpret_cast<PFN_vkVoidFunction>(CmdBindVertexBuffers)},
        {"vkCmdBindIndexBuffer", reinterpret_cast<PFN_vkVoidFunction>(CmdBindIndexBuffer)},
        {"vkCmdDraw", reinterpret_cast<PFN_vkVoidFunction>(CmdDraw)},
        {"vkCmdDrawIndexed", reinterpret_cast<PFN_vkVoidFunction>(CmdDrawIndexed)},
        {"vkCmdDrawIndirect", reinterpret_cast<PFN_vkVoidFunction>(CmdDrawIndirect)},
        {"vkCmdDrawIndexedIndirect", reinterpret_cast<PFN_vkVoidFunction>(CmdDrawIndexedIndirect)},
        {"vkCmdDispatch", reinterpret_cast<PFN_vkVoidFunction>(CmdDispatch)},
        {"vkCmdDispatchIndirect", reinterpret_cast<PFN_vkVoidFunction>(CmdDispatchIndirect)},
        {"vkCmdCopyBuffer", reinterpret_cast<PFN_vkVoidFunction>(CmdCopyBuffer)},
        {"vkCmdCopyImage", reinterpret_cast<PFN_vkVoidFunction>(CmdCopyImage)},
        {"vkCmdBlitImage", reinterpret_cast<PFN_vkVoidFunction>(CmdBlitImage)},
        {"vkCmdCopyBufferToImage", reinterpret_cast<PFN_vkVoidFunction>(CmdCopyBufferToImage)},
        {"vkCmdCopyImageToBuffer", reinterpret_cast<PFN_vkVoidFunction>(CmdCopyImageToBuffer)},
        {"vkCmdUpdateBuffer", reinterpret_cast<PFN_vkVoidFunction>(CmdUpdateBuffer)},
        {"vkCmdFillBuffer", reinterpret_cast<PFN_vkVoidFunction>(CmdFillBuffer)},
        {"vkCmdClearColorImage", reinterpret_cast<PFN_vkVoidFunction>(CmdClearColorImage)},
        {"vkCmdClearDepthStencilImage", reinterpret_cast<PFN_vkVoidFunction>(CmdClearDepthStencilImage)},
        {"vkCmdClearAttachments", reinterpret_cast<PFN_vkVoidFunction>(CmdClearAttachments)},
        {"vkCmdResolveImage", reinterpret_cast<PFN_vkVoidFunction>(CmdResolveImage)},
        {"vkCmdSetEvent", reinterpret_cast<PFN_vkVoidFunction>(CmdSetEvent)},
        {"vkCmdResetEvent", reinterpret_cast<PFN_vkVoidFunction>(CmdResetEvent)},
        {"vkCmdWaitEvents", reinterpret_cast<PFN_vkVoidFunction>(CmdWaitEvents)},
        {"vkCmdPipelineBarrier", reinterpret_cast<PFN_vkVoidFunction>(CmdPipelineBarrier)},
        {"vkCmdBeginQuery", reinterpret_cast<PFN_vkVoidFunction>(CmdBeginQuery)},
        {"vkCmdEndQuery", reinterpret_cast<PFN_vkVoidFunction>(CmdEndQuery)},
        {"vkCmdResetQueryPool", reinterpret_cast<PFN_vkVoidFunction>(CmdResetQueryPool)},
        {"vkCmdWriteTimestamp", reinterpret_cast<PFN_vkVoidFunction>(CmdWriteTimestamp)},
        {"vkCmdCopyQueryPoolResults", reinterpret_cast<PFN_vkVoidFunction>(CmdCopyQueryPoolResults)},
        {"vkCmdPushConstants", reinterpret_cast<PFN_vkVoidFunction>(CmdPushConstants)},
        {"vkCreateFramebuffer", reinterpret_cast<PFN_vkVoidFunction>(CreateFramebuffer)},
        {"vkDestroyFramebuffer", reinterpret_cast<PFN_vkVoidFunction>(DestroyFramebuffer)},
        {"vkCreateRenderPass", reinterpret_cast<PFN_vkVoidFunction>(CreateRenderPass)},
        {"vkDestroyRenderPass", reinterpret_cast<PFN_vkVoidFunction>(DestroyRenderPass)},
        {"vkGetRenderAreaGranularity", reinterpret_cast<PFN_vkVoidFunction>(GetRenderAreaGranularity)},
        {"vkCreateCommandPool", reinterpret_cast<PFN_vkVoidFunction>(CreateCommandPool)},
        {"vkDestroyCommandPool", reinterpret_cast<PFN_vkVoidFunction>(DestroyCommandPool)},
        {"vkResetCommandPool", reinterpret_cast<PFN_vkVoidFunction>(ResetCommandPool)},
        {"vkCmdBeginRenderPass", reinterpret_cast<PFN_vkVoidFunction>(CmdBeginRenderPass)},
        {"vkCmdNextSubpass", reinterpret_cast<PFN_vkVoidFunction>(CmdNextSubpass)},
        {"vkCmdExecuteCommands", reinterpret_cast<PFN_vkVoidFunction>(CmdExecuteCommands)},
        {"vkCmdEndRenderPass", reinterpret_cast<PFN_vkVoidFunction>(CmdEndRenderPass)},
        {"vkDebugMarkerSetObjectTagEXT", reinterpret_cast<PFN_vkVoidFunction>(DebugMarkerSetObjectTagEXT)},
        {"vkDebugMarkerSetObjectNameEXT", reinterpret_cast<PFN_vkVoidFunction>(DebugMarkerSetObjectNameEXT)},
        {"vkCmdDebugMarkerBeginEXT", reinterpret_cast<PFN_vkVoidFunction>(CmdDebugMarkerBeginEXT)},
        {"vkCmdDebugMarkerInsertEXT", reinterpret_cast<PFN_vkVoidFunction>(CmdDebugMarkerInsertEXT)},
#ifdef VK_USE_PLATFORM_WIN32_KHR
        {"vkGetMemoryWin32HandleNV", reinterpret_cast<PFN_vkVoidFunction>(GetMemoryWin32HandleNV)},
#endif // VK_USE_PLATFORM_WIN32_KHR
        // NVX_device_generated_commands
        {"vkCmdProcessCommandsNVX", reinterpret_cast<PFN_vkVoidFunction>(CmdProcessCommandsNVX)},
        {"vkCmdReserveSpaceForCommandsNVX", reinterpret_cast<PFN_vkVoidFunction>(CmdReserveSpaceForCommandsNVX)},
        {"vkCreateIndirectCommandsLayoutNVX", reinterpret_cast<PFN_vkVoidFunction>(CreateIndirectCommandsLayoutNVX)},
        {"vkDestroyIndirectCommandsLayoutNVX", reinterpret_cast<PFN_vkVoidFunction>(DestroyIndirectCommandsLayoutNVX)},
        {"vkCreateObjectTableNVX", reinterpret_cast<PFN_vkVoidFunction>(CreateObjectTableNVX)},
        {"vkDestroyObjectTableNVX", reinterpret_cast<PFN_vkVoidFunction>(DestroyObjectTableNVX)},
        {"vkRegisterObjectsNVX", reinterpret_cast<PFN_vkVoidFunction>(RegisterObjectsNVX)},
        {"vkUnregisterObjectsNVX", reinterpret_cast<PFN_vkVoidFunction>(UnregisterObjectsNVX)},
    };

    for (size_t i = 0; i < ARRAY_SIZE(core_device_commands); i++) {
        if (!strcmp(core_device_commands[i].name, name))
            return core_device_commands[i].proc;
    }

    return nullptr;
}

static PFN_vkVoidFunction InterceptWsiEnabledCommand(const char *name, VkDevice device) {
    static const struct {
        const char *name;
        PFN_vkVoidFunction proc;
    } wsi_device_commands[] = {
        {"vkCreateSwapchainKHR", reinterpret_cast<PFN_vkVoidFunction>(CreateSwapchainKHR)},
        {"vkGetSwapchainImagesKHR", reinterpret_cast<PFN_vkVoidFunction>(GetSwapchainImagesKHR)},
        {"vkAcquireNextImageKHR", reinterpret_cast<PFN_vkVoidFunction>(AcquireNextImageKHR)},
        {"vkQueuePresentKHR", reinterpret_cast<PFN_vkVoidFunction>(QueuePresentKHR)},
        {"vkDestroySwapchainKHR", reinterpret_cast<PFN_vkVoidFunction>(DestroySwapchainKHR)},
        {"vkCreateSharedSwapchainsKHR", reinterpret_cast<PFN_vkVoidFunction>(CreateSharedSwapchainsKHR)},
    };

    if (device) {
        for (size_t i = 0; i < ARRAY_SIZE(wsi_device_commands); i++) {
            if (!strcmp(wsi_device_commands[i].name, name))
                return wsi_device_commands[i].proc;
        }

        if (!strcmp("vkCreateSharedSwapchainsKHR", name)) {
            return reinterpret_cast<PFN_vkVoidFunction>(CreateSharedSwapchainsKHR);
        }
    }

    return nullptr;
}

static PFN_vkVoidFunction InterceptWsiEnabledCommand(const char *name, VkInstance instance) {
    static const struct {
        const char *name;
        PFN_vkVoidFunction proc;
    } wsi_instance_commands[] = {
        {"vkGetPhysicalDeviceSurfaceSupportKHR", reinterpret_cast<PFN_vkVoidFunction>(GetPhysicalDeviceSurfaceSupportKHR)},
        {"vkGetPhysicalDeviceSurfaceCapabilitiesKHR",
         reinterpret_cast<PFN_vkVoidFunction>(GetPhysicalDeviceSurfaceCapabilitiesKHR)},
        {"vkGetPhysicalDeviceSurfaceFormatsKHR", reinterpret_cast<PFN_vkVoidFunction>(GetPhysicalDeviceSurfaceFormatsKHR)},
        {"vkGetPhysicalDeviceSurfacePresentModesKHR",
         reinterpret_cast<PFN_vkVoidFunction>(GetPhysicalDeviceSurfacePresentModesKHR)},
        {"vkDestroySurfaceKHR", reinterpret_cast<PFN_vkVoidFunction>(DestroySurfaceKHR)},
        {"vkGetPhysicalDeviceDisplayPropertiesKHR", reinterpret_cast<PFN_vkVoidFunction>(GetPhysicalDeviceDisplayPropertiesKHR)},
        {"vkGetPhysicalDeviceDisplayPlanePropertiesKHR",
         reinterpret_cast<PFN_vkVoidFunction>(GetPhysicalDeviceDisplayPlanePropertiesKHR)},
        {"vkGetDisplayPlaneSupportedDisplaysKHR", reinterpret_cast<PFN_vkVoidFunction>(GetDisplayPlaneSupportedDisplaysKHR)},
        {"vkGetDisplayModePropertiesKHR", reinterpret_cast<PFN_vkVoidFunction>(GetDisplayModePropertiesKHR)},
        {"vkCreateDisplayModeKHR", reinterpret_cast<PFN_vkVoidFunction>(CreateDisplayModeKHR)},
        {"vkGetDisplayPlaneCapabilitiesKHR", reinterpret_cast<PFN_vkVoidFunction>(GetDisplayPlaneCapabilitiesKHR)},
        {"vkCreateDisplayPlaneSurfaceKHR", reinterpret_cast<PFN_vkVoidFunction>(CreateDisplayPlaneSurfaceKHR)},
#ifdef VK_USE_PLATFORM_WIN32_KHR
        {"vkCreateWin32SurfaceKHR", reinterpret_cast<PFN_vkVoidFunction>(CreateWin32SurfaceKHR)},
        {"vkGetPhysicalDeviceWin32PresentationSupportKHR", reinterpret_cast<PFN_vkVoidFunction>(GetPhysicalDeviceWin32PresentationSupportKHR)},
#endif
#ifdef VK_USE_PLATFORM_XCB_KHR
        {"vkCreateXcbSurfaceKHR", reinterpret_cast<PFN_vkVoidFunction>(CreateXcbSurfaceKHR)},
        {"vkGetPhysicalDeviceXcbPresentationSupportKHR", reinterpret_cast<PFN_vkVoidFunction>(GetPhysicalDeviceXcbPresentationSupportKHR)},
#endif
#ifdef VK_USE_PLATFORM_XLIB_KHR
        {"vkCreateXlibSurfaceKHR", reinterpret_cast<PFN_vkVoidFunction>(CreateXlibSurfaceKHR)},
        {"vkGetPhysicalDeviceXlibPresentationSupportKHR", reinterpret_cast<PFN_vkVoidFunction>(GetPhysicalDeviceXlibPresentationSupportKHR)},
#endif
#ifdef VK_USE_PLATFORM_MIR_KHR
        {"vkCreateMirSurfaceKHR", reinterpret_cast<PFN_vkVoidFunction>(CreateMirSurfaceKHR)},
        {"vkGetPhysicalDeviceMirPresentationSupportKHR", reinterpret_cast<PFN_vkVoidFunction>(GetPhysicalDeviceMirPresentationSupportKHR)},
#endif
#ifdef VK_USE_PLATFORM_WAYLAND_KHR
        {"vkCreateWaylandSurfaceKHR", reinterpret_cast<PFN_vkVoidFunction>(CreateWaylandSurfaceKHR)},
        {"vkGetPhysicalDeviceWaylandPresentationSupportKHR", reinterpret_cast<PFN_vkVoidFunction>(GetPhysicalDeviceWaylandPresentationSupportKHR)},
#endif
#ifdef VK_USE_PLATFORM_ANDROID_KHR
        {"vkCreateAndroidSurfaceKHR", reinterpret_cast<PFN_vkVoidFunction>(CreateAndroidSurfaceKHR)},
#endif
    };

    for (size_t i = 0; i < ARRAY_SIZE(wsi_instance_commands); i++) {
        if (!strcmp(wsi_instance_commands[i].name, name))
            return wsi_instance_commands[i].proc;
    }

    return nullptr;
}

static PFN_vkVoidFunction intercept_extension_instance_command(const char *name, VkInstance instance) {
    static const struct {
        const char *name;
        PFN_vkVoidFunction proc;
    } extension_instance_commands[] = {
        // KHX_external_memory_capabilities
        {"vkGetPhysicalDeviceExternalBufferPropertiesKHX", reinterpret_cast<PFN_vkVoidFunction>(GetPhysicalDeviceExternalBufferPropertiesKHX)},
        {"vkGetPhysicalDeviceProperties2KHX", reinterpret_cast<PFN_vkVoidFunction>(GetPhysicalDeviceProperties2KHX)},
        {"vkGetPhysicalDeviceImageFormatProperties2KHX", reinterpret_cast<PFN_vkVoidFunction>(GetPhysicalDeviceImageFormatProperties2KHX)},
        // KHX_external_semaphore_capabilities
        {"vkGetPhysicalDeviceExternalSemaphorePropertiesKHX", reinterpret_cast<PFN_vkVoidFunction>(GetPhysicalDeviceExternalSemaphorePropertiesKHX)},
        // NV_external_memory_capabilities
        {"vkGetPhysicalDeviceExternalImageFormatPropertiesNV",
         reinterpret_cast<PFN_vkVoidFunction>(GetPhysicalDeviceExternalImageFormatPropertiesNV)},
        // NVX_device_generated_commands
        {"vkGetPhysicalDeviceGeneratedCommandsPropertiesNVX", reinterpret_cast<PFN_vkVoidFunction>(GetPhysicalDeviceGeneratedCommandsPropertiesNVX)},
    };

    for (size_t i = 0; i < ARRAY_SIZE(extension_instance_commands); i++) {
        if (!strcmp(extension_instance_commands[i].name, name))
            return extension_instance_commands[i].proc;
    }

    return nullptr;
}

static PFN_vkVoidFunction intercept_extension_device_command(const char *name, VkDevice device) {
    struct ExtProc {
        const char *name;
        PFN_vkVoidFunction proc;
    } extension_device_commands[] = {
        // KHX_external_memory_fd
        {"vkGetMemoryFdKHX", reinterpret_cast<PFN_vkVoidFunction>(GetMemoryFdKHX)},
        {"vkGetMemoryFdPropertiesKHX", reinterpret_cast<PFN_vkVoidFunction>(GetMemoryFdPropertiesKHX)},
        // KHX_external_semaphore_fd
        {"vkImportSemaphoreFdKHX", reinterpret_cast<PFN_vkVoidFunction>(ImportSemaphoreFdKHX)},
        {"vkGetSemaphoreFdKHX", reinterpret_cast<PFN_vkVoidFunction>(GetSemaphoreFdKHX)},
#ifdef VK_USE_PLATFORM_WIN32_KHR
        // KHX_external_memory_win32
        {"vkGetMemoryWin32HandleKHX", reinterpret_cast<PFN_vkVoidFunction>(GetMemoryWin32HandleKHX)},
        {"vkGetMemoryWin32HandlePropertiesKHX", reinterpret_cast<PFN_vkVoidFunction>(GetMemoryWin32HandlePropertiesKHX)},
        // KHX_external_semaphore_win32
        {"vkImportSemaphoreWin32HandleKHX", reinterpret_cast<PFN_vkVoidFunction>(ImportSemaphoreWin32HandleKHX)},
        {"vkGetSemaphoreWin32HandleKHX", reinterpret_cast<PFN_vkVoidFunction>(GetSemaphoreWin32HandleKHX)},
#endif // VK_USE_PLATFORM_WIN32_KHR
#ifdef VK_USE_PLATFORM_WIN32_KHR
        // NV_external_memory_win32
        {"vkGetMemoryWin32HandleNV", reinterpret_cast<PFN_vkVoidFunction>(GetMemoryWin32HandleNV)},
#endif // VK_USE_PLATFORM_WIN32_KHR
        // EXT_debug_marker
        {"vkDebugMarkerSetObjectTagEXT", reinterpret_cast<PFN_vkVoidFunction>(DebugMarkerSetObjectTagEXT)},
        {"vkDebugMarkerSetObjectNameEXT", reinterpret_cast<PFN_vkVoidFunction>(DebugMarkerSetObjectNameEXT)},
        {"vkCmdDebugMarkerBeginEXT", reinterpret_cast<PFN_vkVoidFunction>(CmdDebugMarkerBeginEXT)},
        {"vkCmdDebugMarkerInsertEXT", reinterpret_cast<PFN_vkVoidFunction>(CmdDebugMarkerInsertEXT)},
        // NVX_device_generated_commands
        {"vkCmdProcessCommandsNVX", reinterpret_cast<PFN_vkVoidFunction>(CmdProcessCommandsNVX)},
        {"vkCmdReserveSpaceForCommandsNVX", reinterpret_cast<PFN_vkVoidFunction>(CmdReserveSpaceForCommandsNVX)},
        {"vkCreateIndirectCommandsLayoutNVX", reinterpret_cast<PFN_vkVoidFunction>(CreateIndirectCommandsLayoutNVX)},
        {"vkDestroyIndirectCommandsLayoutNVX", reinterpret_cast<PFN_vkVoidFunction>(DestroyIndirectCommandsLayoutNVX)},
        {"vkCreateObjectTableNVX", reinterpret_cast<PFN_vkVoidFunction>(CreateObjectTableNVX)},
        {"vkDestroyObjectTableNVX", reinterpret_cast<PFN_vkVoidFunction>(DestroyObjectTableNVX)},
        {"vkRegisterObjectsNVX", reinterpret_cast<PFN_vkVoidFunction>(RegisterObjectsNVX)},
        {"vkUnregisterObjectsNVX", reinterpret_cast<PFN_vkVoidFunction>(UnregisterObjectsNVX)},
    };

    if (device) {
        for (size_t i = 0; i < ARRAY_SIZE(extension_device_commands); i++) {
            if (!strcmp(extension_device_commands[i].name, name))
                return extension_device_commands[i].proc;
        }
    }

    return nullptr;
}

} // namespace parameter_validation

// vk_layer_logging.h expects these to be defined

VKAPI_ATTR VkResult VKAPI_CALL vkCreateDebugReportCallbackEXT(VkInstance instance,
                                                              const VkDebugReportCallbackCreateInfoEXT *pCreateInfo,
                                                              const VkAllocationCallbacks *pAllocator,
                                                              VkDebugReportCallbackEXT *pMsgCallback) {
    return parameter_validation::CreateDebugReportCallbackEXT(instance, pCreateInfo, pAllocator, pMsgCallback);
}

VKAPI_ATTR void VKAPI_CALL vkDestroyDebugReportCallbackEXT(VkInstance instance, VkDebugReportCallbackEXT msgCallback,
                                                           const VkAllocationCallbacks *pAllocator) {
    parameter_validation::DestroyDebugReportCallbackEXT(instance, msgCallback, pAllocator);
}

VKAPI_ATTR void VKAPI_CALL vkDebugReportMessageEXT(VkInstance instance, VkDebugReportFlagsEXT flags,
                                                   VkDebugReportObjectTypeEXT objType, uint64_t object, size_t location,
                                                   int32_t msgCode, const char *pLayerPrefix, const char *pMsg) {
    parameter_validation::DebugReportMessageEXT(instance, flags, objType, object, location, msgCode, pLayerPrefix, pMsg);
}

// loader-layer interface v0

VK_LAYER_EXPORT VKAPI_ATTR VkResult VKAPI_CALL vkEnumerateInstanceExtensionProperties(const char *pLayerName, uint32_t *pCount,
                                                                                      VkExtensionProperties *pProperties) {
    return parameter_validation::EnumerateInstanceExtensionProperties(pLayerName, pCount, pProperties);
}

VK_LAYER_EXPORT VKAPI_ATTR VkResult VKAPI_CALL vkEnumerateInstanceLayerProperties(uint32_t *pCount,
                                                                                  VkLayerProperties *pProperties) {
    return parameter_validation::EnumerateInstanceLayerProperties(pCount, pProperties);
}

VK_LAYER_EXPORT VKAPI_ATTR VkResult VKAPI_CALL vkEnumerateDeviceLayerProperties(VkPhysicalDevice physicalDevice, uint32_t *pCount,
                                                                                VkLayerProperties *pProperties) {
    // the layer command handles VK_NULL_HANDLE just fine internally
    assert(physicalDevice == VK_NULL_HANDLE);
    return parameter_validation::EnumerateDeviceLayerProperties(VK_NULL_HANDLE, pCount, pProperties);
}

VK_LAYER_EXPORT VKAPI_ATTR VkResult VKAPI_CALL vkEnumerateDeviceExtensionProperties(VkPhysicalDevice physicalDevice,
                                                                                    const char *pLayerName, uint32_t *pCount,
                                                                                    VkExtensionProperties *pProperties) {
    // the layer command handles VK_NULL_HANDLE just fine internally
    assert(physicalDevice == VK_NULL_HANDLE);
    return parameter_validation::EnumerateDeviceExtensionProperties(VK_NULL_HANDLE, pLayerName, pCount, pProperties);
}

VK_LAYER_EXPORT VKAPI_ATTR PFN_vkVoidFunction VKAPI_CALL vkGetDeviceProcAddr(VkDevice dev, const char *funcName) {
    return parameter_validation::GetDeviceProcAddr(dev, funcName);
}

VK_LAYER_EXPORT VKAPI_ATTR PFN_vkVoidFunction VKAPI_CALL vkGetInstanceProcAddr(VkInstance instance, const char *funcName) {
    return parameter_validation::GetInstanceProcAddr(instance, funcName);
}

VK_LAYER_EXPORT VKAPI_ATTR PFN_vkVoidFunction VKAPI_CALL vk_layerGetPhysicalDeviceProcAddr(VkInstance instance, const char *funcName) {
    return parameter_validation::GetPhysicalDeviceProcAddr(instance, funcName);
}

VK_LAYER_EXPORT VKAPI_ATTR VkResult VKAPI_CALL vkNegotiateLoaderLayerInterfaceVersion(VkNegotiateLayerInterface *pVersionStruct) {
    assert(pVersionStruct != NULL);
    assert(pVersionStruct->sType == LAYER_NEGOTIATE_INTERFACE_STRUCT);

    // Fill in the function pointers if our version is at least capable of having the structure contain them.
    if (pVersionStruct->loaderLayerInterfaceVersion >= 2) {
        pVersionStruct->pfnGetInstanceProcAddr = vkGetInstanceProcAddr;
        pVersionStruct->pfnGetDeviceProcAddr = vkGetDeviceProcAddr;
        pVersionStruct->pfnGetPhysicalDeviceProcAddr = vk_layerGetPhysicalDeviceProcAddr;
    }

    if (pVersionStruct->loaderLayerInterfaceVersion < CURRENT_LOADER_LAYER_INTERFACE_VERSION) {
        parameter_validation::loader_layer_if_version = pVersionStruct->loaderLayerInterfaceVersion;
    } else if (pVersionStruct->loaderLayerInterfaceVersion > CURRENT_LOADER_LAYER_INTERFACE_VERSION) {
        pVersionStruct->loaderLayerInterfaceVersion = CURRENT_LOADER_LAYER_INTERFACE_VERSION;
    }

    return VK_SUCCESS;
}<|MERGE_RESOLUTION|>--- conflicted
+++ resolved
@@ -4851,11 +4851,7 @@
         ->dispatch_table.EnumerateDeviceExtensionProperties(physicalDevice, NULL, pCount, pProperties);
 }
 
-<<<<<<< HEAD
-bool require_device_extension(layer_data *my_data, bool flag, char const *function_name, char const *extension_name)
-=======
-static bool require_device_extension(layer_data *my_data, bool layer_data::*flag, char const *function_name, char const *extension_name)
->>>>>>> d4dc58b9
+static bool require_device_extension(layer_data *my_data, bool flag, char const *function_name, char const *extension_name)
 {
     if (!flag) {
         return log_msg(my_data->report_data, VK_DEBUG_REPORT_ERROR_BIT_EXT, VK_DEBUG_REPORT_OBJECT_TYPE_UNKNOWN_EXT, 0,
