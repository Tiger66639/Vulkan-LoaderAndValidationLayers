--- conflicted
+++ resolved
@@ -3980,19 +3980,9 @@
     layer_data *my_data = get_my_data_ptr(get_dispatch_key(commandBuffer), layer_data_map);
     assert(my_data != NULL);
 
-<<<<<<< HEAD
-// TODO: Revert when vk.xml is fixed.
-//            The parameter_validation_vkCmdSetViewport function is no longer being generated with new vk.xml.
-//            This appears to have been caused in a recent change to remove empty validation blocks.  Talking to
-//            appropriate people off-line about this.
-//    skip_call |= parameter_validation_vkCmdSetViewport(my_data->report_data, firstViewport, viewportCount, pViewports);
-
-     if (!skip_call) {
-=======
     skip |= preCmdSetViewport(my_data->report_data, viewportCount, pViewports);
 
     if (!skip) {
->>>>>>> d9c97c97
         get_dispatch_table(pc_device_table_map, commandBuffer)
             ->CmdSetViewport(commandBuffer, firstViewport, viewportCount, pViewports);
     }
