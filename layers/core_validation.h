/* Copyright (c) 2015-2016 The Khronos Group Inc.
 * Copyright (c) 2015-2016 Valve Corporation
 * Copyright (c) 2015-2016 LunarG, Inc.
 * Copyright (C) 2015-2016 Google Inc.
 *
 * Licensed under the Apache License, Version 2.0 (the "License");
 * you may not use this file except in compliance with the License.
 * You may obtain a copy of the License at
 *
 *     http://www.apache.org/licenses/LICENSE-2.0
 *
 * Unless required by applicable law or agreed to in writing, software
 * distributed under the License is distributed on an "AS IS" BASIS,
 * WITHOUT WARRANTIES OR CONDITIONS OF ANY KIND, either express or implied.
 * See the License for the specific language governing permissions and
 * limitations under the License.
 *
 * Author: Courtney Goeltzenleuchter <courtneygo@google.com>
 * Author: Tobin Ehlis <tobine@google.com>
 * Author: Chris Forbes <chrisf@ijw.co.nz>
 * Author: Mark Lobodzinski <mark@lunarg.com>
 */

#ifndef NOEXCEPT
// Check for noexcept support
#if defined(__clang__)
#if __has_feature(cxx_noexcept)
#define HAS_NOEXCEPT
#endif
#else
#if defined(__GXX_EXPERIMENTAL_CXX0X__) && __GNUC__ * 10 + __GNUC_MINOR__ >= 46
#define HAS_NOEXCEPT
#else
#if defined(_MSC_FULL_VER) && _MSC_FULL_VER >= 190023026 && defined(_HAS_EXCEPTIONS) && _HAS_EXCEPTIONS
#define HAS_NOEXCEPT
#endif
#endif
#endif

#ifdef HAS_NOEXCEPT
#define NOEXCEPT noexcept
#else
#define NOEXCEPT
#endif
#endif

#pragma once
#include "core_validation_error_enums.h"
#include "vk_validation_error_messages.h"
#include "core_validation_types.h"
#include "descriptor_sets.h"
#include "vk_layer_logging.h"
#include "vulkan/vk_layer.h"
#include <atomic>
#include <functional>
#include <memory>
#include <unordered_map>
#include <unordered_set>
#include <vector>
#include <list>
#include <deque>

/*
 * CHECK_DISABLED struct is a container for bools that can block validation checks from being performed.
 * The end goal is to have all checks guarded by a bool. The bools are all "false" by default meaning that all checks
 * are enabled. At CreateInstance time, the user can use the VK_EXT_validation_flags extension to pass in enum values
 * of VkValidationCheckEXT that will selectively disable checks.
 */
struct CHECK_DISABLED {
    bool command_buffer_state;
    bool create_descriptor_set_layout;
    bool destroy_buffer_view; // Skip validation at DestroyBufferView time
    bool destroy_image_view;  // Skip validation at DestroyImageView time
    bool destroy_pipeline;    // Skip validation at DestroyPipeline time
    bool destroy_descriptor_pool; // Skip validation at DestroyDescriptorPool time
    bool destroy_framebuffer;     // Skip validation at DestroyFramebuffer time
    bool destroy_renderpass;      // Skip validation at DestroyRenderpass time
    bool destroy_image;           // Skip validation at DestroyImage time
    bool destroy_sampler;         // Skip validation at DestroySampler time
    bool destroy_command_pool;    // Skip validation at DestroyCommandPool time
    bool destroy_event;           // Skip validation at DestroyEvent time
    bool free_memory;             // Skip validation at FreeMemory time
    bool object_in_use;       // Skip all object in_use checking
    bool idle_descriptor_set; // Skip check to verify that descriptor set is no in-use
    bool push_constant_range; // Skip push constant range checks
    bool free_descriptor_sets; // Skip validation prior to vkFreeDescriptorSets()
    bool allocate_descriptor_sets; // Skip validation prior to vkAllocateDescriptorSets()
    bool update_descriptor_sets;   // Skip validation prior to vkUpdateDescriptorSets()
};

/*
 * MTMTODO : Update this comment
 * Data Structure overview
 *  There are 4 global STL(' maps
 *  cbMap -- map of command Buffer (CB) objects to MT_CB_INFO structures
 *    Each MT_CB_INFO struct has an stl list container with
 *    memory objects that are referenced by this CB
 *  memObjMap -- map of Memory Objects to MT_MEM_OBJ_INFO structures
 *    Each MT_MEM_OBJ_INFO has two stl list containers with:
 *      -- all CBs referencing this mem obj
 *      -- all VK Objects that are bound to this memory
 *  objectMap -- map of objects to MT_OBJ_INFO structures
 *
 * Algorithm overview
 * These are the primary events that should happen related to different objects
 * 1. Command buffers
 *   CREATION - Add object,structure to map
 *   CMD BIND - If mem associated, add mem reference to list container
 *   DESTROY  - Remove from map, decrement (and report) mem references
 * 2. Mem Objects
 *   CREATION - Add object,structure to map
 *   OBJ BIND - Add obj structure to list container for that mem node
 *   CMB BIND - If mem-related add CB structure to list container for that mem node
 *   DESTROY  - Flag as errors any remaining refs and remove from map
 * 3. Generic Objects
 *   MEM BIND - DESTROY any previous binding, Add obj node w/ ref to map, add obj ref to list container for that mem node
 *   DESTROY - If mem bound, remove reference list container for that memInfo, remove object ref from map
 */
// TODO : Is there a way to track when Cmd Buffer finishes & remove mem references at that point?
// TODO : Could potentially store a list of freed mem allocs to flag when they're incorrectly used

struct MT_FB_ATTACHMENT_INFO {
    IMAGE_VIEW_STATE *view_state;
    VkImage image;
    VkDeviceMemory mem;
};

struct GENERIC_HEADER {
    VkStructureType sType;
    const void *pNext;
};

struct IMAGE_LAYOUT_NODE {
    VkImageLayout layout;
    VkFormat format;
};

class PHYS_DEV_PROPERTIES_NODE {
  public:
    VkPhysicalDeviceProperties properties;
    std::vector<VkQueueFamilyProperties> queue_family_properties;
};

enum FENCE_STATE { FENCE_UNSIGNALED, FENCE_INFLIGHT, FENCE_RETIRED };

class FENCE_NODE {
  public:
    VkFence fence;
    VkFenceCreateInfo createInfo;
    std::pair<VkQueue, uint64_t> signaler;
    FENCE_STATE state;

    // Default constructor
    FENCE_NODE() : state(FENCE_UNSIGNALED) {}
};

class SEMAPHORE_NODE : public BASE_NODE {
  public:
<<<<<<< HEAD
    using BASE_NODE::in_use;
=======
>>>>>>> 9dee5292
    std::pair<VkQueue, uint64_t> signaler;
    bool signaled;
};

class EVENT_STATE : public BASE_NODE {
  public:
    int write_in_use;
    bool needsSignaled;
    VkPipelineStageFlags stageMask;
};

class QUEUE_NODE {
  public:
    VkQueue queue;
    uint32_t queueFamilyIndex;
    std::unordered_map<VkEvent, VkPipelineStageFlags> eventToStageMap;
    std::unordered_map<QueryObject, bool> queryToStateMap; // 0 is unavailable, 1 is available

    uint64_t seq;
    std::deque<CB_SUBMISSION> submissions;
};

class QUERY_POOL_NODE : public BASE_NODE {
  public:
    VkQueryPoolCreateInfo createInfo;
};

class FRAMEBUFFER_STATE : public BASE_NODE {
  public:
    VkFramebuffer framebuffer;
    safe_VkFramebufferCreateInfo createInfo;
    safe_VkRenderPassCreateInfo renderPassCreateInfo;
    std::unordered_set<VkCommandBuffer> referencingCmdBuffers;
    std::vector<MT_FB_ATTACHMENT_INFO> attachments;
    FRAMEBUFFER_STATE(VkFramebuffer fb, const VkFramebufferCreateInfo *pCreateInfo, const VkRenderPassCreateInfo *pRPCI)
        : framebuffer(fb), createInfo(pCreateInfo), renderPassCreateInfo(pRPCI){};
};

// Track command pools and their command buffers
struct COMMAND_POOL_NODE : public BASE_NODE {
    VkCommandPoolCreateFlags createFlags;
    uint32_t queueFamilyIndex;
    // TODO: why is this std::list?
    std::list<VkCommandBuffer> commandBuffers; // container of cmd buffers allocated from this pool
};

// Stuff from Device Limits Layer
enum CALL_STATE {
    UNCALLED,      // Function has not been called
    QUERY_COUNT,   // Function called once to query a count
    QUERY_DETAILS, // Function called w/ a count to query details
};

struct PHYSICAL_DEVICE_STATE {
    // Track the call state and array sizes for various query functions
    CALL_STATE vkGetPhysicalDeviceQueueFamilyPropertiesState = UNCALLED;
    uint32_t queueFamilyPropertiesCount = 0;
    CALL_STATE vkGetPhysicalDeviceLayerPropertiesState = UNCALLED;
    CALL_STATE vkGetPhysicalDeviceExtensionPropertiesState = UNCALLED;
    CALL_STATE vkGetPhysicalDeviceFeaturesState = UNCALLED;
    VkPhysicalDeviceFeatures features = {};
    VkPhysicalDevice phys_device = VK_NULL_HANDLE;
    std::vector<VkQueueFamilyProperties> queue_family_properties;
};

struct SURFACE_STATE {
    VkSurfaceKHR surface = VK_NULL_HANDLE;
    SWAPCHAIN_NODE *swapchain = nullptr;
    SWAPCHAIN_NODE *old_swapchain = nullptr;

    SURFACE_STATE() {}
    SURFACE_STATE(VkSurfaceKHR surface)
        : surface(surface) {}
};<|MERGE_RESOLUTION|>--- conflicted
+++ resolved
@@ -156,10 +156,6 @@
 
 class SEMAPHORE_NODE : public BASE_NODE {
   public:
-<<<<<<< HEAD
-    using BASE_NODE::in_use;
-=======
->>>>>>> 9dee5292
     std::pair<VkQueue, uint64_t> signaler;
     bool signaled;
 };
