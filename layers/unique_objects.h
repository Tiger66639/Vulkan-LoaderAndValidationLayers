/* Copyright (c) 2015-2016 The Khronos Group Inc.
 * Copyright (c) 2015-2016 Valve Corporation
 * Copyright (c) 2015-2016 LunarG, Inc.
 * Copyright (C) 2015-2016 Google Inc.
 *
 * Licensed under the Apache License, Version 2.0 (the "License");
 * you may not use this file except in compliance with the License.
 * You may obtain a copy of the License at
 *
 *     http://www.apache.org/licenses/LICENSE-2.0
 *
 * Unless required by applicable law or agreed to in writing, software
 * distributed under the License is distributed on an "AS IS" BASIS,
 * WITHOUT WARRANTIES OR CONDITIONS OF ANY KIND, either express or implied.
 * See the License for the specific language governing permissions and
 * limitations under the License.
 *
 * Author: Tobin Ehlis <tobine@google.com>
 * Author: Mark Lobodzinski <mark@lunarg.com>
 */

#include "vulkan/vulkan.h"

#include "vk_layer_data.h"
#include "vk_safe_struct.h"
#include "vk_layer_utils.h"
#include "mutex"

#pragma once

namespace unique_objects {

// The display-server-specific WSI extensions are handled explicitly
static const char *kUniqueObjectsSupportedInstanceExtensions =
#ifdef VK_USE_PLATFORM_XLIB_KHR
    VK_KHR_XLIB_SURFACE_EXTENSION_NAME
#endif
#ifdef VK_USE_PLATFORM_XCB_KHR
    VK_KHR_XCB_SURFACE_EXTENSION_NAME
#endif
#ifdef VK_USE_PLATFORM_WAYLAND_KHR
    VK_KHR_WAYLAND_SURFACE_EXTENSION_NAME
#endif
#ifdef VK_USE_PLATFORM_MIR_KHR
    VK_KHR_MIR_SURFACE_EXTENSION_NAME
#endif
#ifdef VK_USE_PLATFORM_ANDROID_KHR
    VK_KHR_ANDROID_SURFACE_EXTENSION_NAME
#endif
#ifdef VK_USE_PLATFORM_WIN32_KHR
    VK_KHR_WIN32_SURFACE_EXTENSION_NAME
#endif
    VK_EXT_DEBUG_MARKER_EXTENSION_NAME
    VK_EXT_DEBUG_REPORT_EXTENSION_NAME
    VK_KHR_DISPLAY_EXTENSION_NAME
<<<<<<< HEAD
    VK_KHR_SURFACE_EXTENSION_NAME;
=======
    VK_KHR_SURFACE_EXTENSION_NAME
    VK_NV_EXTERNAL_MEMORY_CAPABILITIES_EXTENSION_NAME
    VK_EXT_VALIDATION_FLAGS_EXTENSION_NAME;
>>>>>>> 9dee5292

static const char *kUniqueObjectsSupportedDeviceExtensions =
    VK_AMD_RASTERIZATION_ORDER_EXTENSION_NAME
    VK_AMD_SHADER_TRINARY_MINMAX_EXTENSION_NAME
    VK_AMD_SHADER_EXPLICIT_VERTEX_PARAMETER_EXTENSION_NAME
    VK_AMD_GCN_SHADER_EXTENSION_NAME
    VK_IMG_FILTER_CUBIC_EXTENSION_NAME
    VK_IMG_FORMAT_PVRTC_EXTENSION_NAME
    VK_KHR_SAMPLER_MIRROR_CLAMP_TO_EDGE_EXTENSION_NAME
    VK_KHR_SWAPCHAIN_EXTENSION_NAME
    VK_KHR_DISPLAY_SWAPCHAIN_EXTENSION_NAME
    VK_NV_DEDICATED_ALLOCATION_EXTENSION_NAME
<<<<<<< HEAD
    VK_NV_GLSL_SHADER_EXTENSION_NAME;
=======
    VK_NV_GLSL_SHADER_EXTENSION_NAME
    VK_AMD_DRAW_INDIRECT_COUNT_EXTENSION_NAME
    VK_AMD_NEGATIVE_VIEWPORT_HEIGHT_EXTENSION_NAME
    VK_AMD_GPU_SHADER_HALF_FLOAT_EXTENSION_NAME
    VK_AMD_SHADER_BALLOT_EXTENSION_NAME
    VK_NV_EXTERNAL_MEMORY_EXTENSION_NAME
#ifdef VK_USE_PLATFORM_WIN32_KHR
    VK_NV_EXTERNAL_MEMORY_WIN32_EXTENSION_NAME
    VK_NV_WIN32_KEYED_MUTEX_EXTENSION_NAME
#endif
    VK_NV_EXTERNAL_MEMORY_EXTENSION_NAME;
>>>>>>> 9dee5292

// All increments must be guarded by global_lock
static uint64_t global_unique_id = 1;

struct layer_data {
    VkInstance instance;

    debug_report_data *report_data;
    std::vector<VkDebugReportCallbackEXT> logging_callback;
<<<<<<< HEAD
=======
    VkLayerDispatchTable *device_dispatch_table;
    VkLayerInstanceDispatchTable *instance_dispatch_table;
>>>>>>> 9dee5292

    // The following are for keeping track of the temporary callbacks that can
    // be used in vkCreateInstance and vkDestroyInstance:
    uint32_t num_tmp_callbacks;
    VkDebugReportCallbackCreateInfoEXT *tmp_dbg_create_infos;
    VkDebugReportCallbackEXT *tmp_callbacks;

    bool wsi_enabled;
    std::unordered_map<uint64_t, uint64_t> unique_id_mapping; // Map uniqueID to actual object handle
    VkPhysicalDevice gpu;

    layer_data() : wsi_enabled(false), gpu(VK_NULL_HANDLE){};
};

struct instance_extension_enables {
    bool wsi_enabled;
    bool xlib_enabled;
    bool xcb_enabled;
    bool wayland_enabled;
    bool mir_enabled;
    bool android_enabled;
    bool win32_enabled;
    bool display_enabled;
};

static std::unordered_map<void *, struct instance_extension_enables> instance_ext_map;
static std::unordered_map<void *, layer_data *> layer_data_map;

static std::mutex global_lock; // Protect map accesses and unique_id increments

struct GenericHeader {
    VkStructureType sType;
    void *pNext;
};

template <typename T> bool ContainsExtStruct(const T *target, VkStructureType ext_type) {
    assert(target != nullptr);

    const GenericHeader *ext_struct = reinterpret_cast<const GenericHeader *>(target->pNext);

    while (ext_struct != nullptr) {
        if (ext_struct->sType == ext_type) {
            return true;
        }

        ext_struct = reinterpret_cast<const GenericHeader *>(ext_struct->pNext);
    }

    return false;
}

<<<<<<< HEAD
static void init_unique_objects(layer_data *my_data, const VkAllocationCallbacks *pAllocator) {
    layer_debug_actions(my_data->report_data, my_data->logging_callback, pAllocator, "google_unique_objects");
}

// Handle CreateInstance
static void checkInstanceRegisterExtensions(const VkInstanceCreateInfo *pCreateInfo, VkInstance instance) {
    uint32_t i;
    VkLayerInstanceDispatchTable *pDisp = get_dispatch_table(unique_objects_instance_table_map, instance);

    instanceExtMap[pDisp] = {};

    for (i = 0; i < pCreateInfo->enabledExtensionCount; i++) {

        if (strcmp(pCreateInfo->ppEnabledExtensionNames[i], VK_KHR_SURFACE_EXTENSION_NAME) == 0) {
            instanceExtMap[pDisp].wsi_enabled = true;
        }
        if (strcmp(pCreateInfo->ppEnabledExtensionNames[i], VK_KHR_DISPLAY_EXTENSION_NAME) == 0) {
            instanceExtMap[pDisp].display_enabled = true;
        }
#ifdef VK_USE_PLATFORM_XLIB_KHR
        if (strcmp(pCreateInfo->ppEnabledExtensionNames[i], VK_KHR_XLIB_SURFACE_EXTENSION_NAME) == 0) {
            instanceExtMap[pDisp].xlib_enabled = true;
        }
#endif
#ifdef VK_USE_PLATFORM_XCB_KHR
        if (strcmp(pCreateInfo->ppEnabledExtensionNames[i], VK_KHR_XCB_SURFACE_EXTENSION_NAME) == 0) {
            instanceExtMap[pDisp].xcb_enabled = true;
        }
#endif
#ifdef VK_USE_PLATFORM_WAYLAND_KHR
        if (strcmp(pCreateInfo->ppEnabledExtensionNames[i], VK_KHR_WAYLAND_SURFACE_EXTENSION_NAME) == 0) {
            instanceExtMap[pDisp].wayland_enabled = true;
        }
#endif
#ifdef VK_USE_PLATFORM_MIR_KHR
        if (strcmp(pCreateInfo->ppEnabledExtensionNames[i], VK_KHR_MIR_SURFACE_EXTENSION_NAME) == 0) {
            instanceExtMap[pDisp].mir_enabled = true;
        }
#endif
#ifdef VK_USE_PLATFORM_ANDROID_KHR
        if (strcmp(pCreateInfo->ppEnabledExtensionNames[i], VK_KHR_ANDROID_SURFACE_EXTENSION_NAME) == 0) {
            instanceExtMap[pDisp].android_enabled = true;
        }
#endif
#ifdef VK_USE_PLATFORM_WIN32_KHR
        if (strcmp(pCreateInfo->ppEnabledExtensionNames[i], VK_KHR_WIN32_SURFACE_EXTENSION_NAME) == 0) {
            instanceExtMap[pDisp].win32_enabled = true;
        }
#endif

        // Check for recognized instance extensions
        layer_data *instance_data = get_my_data_ptr(get_dispatch_key(instance), layer_data_map);
        if (!white_list(pCreateInfo->ppEnabledExtensionNames[i], kUniqueObjectsSupportedInstanceExtensions)) {
            log_msg(instance_data->report_data, VK_DEBUG_REPORT_ERROR_BIT_EXT, VK_DEBUG_REPORT_OBJECT_TYPE_UNKNOWN_EXT, 0, __LINE__,
                    0, "UniqueObjects",
                    "Instance Extension %s is not supported by this layer.  Using this extension may adversely affect "
                    "validation results and/or produce undefined behavior.",
                    pCreateInfo->ppEnabledExtensionNames[i]);
        }
    }
}

VkResult explicit_CreateInstance(const VkInstanceCreateInfo *pCreateInfo, const VkAllocationCallbacks *pAllocator,
                                 VkInstance *pInstance) {
    VkLayerInstanceCreateInfo *chain_info = get_chain_info(pCreateInfo, VK_LAYER_LINK_INFO);

    assert(chain_info->u.pLayerInfo);
    PFN_vkGetInstanceProcAddr fpGetInstanceProcAddr = chain_info->u.pLayerInfo->pfnNextGetInstanceProcAddr;
    PFN_vkCreateInstance fpCreateInstance = (PFN_vkCreateInstance)fpGetInstanceProcAddr(NULL, "vkCreateInstance");
    if (fpCreateInstance == NULL) {
        return VK_ERROR_INITIALIZATION_FAILED;
    }

    // Advance the link info for the next element on the chain
    chain_info->u.pLayerInfo = chain_info->u.pLayerInfo->pNext;

    VkResult result = fpCreateInstance(pCreateInfo, pAllocator, pInstance);
    if (result != VK_SUCCESS) {
        return result;
    }

    layer_data *my_data = get_my_data_ptr(get_dispatch_key(*pInstance), layer_data_map);
    my_data->instance = *pInstance;
    VkLayerInstanceDispatchTable *pTable = initInstanceTable(*pInstance, fpGetInstanceProcAddr, unique_objects_instance_table_map);

    my_data->instance = *pInstance;
    my_data->report_data = debug_report_create_instance(pTable, *pInstance, pCreateInfo->enabledExtensionCount,
        pCreateInfo->ppEnabledExtensionNames);

    // Set up temporary debug callbacks to output messages at CreateInstance-time
    if (!layer_copy_tmp_callbacks(pCreateInfo->pNext, &my_data->num_tmp_callbacks, &my_data->tmp_dbg_create_infos,
                                  &my_data->tmp_callbacks)) {
        if (my_data->num_tmp_callbacks > 0) {
            if (layer_enable_tmp_callbacks(my_data->report_data, my_data->num_tmp_callbacks, my_data->tmp_dbg_create_infos,
                                           my_data->tmp_callbacks)) {
                layer_free_tmp_callbacks(my_data->tmp_dbg_create_infos, my_data->tmp_callbacks);
                my_data->num_tmp_callbacks = 0;
            }
        }
    }

    init_unique_objects(my_data, pAllocator);
    checkInstanceRegisterExtensions(pCreateInfo, *pInstance);

    // Disable and free tmp callbacks, no longer necessary
    if (my_data->num_tmp_callbacks > 0) {
        layer_disable_tmp_callbacks(my_data->report_data, my_data->num_tmp_callbacks, my_data->tmp_callbacks);
        layer_free_tmp_callbacks(my_data->tmp_dbg_create_infos, my_data->tmp_callbacks);
        my_data->num_tmp_callbacks = 0;
    }

    return result;
}

void explicit_DestroyInstance(VkInstance instance, const VkAllocationCallbacks *pAllocator) {
    dispatch_key key = get_dispatch_key(instance);
    layer_data *my_data = get_my_data_ptr(key, layer_data_map);
    VkLayerInstanceDispatchTable *pDisp = get_dispatch_table(unique_objects_instance_table_map, instance);
    instanceExtMap.erase(pDisp);
    pDisp->DestroyInstance(instance, pAllocator);

    // Clean up logging callback, if any
    while (my_data->logging_callback.size() > 0) {
        VkDebugReportCallbackEXT callback = my_data->logging_callback.back();
        layer_destroy_msg_callback(my_data->report_data, callback, pAllocator);
        my_data->logging_callback.pop_back();
    }

    layer_debug_report_destroy_instance(my_data->report_data);
    layer_data_map.erase(key);
}

// Handle CreateDevice
static void createDeviceRegisterExtensions(const VkDeviceCreateInfo *pCreateInfo, VkDevice device) {
    layer_data *my_device_data = get_my_data_ptr(get_dispatch_key(device), layer_data_map);
    VkLayerDispatchTable *pDisp = get_dispatch_table(unique_objects_device_table_map, device);
    PFN_vkGetDeviceProcAddr gpa = pDisp->GetDeviceProcAddr;
    pDisp->CreateSwapchainKHR = (PFN_vkCreateSwapchainKHR)gpa(device, "vkCreateSwapchainKHR");
    pDisp->DestroySwapchainKHR = (PFN_vkDestroySwapchainKHR)gpa(device, "vkDestroySwapchainKHR");
    pDisp->GetSwapchainImagesKHR = (PFN_vkGetSwapchainImagesKHR)gpa(device, "vkGetSwapchainImagesKHR");
    pDisp->AcquireNextImageKHR = (PFN_vkAcquireNextImageKHR)gpa(device, "vkAcquireNextImageKHR");
    pDisp->QueuePresentKHR = (PFN_vkQueuePresentKHR)gpa(device, "vkQueuePresentKHR");
    my_device_data->wsi_enabled = false;

    for (uint32_t i = 0; i < pCreateInfo->enabledExtensionCount; i++) {
        if (strcmp(pCreateInfo->ppEnabledExtensionNames[i], VK_KHR_SWAPCHAIN_EXTENSION_NAME) == 0) {
            my_device_data->wsi_enabled = true;
        }
        // Check for recognized device extensions
        if (!white_list(pCreateInfo->ppEnabledExtensionNames[i], kUniqueObjectsSupportedDeviceExtensions)) {
            log_msg(my_device_data->report_data, VK_DEBUG_REPORT_ERROR_BIT_EXT, VK_DEBUG_REPORT_OBJECT_TYPE_UNKNOWN_EXT, 0,
                    __LINE__, 0, "UniqueObjects",
                    "Device Extension %s is not supported by this layer.  Using this extension may adversely affect "
                    "validation results and/or produce undefined behavior.",
                    pCreateInfo->ppEnabledExtensionNames[i]);
        }
    }
}

VkResult explicit_CreateDevice(VkPhysicalDevice gpu, const VkDeviceCreateInfo *pCreateInfo, const VkAllocationCallbacks *pAllocator,
                               VkDevice *pDevice) {
    layer_data *my_instance_data = get_my_data_ptr(get_dispatch_key(gpu), layer_data_map);
    VkLayerDeviceCreateInfo *chain_info = get_chain_info(pCreateInfo, VK_LAYER_LINK_INFO);

    assert(chain_info->u.pLayerInfo);
    PFN_vkGetInstanceProcAddr fpGetInstanceProcAddr = chain_info->u.pLayerInfo->pfnNextGetInstanceProcAddr;
    PFN_vkGetDeviceProcAddr fpGetDeviceProcAddr = chain_info->u.pLayerInfo->pfnNextGetDeviceProcAddr;
    PFN_vkCreateDevice fpCreateDevice = (PFN_vkCreateDevice)fpGetInstanceProcAddr(my_instance_data->instance, "vkCreateDevice");
    if (fpCreateDevice == NULL) {
        return VK_ERROR_INITIALIZATION_FAILED;
    }

    // Advance the link info for the next element on the chain
    chain_info->u.pLayerInfo = chain_info->u.pLayerInfo->pNext;

    VkResult result = fpCreateDevice(gpu, pCreateInfo, pAllocator, pDevice);
    if (result != VK_SUCCESS) {
        return result;
    }

    layer_data *my_device_data = get_my_data_ptr(get_dispatch_key(*pDevice), layer_data_map);
    my_device_data->report_data = layer_debug_report_create_device(my_instance_data->report_data, *pDevice);

    // Setup layer's device dispatch table
    initDeviceTable(*pDevice, fpGetDeviceProcAddr, unique_objects_device_table_map);

    createDeviceRegisterExtensions(pCreateInfo, *pDevice);
    // Set gpu for this device in order to get at any objects mapped at instance level

    my_device_data->gpu = gpu;

    return result;
}

void explicit_DestroyDevice(VkDevice device, const VkAllocationCallbacks *pAllocator) {
    dispatch_key key = get_dispatch_key(device);
    layer_debug_report_destroy_device(device);
    get_dispatch_table(unique_objects_device_table_map, device)->DestroyDevice(device, pAllocator);
    layer_data_map.erase(key);
}

VkResult explicit_AllocateMemory(VkDevice device, const VkMemoryAllocateInfo *pAllocateInfo,
                                 const VkAllocationCallbacks *pAllocator, VkDeviceMemory *pMemory) {
    const VkMemoryAllocateInfo *input_allocate_info = pAllocateInfo;
    std::unique_ptr<safe_VkMemoryAllocateInfo> safe_allocate_info;
    std::unique_ptr<safe_VkDedicatedAllocationMemoryAllocateInfoNV> safe_dedicated_allocate_info;
    layer_data *my_map_data = get_my_data_ptr(get_dispatch_key(device), layer_data_map);

    if ((pAllocateInfo != nullptr) &&
        ContainsExtStruct(pAllocateInfo, VK_STRUCTURE_TYPE_DEDICATED_ALLOCATION_MEMORY_ALLOCATE_INFO_NV)) {
        // Assuming there is only one extension struct of this type in the list for now
        safe_dedicated_allocate_info =
            std::unique_ptr<safe_VkDedicatedAllocationMemoryAllocateInfoNV>(new safe_VkDedicatedAllocationMemoryAllocateInfoNV);
        safe_allocate_info = std::unique_ptr<safe_VkMemoryAllocateInfo>(new safe_VkMemoryAllocateInfo);

        safe_allocate_info->initialize(pAllocateInfo);
        input_allocate_info = reinterpret_cast<const VkMemoryAllocateInfo *>(safe_allocate_info.get());

        const GenericHeader *orig_pnext = reinterpret_cast<const GenericHeader *>(pAllocateInfo->pNext);
        GenericHeader *input_pnext = reinterpret_cast<GenericHeader *>(safe_allocate_info.get());
        while (orig_pnext != nullptr) {
            if (orig_pnext->sType == VK_STRUCTURE_TYPE_DEDICATED_ALLOCATION_MEMORY_ALLOCATE_INFO_NV) {
                safe_dedicated_allocate_info->initialize(
                    reinterpret_cast<const VkDedicatedAllocationMemoryAllocateInfoNV *>(orig_pnext));

                std::unique_lock<std::mutex> lock(global_lock);

                if (safe_dedicated_allocate_info->buffer != VK_NULL_HANDLE) {
                    uint64_t local_buffer = reinterpret_cast<uint64_t &>(safe_dedicated_allocate_info->buffer);
                    safe_dedicated_allocate_info->buffer =
                        reinterpret_cast<VkBuffer &>(my_map_data->unique_id_mapping[local_buffer]);
                }

                if (safe_dedicated_allocate_info->image != VK_NULL_HANDLE) {
                    uint64_t local_image = reinterpret_cast<uint64_t &>(safe_dedicated_allocate_info->image);
                    safe_dedicated_allocate_info->image = reinterpret_cast<VkImage &>(my_map_data->unique_id_mapping[local_image]);
                }

                lock.unlock();

                input_pnext->pNext = reinterpret_cast<GenericHeader *>(safe_dedicated_allocate_info.get());
                input_pnext = reinterpret_cast<GenericHeader *>(input_pnext->pNext);
            } else {
                // TODO: generic handling of pNext copies
            }

            orig_pnext = reinterpret_cast<const GenericHeader *>(orig_pnext->pNext);
        }
    }

    VkResult result = get_dispatch_table(unique_objects_device_table_map, device)
                          ->AllocateMemory(device, input_allocate_info, pAllocator, pMemory);

    if (VK_SUCCESS == result) {
        std::lock_guard<std::mutex> lock(global_lock);
        uint64_t unique_id = global_unique_id++;
        my_map_data->unique_id_mapping[unique_id] = reinterpret_cast<uint64_t &>(*pMemory);
        *pMemory = reinterpret_cast<VkDeviceMemory &>(unique_id);
    }

    return result;
}

VkResult explicit_CreateComputePipelines(VkDevice device, VkPipelineCache pipelineCache, uint32_t createInfoCount,
                                         const VkComputePipelineCreateInfo *pCreateInfos, const VkAllocationCallbacks *pAllocator,
                                         VkPipeline *pPipelines) {
    // STRUCT USES:{'pipelineCache': 'VkPipelineCache', 'pCreateInfos[createInfoCount]': {'stage': {'module': 'VkShaderModule'},
    // 'layout': 'VkPipelineLayout', 'basePipelineHandle': 'VkPipeline'}}
    // LOCAL DECLS:{'pCreateInfos': 'VkComputePipelineCreateInfo*'}
    layer_data *my_device_data = get_my_data_ptr(get_dispatch_key(device), layer_data_map);
    safe_VkComputePipelineCreateInfo *local_pCreateInfos = NULL;
    if (pCreateInfos) {
        std::lock_guard<std::mutex> lock(global_lock);
        local_pCreateInfos = new safe_VkComputePipelineCreateInfo[createInfoCount];
        for (uint32_t idx0 = 0; idx0 < createInfoCount; ++idx0) {
            local_pCreateInfos[idx0].initialize(&pCreateInfos[idx0]);
            if (pCreateInfos[idx0].basePipelineHandle) {
                local_pCreateInfos[idx0].basePipelineHandle =
                    (VkPipeline)my_device_data
                        ->unique_id_mapping[reinterpret_cast<const uint64_t &>(pCreateInfos[idx0].basePipelineHandle)];
            }
            if (pCreateInfos[idx0].layout) {
                local_pCreateInfos[idx0].layout =
                    (VkPipelineLayout)
                        my_device_data->unique_id_mapping[reinterpret_cast<const uint64_t &>(pCreateInfos[idx0].layout)];
            }
            if (pCreateInfos[idx0].stage.module) {
                local_pCreateInfos[idx0].stage.module =
                    (VkShaderModule)
                        my_device_data->unique_id_mapping[reinterpret_cast<const uint64_t &>(pCreateInfos[idx0].stage.module)];
            }
        }
    }
    if (pipelineCache) {
        std::lock_guard<std::mutex> lock(global_lock);
        pipelineCache = (VkPipelineCache)my_device_data->unique_id_mapping[reinterpret_cast<uint64_t &>(pipelineCache)];
    }

    VkResult result = get_dispatch_table(unique_objects_device_table_map, device)
                          ->CreateComputePipelines(device, pipelineCache, createInfoCount,
                                                   (const VkComputePipelineCreateInfo *)local_pCreateInfos, pAllocator, pPipelines);
    delete[] local_pCreateInfos;
    if (VK_SUCCESS == result) {
        uint64_t unique_id = 0;
        std::lock_guard<std::mutex> lock(global_lock);
        for (uint32_t i = 0; i < createInfoCount; ++i) {
            unique_id = global_unique_id++;
            my_device_data->unique_id_mapping[unique_id] = reinterpret_cast<uint64_t &>(pPipelines[i]);
            pPipelines[i] = reinterpret_cast<VkPipeline &>(unique_id);
        }
    }
    return result;
}

VkResult explicit_CreateGraphicsPipelines(VkDevice device, VkPipelineCache pipelineCache, uint32_t createInfoCount,
                                          const VkGraphicsPipelineCreateInfo *pCreateInfos, const VkAllocationCallbacks *pAllocator,
                                          VkPipeline *pPipelines) {
    // STRUCT USES:{'pipelineCache': 'VkPipelineCache', 'pCreateInfos[createInfoCount]': {'layout': 'VkPipelineLayout',
    // 'pStages[stageCount]': {'module': 'VkShaderModule'}, 'renderPass': 'VkRenderPass', 'basePipelineHandle': 'VkPipeline'}}
    // LOCAL DECLS:{'pCreateInfos': 'VkGraphicsPipelineCreateInfo*'}
    layer_data *my_device_data = get_my_data_ptr(get_dispatch_key(device), layer_data_map);
    safe_VkGraphicsPipelineCreateInfo *local_pCreateInfos = NULL;
    if (pCreateInfos) {
        local_pCreateInfos = new safe_VkGraphicsPipelineCreateInfo[createInfoCount];
        std::lock_guard<std::mutex> lock(global_lock);
        for (uint32_t idx0 = 0; idx0 < createInfoCount; ++idx0) {
            local_pCreateInfos[idx0].initialize(&pCreateInfos[idx0]);
            if (pCreateInfos[idx0].basePipelineHandle) {
                local_pCreateInfos[idx0].basePipelineHandle =
                    (VkPipeline)my_device_data
                        ->unique_id_mapping[reinterpret_cast<const uint64_t &>(pCreateInfos[idx0].basePipelineHandle)];
            }
            if (pCreateInfos[idx0].layout) {
                local_pCreateInfos[idx0].layout =
                    (VkPipelineLayout)
                        my_device_data->unique_id_mapping[reinterpret_cast<const uint64_t &>(pCreateInfos[idx0].layout)];
            }
            if (pCreateInfos[idx0].pStages) {
                for (uint32_t idx1 = 0; idx1 < pCreateInfos[idx0].stageCount; ++idx1) {
                    if (pCreateInfos[idx0].pStages[idx1].module) {
                        local_pCreateInfos[idx0].pStages[idx1].module =
                            (VkShaderModule)my_device_data
                                ->unique_id_mapping[reinterpret_cast<const uint64_t &>(pCreateInfos[idx0].pStages[idx1].module)];
                    }
                }
            }
            if (pCreateInfos[idx0].renderPass) {
                local_pCreateInfos[idx0].renderPass =
                    (VkRenderPass)
                        my_device_data->unique_id_mapping[reinterpret_cast<const uint64_t &>(pCreateInfos[idx0].renderPass)];
            }
        }
    }
    if (pipelineCache) {
        std::lock_guard<std::mutex> lock(global_lock);
        pipelineCache = (VkPipelineCache)my_device_data->unique_id_mapping[reinterpret_cast<uint64_t &>(pipelineCache)];
    }

    VkResult result =
        get_dispatch_table(unique_objects_device_table_map, device)
            ->CreateGraphicsPipelines(device, pipelineCache, createInfoCount,
                                      (const VkGraphicsPipelineCreateInfo *)local_pCreateInfos, pAllocator, pPipelines);
    delete[] local_pCreateInfos;
    if (VK_SUCCESS == result) {
        uint64_t unique_id = 0;
        std::lock_guard<std::mutex> lock(global_lock);
        for (uint32_t i = 0; i < createInfoCount; ++i) {
            unique_id = global_unique_id++;
            my_device_data->unique_id_mapping[unique_id] = reinterpret_cast<uint64_t &>(pPipelines[i]);
            pPipelines[i] = reinterpret_cast<VkPipeline &>(unique_id);
        }
    }
    return result;
}

VkResult explicit_CreateSwapchainKHR(VkDevice device, const VkSwapchainCreateInfoKHR *pCreateInfo,
                                     const VkAllocationCallbacks *pAllocator, VkSwapchainKHR *pSwapchain) {
    layer_data *my_map_data = get_my_data_ptr(get_dispatch_key(device), layer_data_map);

    safe_VkSwapchainCreateInfoKHR *local_pCreateInfo = NULL;
    if (pCreateInfo) {
        std::lock_guard<std::mutex> lock(global_lock);
        local_pCreateInfo = new safe_VkSwapchainCreateInfoKHR(pCreateInfo);
        local_pCreateInfo->oldSwapchain =
            (VkSwapchainKHR)my_map_data->unique_id_mapping[reinterpret_cast<const uint64_t &>(pCreateInfo->oldSwapchain)];
        // Need to pull surface mapping from the instance-level map
        layer_data *instance_data = get_my_data_ptr(get_dispatch_key(my_map_data->gpu), layer_data_map);
        local_pCreateInfo->surface =
            (VkSurfaceKHR)instance_data->unique_id_mapping[reinterpret_cast<const uint64_t &>(pCreateInfo->surface)];
    }

    VkResult result = get_dispatch_table(unique_objects_device_table_map, device)
                          ->CreateSwapchainKHR(device, (const VkSwapchainCreateInfoKHR *)local_pCreateInfo, pAllocator, pSwapchain);
    if (local_pCreateInfo)
        delete local_pCreateInfo;
    if (VK_SUCCESS == result) {
        std::lock_guard<std::mutex> lock(global_lock);
        uint64_t unique_id =global_unique_id++;
        my_map_data->unique_id_mapping[unique_id] = reinterpret_cast<uint64_t &>(*pSwapchain);
        *pSwapchain = reinterpret_cast<VkSwapchainKHR &>(unique_id);
    }
    return result;
}

VkResult explicit_GetSwapchainImagesKHR(VkDevice device, VkSwapchainKHR swapchain, uint32_t *pSwapchainImageCount,
                                        VkImage *pSwapchainImages) {
    // UNWRAP USES:
    //  0 : swapchain,VkSwapchainKHR, pSwapchainImages,VkImage
    layer_data *my_device_data = get_my_data_ptr(get_dispatch_key(device), layer_data_map);
    if (VK_NULL_HANDLE != swapchain) {
        std::lock_guard<std::mutex> lock(global_lock);
        swapchain = (VkSwapchainKHR)my_device_data->unique_id_mapping[reinterpret_cast<uint64_t &>(swapchain)];
    }
    VkResult result = get_dispatch_table(unique_objects_device_table_map, device)
                          ->GetSwapchainImagesKHR(device, swapchain, pSwapchainImageCount, pSwapchainImages);
    // TODO : Need to add corresponding code to delete these images
    if (VK_SUCCESS == result) {
        if ((*pSwapchainImageCount > 0) && pSwapchainImages) {
            uint64_t unique_id = 0;
            std::lock_guard<std::mutex> lock(global_lock);
            for (uint32_t i = 0; i < *pSwapchainImageCount; ++i) {
                unique_id = global_unique_id++;
                my_device_data->unique_id_mapping[unique_id] = reinterpret_cast<uint64_t &>(pSwapchainImages[i]);
                pSwapchainImages[i] = reinterpret_cast<VkImage &>(unique_id);
            }
        }
    }
    return result;
}

 #ifndef __ANDROID__
VkResult explicit_GetPhysicalDeviceDisplayPropertiesKHR(VkPhysicalDevice physicalDevice, uint32_t* pPropertyCount, VkDisplayPropertiesKHR* pProperties)
{
    layer_data *my_map_data = get_my_data_ptr(get_dispatch_key(physicalDevice), layer_data_map);
    safe_VkDisplayPropertiesKHR* local_pProperties = NULL;
    {
        std::lock_guard<std::mutex> lock(global_lock);
        if (pProperties) {
            local_pProperties = new safe_VkDisplayPropertiesKHR[*pPropertyCount];
            for (uint32_t idx0=0; idx0<*pPropertyCount; ++idx0) {
                local_pProperties[idx0].initialize(&pProperties[idx0]);
                if (pProperties[idx0].display) {
                    local_pProperties[idx0].display = (VkDisplayKHR)my_map_data->unique_id_mapping[reinterpret_cast<const uint64_t &>(pProperties[idx0].display)];
                }
            }
        }
    }

    VkResult result = get_dispatch_table(unique_objects_instance_table_map, physicalDevice)->GetPhysicalDeviceDisplayPropertiesKHR(physicalDevice, pPropertyCount, ( VkDisplayPropertiesKHR*)local_pProperties);
    if (result == VK_SUCCESS && pProperties)
    {
        for (uint32_t idx0=0; idx0<*pPropertyCount; ++idx0) {
            std::lock_guard<std::mutex> lock(global_lock);

            uint64_t unique_id = global_unique_id++;
            my_map_data->unique_id_mapping[unique_id] = reinterpret_cast<uint64_t &>(local_pProperties[idx0].display);
            pProperties[idx0].display = reinterpret_cast<VkDisplayKHR&>(unique_id);
            pProperties[idx0].displayName = local_pProperties[idx0].displayName;
            pProperties[idx0].physicalDimensions = local_pProperties[idx0].physicalDimensions;
            pProperties[idx0].physicalResolution = local_pProperties[idx0].physicalResolution;
            pProperties[idx0].supportedTransforms = local_pProperties[idx0].supportedTransforms;
            pProperties[idx0].planeReorderPossible = local_pProperties[idx0].planeReorderPossible;
            pProperties[idx0].persistentContent = local_pProperties[idx0].persistentContent;
        }
    }
    if (local_pProperties)
        delete[] local_pProperties;
    return result;
}

VkResult explicit_GetDisplayPlaneSupportedDisplaysKHR(VkPhysicalDevice physicalDevice, uint32_t planeIndex, uint32_t* pDisplayCount, VkDisplayKHR* pDisplays)
{
    layer_data *my_map_data = get_my_data_ptr(get_dispatch_key(physicalDevice), layer_data_map);
    VkResult result = get_dispatch_table(unique_objects_instance_table_map, physicalDevice)->GetDisplayPlaneSupportedDisplaysKHR(physicalDevice, planeIndex, pDisplayCount, pDisplays);
    if (VK_SUCCESS == result) {
        if ((*pDisplayCount > 0) && pDisplays) {
            std::lock_guard<std::mutex> lock(global_lock);
            for (uint32_t i = 0; i < *pDisplayCount; i++) {
		    auto it = my_map_data->unique_id_mapping.find(reinterpret_cast<const uint64_t &> (pDisplays[i]));
                assert (it !=  my_map_data->unique_id_mapping.end());
                pDisplays[i] = reinterpret_cast<VkDisplayKHR&> (it->second);
            }
        }
    }
    return result;
}


VkResult explicit_GetDisplayModePropertiesKHR(VkPhysicalDevice physicalDevice, VkDisplayKHR display, uint32_t* pPropertyCount, VkDisplayModePropertiesKHR* pProperties)
{
    layer_data *my_map_data = get_my_data_ptr(get_dispatch_key(physicalDevice), layer_data_map);
    safe_VkDisplayModePropertiesKHR* local_pProperties = NULL;
    {
        std::lock_guard<std::mutex> lock(global_lock);
        display = (VkDisplayKHR)my_map_data->unique_id_mapping[reinterpret_cast<uint64_t &>(display)];
        if (pProperties) {
            local_pProperties = new safe_VkDisplayModePropertiesKHR[*pPropertyCount];
            for (uint32_t idx0=0; idx0<*pPropertyCount; ++idx0) {
                local_pProperties[idx0].initialize(&pProperties[idx0]);
            }
        }
    }

    VkResult result = get_dispatch_table(unique_objects_instance_table_map, physicalDevice)->GetDisplayModePropertiesKHR(physicalDevice, display, pPropertyCount, ( VkDisplayModePropertiesKHR*)local_pProperties);
    if (result == VK_SUCCESS && pProperties)
    {
        for (uint32_t idx0=0; idx0<*pPropertyCount; ++idx0) {
            std::lock_guard<std::mutex> lock(global_lock);

            uint64_t unique_id = global_unique_id++;
            my_map_data->unique_id_mapping[unique_id] = reinterpret_cast<uint64_t &>(local_pProperties[idx0].displayMode);
            pProperties[idx0].displayMode = reinterpret_cast<VkDisplayModeKHR&>(unique_id);
            pProperties[idx0].parameters.visibleRegion.width = local_pProperties[idx0].parameters.visibleRegion.width;
            pProperties[idx0].parameters.visibleRegion.height = local_pProperties[idx0].parameters.visibleRegion.height;
            pProperties[idx0].parameters.refreshRate = local_pProperties[idx0].parameters.refreshRate;
        }
    }
    if (local_pProperties)
        delete[] local_pProperties;
    return result;
}
#endif
=======
>>>>>>> 9dee5292
} // namespace unique_objects<|MERGE_RESOLUTION|>--- conflicted
+++ resolved
@@ -53,13 +53,9 @@
     VK_EXT_DEBUG_MARKER_EXTENSION_NAME
     VK_EXT_DEBUG_REPORT_EXTENSION_NAME
     VK_KHR_DISPLAY_EXTENSION_NAME
-<<<<<<< HEAD
-    VK_KHR_SURFACE_EXTENSION_NAME;
-=======
     VK_KHR_SURFACE_EXTENSION_NAME
     VK_NV_EXTERNAL_MEMORY_CAPABILITIES_EXTENSION_NAME
     VK_EXT_VALIDATION_FLAGS_EXTENSION_NAME;
->>>>>>> 9dee5292
 
 static const char *kUniqueObjectsSupportedDeviceExtensions =
     VK_AMD_RASTERIZATION_ORDER_EXTENSION_NAME
@@ -72,9 +68,6 @@
     VK_KHR_SWAPCHAIN_EXTENSION_NAME
     VK_KHR_DISPLAY_SWAPCHAIN_EXTENSION_NAME
     VK_NV_DEDICATED_ALLOCATION_EXTENSION_NAME
-<<<<<<< HEAD
-    VK_NV_GLSL_SHADER_EXTENSION_NAME;
-=======
     VK_NV_GLSL_SHADER_EXTENSION_NAME
     VK_AMD_DRAW_INDIRECT_COUNT_EXTENSION_NAME
     VK_AMD_NEGATIVE_VIEWPORT_HEIGHT_EXTENSION_NAME
@@ -86,7 +79,6 @@
     VK_NV_WIN32_KEYED_MUTEX_EXTENSION_NAME
 #endif
     VK_NV_EXTERNAL_MEMORY_EXTENSION_NAME;
->>>>>>> 9dee5292
 
 // All increments must be guarded by global_lock
 static uint64_t global_unique_id = 1;
@@ -96,11 +88,8 @@
 
     debug_report_data *report_data;
     std::vector<VkDebugReportCallbackEXT> logging_callback;
-<<<<<<< HEAD
-=======
     VkLayerDispatchTable *device_dispatch_table;
     VkLayerInstanceDispatchTable *instance_dispatch_table;
->>>>>>> 9dee5292
 
     // The following are for keeping track of the temporary callbacks that can
     // be used in vkCreateInstance and vkDestroyInstance:
@@ -152,529 +141,4 @@
     return false;
 }
 
-<<<<<<< HEAD
-static void init_unique_objects(layer_data *my_data, const VkAllocationCallbacks *pAllocator) {
-    layer_debug_actions(my_data->report_data, my_data->logging_callback, pAllocator, "google_unique_objects");
-}
-
-// Handle CreateInstance
-static void checkInstanceRegisterExtensions(const VkInstanceCreateInfo *pCreateInfo, VkInstance instance) {
-    uint32_t i;
-    VkLayerInstanceDispatchTable *pDisp = get_dispatch_table(unique_objects_instance_table_map, instance);
-
-    instanceExtMap[pDisp] = {};
-
-    for (i = 0; i < pCreateInfo->enabledExtensionCount; i++) {
-
-        if (strcmp(pCreateInfo->ppEnabledExtensionNames[i], VK_KHR_SURFACE_EXTENSION_NAME) == 0) {
-            instanceExtMap[pDisp].wsi_enabled = true;
-        }
-        if (strcmp(pCreateInfo->ppEnabledExtensionNames[i], VK_KHR_DISPLAY_EXTENSION_NAME) == 0) {
-            instanceExtMap[pDisp].display_enabled = true;
-        }
-#ifdef VK_USE_PLATFORM_XLIB_KHR
-        if (strcmp(pCreateInfo->ppEnabledExtensionNames[i], VK_KHR_XLIB_SURFACE_EXTENSION_NAME) == 0) {
-            instanceExtMap[pDisp].xlib_enabled = true;
-        }
-#endif
-#ifdef VK_USE_PLATFORM_XCB_KHR
-        if (strcmp(pCreateInfo->ppEnabledExtensionNames[i], VK_KHR_XCB_SURFACE_EXTENSION_NAME) == 0) {
-            instanceExtMap[pDisp].xcb_enabled = true;
-        }
-#endif
-#ifdef VK_USE_PLATFORM_WAYLAND_KHR
-        if (strcmp(pCreateInfo->ppEnabledExtensionNames[i], VK_KHR_WAYLAND_SURFACE_EXTENSION_NAME) == 0) {
-            instanceExtMap[pDisp].wayland_enabled = true;
-        }
-#endif
-#ifdef VK_USE_PLATFORM_MIR_KHR
-        if (strcmp(pCreateInfo->ppEnabledExtensionNames[i], VK_KHR_MIR_SURFACE_EXTENSION_NAME) == 0) {
-            instanceExtMap[pDisp].mir_enabled = true;
-        }
-#endif
-#ifdef VK_USE_PLATFORM_ANDROID_KHR
-        if (strcmp(pCreateInfo->ppEnabledExtensionNames[i], VK_KHR_ANDROID_SURFACE_EXTENSION_NAME) == 0) {
-            instanceExtMap[pDisp].android_enabled = true;
-        }
-#endif
-#ifdef VK_USE_PLATFORM_WIN32_KHR
-        if (strcmp(pCreateInfo->ppEnabledExtensionNames[i], VK_KHR_WIN32_SURFACE_EXTENSION_NAME) == 0) {
-            instanceExtMap[pDisp].win32_enabled = true;
-        }
-#endif
-
-        // Check for recognized instance extensions
-        layer_data *instance_data = get_my_data_ptr(get_dispatch_key(instance), layer_data_map);
-        if (!white_list(pCreateInfo->ppEnabledExtensionNames[i], kUniqueObjectsSupportedInstanceExtensions)) {
-            log_msg(instance_data->report_data, VK_DEBUG_REPORT_ERROR_BIT_EXT, VK_DEBUG_REPORT_OBJECT_TYPE_UNKNOWN_EXT, 0, __LINE__,
-                    0, "UniqueObjects",
-                    "Instance Extension %s is not supported by this layer.  Using this extension may adversely affect "
-                    "validation results and/or produce undefined behavior.",
-                    pCreateInfo->ppEnabledExtensionNames[i]);
-        }
-    }
-}
-
-VkResult explicit_CreateInstance(const VkInstanceCreateInfo *pCreateInfo, const VkAllocationCallbacks *pAllocator,
-                                 VkInstance *pInstance) {
-    VkLayerInstanceCreateInfo *chain_info = get_chain_info(pCreateInfo, VK_LAYER_LINK_INFO);
-
-    assert(chain_info->u.pLayerInfo);
-    PFN_vkGetInstanceProcAddr fpGetInstanceProcAddr = chain_info->u.pLayerInfo->pfnNextGetInstanceProcAddr;
-    PFN_vkCreateInstance fpCreateInstance = (PFN_vkCreateInstance)fpGetInstanceProcAddr(NULL, "vkCreateInstance");
-    if (fpCreateInstance == NULL) {
-        return VK_ERROR_INITIALIZATION_FAILED;
-    }
-
-    // Advance the link info for the next element on the chain
-    chain_info->u.pLayerInfo = chain_info->u.pLayerInfo->pNext;
-
-    VkResult result = fpCreateInstance(pCreateInfo, pAllocator, pInstance);
-    if (result != VK_SUCCESS) {
-        return result;
-    }
-
-    layer_data *my_data = get_my_data_ptr(get_dispatch_key(*pInstance), layer_data_map);
-    my_data->instance = *pInstance;
-    VkLayerInstanceDispatchTable *pTable = initInstanceTable(*pInstance, fpGetInstanceProcAddr, unique_objects_instance_table_map);
-
-    my_data->instance = *pInstance;
-    my_data->report_data = debug_report_create_instance(pTable, *pInstance, pCreateInfo->enabledExtensionCount,
-        pCreateInfo->ppEnabledExtensionNames);
-
-    // Set up temporary debug callbacks to output messages at CreateInstance-time
-    if (!layer_copy_tmp_callbacks(pCreateInfo->pNext, &my_data->num_tmp_callbacks, &my_data->tmp_dbg_create_infos,
-                                  &my_data->tmp_callbacks)) {
-        if (my_data->num_tmp_callbacks > 0) {
-            if (layer_enable_tmp_callbacks(my_data->report_data, my_data->num_tmp_callbacks, my_data->tmp_dbg_create_infos,
-                                           my_data->tmp_callbacks)) {
-                layer_free_tmp_callbacks(my_data->tmp_dbg_create_infos, my_data->tmp_callbacks);
-                my_data->num_tmp_callbacks = 0;
-            }
-        }
-    }
-
-    init_unique_objects(my_data, pAllocator);
-    checkInstanceRegisterExtensions(pCreateInfo, *pInstance);
-
-    // Disable and free tmp callbacks, no longer necessary
-    if (my_data->num_tmp_callbacks > 0) {
-        layer_disable_tmp_callbacks(my_data->report_data, my_data->num_tmp_callbacks, my_data->tmp_callbacks);
-        layer_free_tmp_callbacks(my_data->tmp_dbg_create_infos, my_data->tmp_callbacks);
-        my_data->num_tmp_callbacks = 0;
-    }
-
-    return result;
-}
-
-void explicit_DestroyInstance(VkInstance instance, const VkAllocationCallbacks *pAllocator) {
-    dispatch_key key = get_dispatch_key(instance);
-    layer_data *my_data = get_my_data_ptr(key, layer_data_map);
-    VkLayerInstanceDispatchTable *pDisp = get_dispatch_table(unique_objects_instance_table_map, instance);
-    instanceExtMap.erase(pDisp);
-    pDisp->DestroyInstance(instance, pAllocator);
-
-    // Clean up logging callback, if any
-    while (my_data->logging_callback.size() > 0) {
-        VkDebugReportCallbackEXT callback = my_data->logging_callback.back();
-        layer_destroy_msg_callback(my_data->report_data, callback, pAllocator);
-        my_data->logging_callback.pop_back();
-    }
-
-    layer_debug_report_destroy_instance(my_data->report_data);
-    layer_data_map.erase(key);
-}
-
-// Handle CreateDevice
-static void createDeviceRegisterExtensions(const VkDeviceCreateInfo *pCreateInfo, VkDevice device) {
-    layer_data *my_device_data = get_my_data_ptr(get_dispatch_key(device), layer_data_map);
-    VkLayerDispatchTable *pDisp = get_dispatch_table(unique_objects_device_table_map, device);
-    PFN_vkGetDeviceProcAddr gpa = pDisp->GetDeviceProcAddr;
-    pDisp->CreateSwapchainKHR = (PFN_vkCreateSwapchainKHR)gpa(device, "vkCreateSwapchainKHR");
-    pDisp->DestroySwapchainKHR = (PFN_vkDestroySwapchainKHR)gpa(device, "vkDestroySwapchainKHR");
-    pDisp->GetSwapchainImagesKHR = (PFN_vkGetSwapchainImagesKHR)gpa(device, "vkGetSwapchainImagesKHR");
-    pDisp->AcquireNextImageKHR = (PFN_vkAcquireNextImageKHR)gpa(device, "vkAcquireNextImageKHR");
-    pDisp->QueuePresentKHR = (PFN_vkQueuePresentKHR)gpa(device, "vkQueuePresentKHR");
-    my_device_data->wsi_enabled = false;
-
-    for (uint32_t i = 0; i < pCreateInfo->enabledExtensionCount; i++) {
-        if (strcmp(pCreateInfo->ppEnabledExtensionNames[i], VK_KHR_SWAPCHAIN_EXTENSION_NAME) == 0) {
-            my_device_data->wsi_enabled = true;
-        }
-        // Check for recognized device extensions
-        if (!white_list(pCreateInfo->ppEnabledExtensionNames[i], kUniqueObjectsSupportedDeviceExtensions)) {
-            log_msg(my_device_data->report_data, VK_DEBUG_REPORT_ERROR_BIT_EXT, VK_DEBUG_REPORT_OBJECT_TYPE_UNKNOWN_EXT, 0,
-                    __LINE__, 0, "UniqueObjects",
-                    "Device Extension %s is not supported by this layer.  Using this extension may adversely affect "
-                    "validation results and/or produce undefined behavior.",
-                    pCreateInfo->ppEnabledExtensionNames[i]);
-        }
-    }
-}
-
-VkResult explicit_CreateDevice(VkPhysicalDevice gpu, const VkDeviceCreateInfo *pCreateInfo, const VkAllocationCallbacks *pAllocator,
-                               VkDevice *pDevice) {
-    layer_data *my_instance_data = get_my_data_ptr(get_dispatch_key(gpu), layer_data_map);
-    VkLayerDeviceCreateInfo *chain_info = get_chain_info(pCreateInfo, VK_LAYER_LINK_INFO);
-
-    assert(chain_info->u.pLayerInfo);
-    PFN_vkGetInstanceProcAddr fpGetInstanceProcAddr = chain_info->u.pLayerInfo->pfnNextGetInstanceProcAddr;
-    PFN_vkGetDeviceProcAddr fpGetDeviceProcAddr = chain_info->u.pLayerInfo->pfnNextGetDeviceProcAddr;
-    PFN_vkCreateDevice fpCreateDevice = (PFN_vkCreateDevice)fpGetInstanceProcAddr(my_instance_data->instance, "vkCreateDevice");
-    if (fpCreateDevice == NULL) {
-        return VK_ERROR_INITIALIZATION_FAILED;
-    }
-
-    // Advance the link info for the next element on the chain
-    chain_info->u.pLayerInfo = chain_info->u.pLayerInfo->pNext;
-
-    VkResult result = fpCreateDevice(gpu, pCreateInfo, pAllocator, pDevice);
-    if (result != VK_SUCCESS) {
-        return result;
-    }
-
-    layer_data *my_device_data = get_my_data_ptr(get_dispatch_key(*pDevice), layer_data_map);
-    my_device_data->report_data = layer_debug_report_create_device(my_instance_data->report_data, *pDevice);
-
-    // Setup layer's device dispatch table
-    initDeviceTable(*pDevice, fpGetDeviceProcAddr, unique_objects_device_table_map);
-
-    createDeviceRegisterExtensions(pCreateInfo, *pDevice);
-    // Set gpu for this device in order to get at any objects mapped at instance level
-
-    my_device_data->gpu = gpu;
-
-    return result;
-}
-
-void explicit_DestroyDevice(VkDevice device, const VkAllocationCallbacks *pAllocator) {
-    dispatch_key key = get_dispatch_key(device);
-    layer_debug_report_destroy_device(device);
-    get_dispatch_table(unique_objects_device_table_map, device)->DestroyDevice(device, pAllocator);
-    layer_data_map.erase(key);
-}
-
-VkResult explicit_AllocateMemory(VkDevice device, const VkMemoryAllocateInfo *pAllocateInfo,
-                                 const VkAllocationCallbacks *pAllocator, VkDeviceMemory *pMemory) {
-    const VkMemoryAllocateInfo *input_allocate_info = pAllocateInfo;
-    std::unique_ptr<safe_VkMemoryAllocateInfo> safe_allocate_info;
-    std::unique_ptr<safe_VkDedicatedAllocationMemoryAllocateInfoNV> safe_dedicated_allocate_info;
-    layer_data *my_map_data = get_my_data_ptr(get_dispatch_key(device), layer_data_map);
-
-    if ((pAllocateInfo != nullptr) &&
-        ContainsExtStruct(pAllocateInfo, VK_STRUCTURE_TYPE_DEDICATED_ALLOCATION_MEMORY_ALLOCATE_INFO_NV)) {
-        // Assuming there is only one extension struct of this type in the list for now
-        safe_dedicated_allocate_info =
-            std::unique_ptr<safe_VkDedicatedAllocationMemoryAllocateInfoNV>(new safe_VkDedicatedAllocationMemoryAllocateInfoNV);
-        safe_allocate_info = std::unique_ptr<safe_VkMemoryAllocateInfo>(new safe_VkMemoryAllocateInfo);
-
-        safe_allocate_info->initialize(pAllocateInfo);
-        input_allocate_info = reinterpret_cast<const VkMemoryAllocateInfo *>(safe_allocate_info.get());
-
-        const GenericHeader *orig_pnext = reinterpret_cast<const GenericHeader *>(pAllocateInfo->pNext);
-        GenericHeader *input_pnext = reinterpret_cast<GenericHeader *>(safe_allocate_info.get());
-        while (orig_pnext != nullptr) {
-            if (orig_pnext->sType == VK_STRUCTURE_TYPE_DEDICATED_ALLOCATION_MEMORY_ALLOCATE_INFO_NV) {
-                safe_dedicated_allocate_info->initialize(
-                    reinterpret_cast<const VkDedicatedAllocationMemoryAllocateInfoNV *>(orig_pnext));
-
-                std::unique_lock<std::mutex> lock(global_lock);
-
-                if (safe_dedicated_allocate_info->buffer != VK_NULL_HANDLE) {
-                    uint64_t local_buffer = reinterpret_cast<uint64_t &>(safe_dedicated_allocate_info->buffer);
-                    safe_dedicated_allocate_info->buffer =
-                        reinterpret_cast<VkBuffer &>(my_map_data->unique_id_mapping[local_buffer]);
-                }
-
-                if (safe_dedicated_allocate_info->image != VK_NULL_HANDLE) {
-                    uint64_t local_image = reinterpret_cast<uint64_t &>(safe_dedicated_allocate_info->image);
-                    safe_dedicated_allocate_info->image = reinterpret_cast<VkImage &>(my_map_data->unique_id_mapping[local_image]);
-                }
-
-                lock.unlock();
-
-                input_pnext->pNext = reinterpret_cast<GenericHeader *>(safe_dedicated_allocate_info.get());
-                input_pnext = reinterpret_cast<GenericHeader *>(input_pnext->pNext);
-            } else {
-                // TODO: generic handling of pNext copies
-            }
-
-            orig_pnext = reinterpret_cast<const GenericHeader *>(orig_pnext->pNext);
-        }
-    }
-
-    VkResult result = get_dispatch_table(unique_objects_device_table_map, device)
-                          ->AllocateMemory(device, input_allocate_info, pAllocator, pMemory);
-
-    if (VK_SUCCESS == result) {
-        std::lock_guard<std::mutex> lock(global_lock);
-        uint64_t unique_id = global_unique_id++;
-        my_map_data->unique_id_mapping[unique_id] = reinterpret_cast<uint64_t &>(*pMemory);
-        *pMemory = reinterpret_cast<VkDeviceMemory &>(unique_id);
-    }
-
-    return result;
-}
-
-VkResult explicit_CreateComputePipelines(VkDevice device, VkPipelineCache pipelineCache, uint32_t createInfoCount,
-                                         const VkComputePipelineCreateInfo *pCreateInfos, const VkAllocationCallbacks *pAllocator,
-                                         VkPipeline *pPipelines) {
-    // STRUCT USES:{'pipelineCache': 'VkPipelineCache', 'pCreateInfos[createInfoCount]': {'stage': {'module': 'VkShaderModule'},
-    // 'layout': 'VkPipelineLayout', 'basePipelineHandle': 'VkPipeline'}}
-    // LOCAL DECLS:{'pCreateInfos': 'VkComputePipelineCreateInfo*'}
-    layer_data *my_device_data = get_my_data_ptr(get_dispatch_key(device), layer_data_map);
-    safe_VkComputePipelineCreateInfo *local_pCreateInfos = NULL;
-    if (pCreateInfos) {
-        std::lock_guard<std::mutex> lock(global_lock);
-        local_pCreateInfos = new safe_VkComputePipelineCreateInfo[createInfoCount];
-        for (uint32_t idx0 = 0; idx0 < createInfoCount; ++idx0) {
-            local_pCreateInfos[idx0].initialize(&pCreateInfos[idx0]);
-            if (pCreateInfos[idx0].basePipelineHandle) {
-                local_pCreateInfos[idx0].basePipelineHandle =
-                    (VkPipeline)my_device_data
-                        ->unique_id_mapping[reinterpret_cast<const uint64_t &>(pCreateInfos[idx0].basePipelineHandle)];
-            }
-            if (pCreateInfos[idx0].layout) {
-                local_pCreateInfos[idx0].layout =
-                    (VkPipelineLayout)
-                        my_device_data->unique_id_mapping[reinterpret_cast<const uint64_t &>(pCreateInfos[idx0].layout)];
-            }
-            if (pCreateInfos[idx0].stage.module) {
-                local_pCreateInfos[idx0].stage.module =
-                    (VkShaderModule)
-                        my_device_data->unique_id_mapping[reinterpret_cast<const uint64_t &>(pCreateInfos[idx0].stage.module)];
-            }
-        }
-    }
-    if (pipelineCache) {
-        std::lock_guard<std::mutex> lock(global_lock);
-        pipelineCache = (VkPipelineCache)my_device_data->unique_id_mapping[reinterpret_cast<uint64_t &>(pipelineCache)];
-    }
-
-    VkResult result = get_dispatch_table(unique_objects_device_table_map, device)
-                          ->CreateComputePipelines(device, pipelineCache, createInfoCount,
-                                                   (const VkComputePipelineCreateInfo *)local_pCreateInfos, pAllocator, pPipelines);
-    delete[] local_pCreateInfos;
-    if (VK_SUCCESS == result) {
-        uint64_t unique_id = 0;
-        std::lock_guard<std::mutex> lock(global_lock);
-        for (uint32_t i = 0; i < createInfoCount; ++i) {
-            unique_id = global_unique_id++;
-            my_device_data->unique_id_mapping[unique_id] = reinterpret_cast<uint64_t &>(pPipelines[i]);
-            pPipelines[i] = reinterpret_cast<VkPipeline &>(unique_id);
-        }
-    }
-    return result;
-}
-
-VkResult explicit_CreateGraphicsPipelines(VkDevice device, VkPipelineCache pipelineCache, uint32_t createInfoCount,
-                                          const VkGraphicsPipelineCreateInfo *pCreateInfos, const VkAllocationCallbacks *pAllocator,
-                                          VkPipeline *pPipelines) {
-    // STRUCT USES:{'pipelineCache': 'VkPipelineCache', 'pCreateInfos[createInfoCount]': {'layout': 'VkPipelineLayout',
-    // 'pStages[stageCount]': {'module': 'VkShaderModule'}, 'renderPass': 'VkRenderPass', 'basePipelineHandle': 'VkPipeline'}}
-    // LOCAL DECLS:{'pCreateInfos': 'VkGraphicsPipelineCreateInfo*'}
-    layer_data *my_device_data = get_my_data_ptr(get_dispatch_key(device), layer_data_map);
-    safe_VkGraphicsPipelineCreateInfo *local_pCreateInfos = NULL;
-    if (pCreateInfos) {
-        local_pCreateInfos = new safe_VkGraphicsPipelineCreateInfo[createInfoCount];
-        std::lock_guard<std::mutex> lock(global_lock);
-        for (uint32_t idx0 = 0; idx0 < createInfoCount; ++idx0) {
-            local_pCreateInfos[idx0].initialize(&pCreateInfos[idx0]);
-            if (pCreateInfos[idx0].basePipelineHandle) {
-                local_pCreateInfos[idx0].basePipelineHandle =
-                    (VkPipeline)my_device_data
-                        ->unique_id_mapping[reinterpret_cast<const uint64_t &>(pCreateInfos[idx0].basePipelineHandle)];
-            }
-            if (pCreateInfos[idx0].layout) {
-                local_pCreateInfos[idx0].layout =
-                    (VkPipelineLayout)
-                        my_device_data->unique_id_mapping[reinterpret_cast<const uint64_t &>(pCreateInfos[idx0].layout)];
-            }
-            if (pCreateInfos[idx0].pStages) {
-                for (uint32_t idx1 = 0; idx1 < pCreateInfos[idx0].stageCount; ++idx1) {
-                    if (pCreateInfos[idx0].pStages[idx1].module) {
-                        local_pCreateInfos[idx0].pStages[idx1].module =
-                            (VkShaderModule)my_device_data
-                                ->unique_id_mapping[reinterpret_cast<const uint64_t &>(pCreateInfos[idx0].pStages[idx1].module)];
-                    }
-                }
-            }
-            if (pCreateInfos[idx0].renderPass) {
-                local_pCreateInfos[idx0].renderPass =
-                    (VkRenderPass)
-                        my_device_data->unique_id_mapping[reinterpret_cast<const uint64_t &>(pCreateInfos[idx0].renderPass)];
-            }
-        }
-    }
-    if (pipelineCache) {
-        std::lock_guard<std::mutex> lock(global_lock);
-        pipelineCache = (VkPipelineCache)my_device_data->unique_id_mapping[reinterpret_cast<uint64_t &>(pipelineCache)];
-    }
-
-    VkResult result =
-        get_dispatch_table(unique_objects_device_table_map, device)
-            ->CreateGraphicsPipelines(device, pipelineCache, createInfoCount,
-                                      (const VkGraphicsPipelineCreateInfo *)local_pCreateInfos, pAllocator, pPipelines);
-    delete[] local_pCreateInfos;
-    if (VK_SUCCESS == result) {
-        uint64_t unique_id = 0;
-        std::lock_guard<std::mutex> lock(global_lock);
-        for (uint32_t i = 0; i < createInfoCount; ++i) {
-            unique_id = global_unique_id++;
-            my_device_data->unique_id_mapping[unique_id] = reinterpret_cast<uint64_t &>(pPipelines[i]);
-            pPipelines[i] = reinterpret_cast<VkPipeline &>(unique_id);
-        }
-    }
-    return result;
-}
-
-VkResult explicit_CreateSwapchainKHR(VkDevice device, const VkSwapchainCreateInfoKHR *pCreateInfo,
-                                     const VkAllocationCallbacks *pAllocator, VkSwapchainKHR *pSwapchain) {
-    layer_data *my_map_data = get_my_data_ptr(get_dispatch_key(device), layer_data_map);
-
-    safe_VkSwapchainCreateInfoKHR *local_pCreateInfo = NULL;
-    if (pCreateInfo) {
-        std::lock_guard<std::mutex> lock(global_lock);
-        local_pCreateInfo = new safe_VkSwapchainCreateInfoKHR(pCreateInfo);
-        local_pCreateInfo->oldSwapchain =
-            (VkSwapchainKHR)my_map_data->unique_id_mapping[reinterpret_cast<const uint64_t &>(pCreateInfo->oldSwapchain)];
-        // Need to pull surface mapping from the instance-level map
-        layer_data *instance_data = get_my_data_ptr(get_dispatch_key(my_map_data->gpu), layer_data_map);
-        local_pCreateInfo->surface =
-            (VkSurfaceKHR)instance_data->unique_id_mapping[reinterpret_cast<const uint64_t &>(pCreateInfo->surface)];
-    }
-
-    VkResult result = get_dispatch_table(unique_objects_device_table_map, device)
-                          ->CreateSwapchainKHR(device, (const VkSwapchainCreateInfoKHR *)local_pCreateInfo, pAllocator, pSwapchain);
-    if (local_pCreateInfo)
-        delete local_pCreateInfo;
-    if (VK_SUCCESS == result) {
-        std::lock_guard<std::mutex> lock(global_lock);
-        uint64_t unique_id =global_unique_id++;
-        my_map_data->unique_id_mapping[unique_id] = reinterpret_cast<uint64_t &>(*pSwapchain);
-        *pSwapchain = reinterpret_cast<VkSwapchainKHR &>(unique_id);
-    }
-    return result;
-}
-
-VkResult explicit_GetSwapchainImagesKHR(VkDevice device, VkSwapchainKHR swapchain, uint32_t *pSwapchainImageCount,
-                                        VkImage *pSwapchainImages) {
-    // UNWRAP USES:
-    //  0 : swapchain,VkSwapchainKHR, pSwapchainImages,VkImage
-    layer_data *my_device_data = get_my_data_ptr(get_dispatch_key(device), layer_data_map);
-    if (VK_NULL_HANDLE != swapchain) {
-        std::lock_guard<std::mutex> lock(global_lock);
-        swapchain = (VkSwapchainKHR)my_device_data->unique_id_mapping[reinterpret_cast<uint64_t &>(swapchain)];
-    }
-    VkResult result = get_dispatch_table(unique_objects_device_table_map, device)
-                          ->GetSwapchainImagesKHR(device, swapchain, pSwapchainImageCount, pSwapchainImages);
-    // TODO : Need to add corresponding code to delete these images
-    if (VK_SUCCESS == result) {
-        if ((*pSwapchainImageCount > 0) && pSwapchainImages) {
-            uint64_t unique_id = 0;
-            std::lock_guard<std::mutex> lock(global_lock);
-            for (uint32_t i = 0; i < *pSwapchainImageCount; ++i) {
-                unique_id = global_unique_id++;
-                my_device_data->unique_id_mapping[unique_id] = reinterpret_cast<uint64_t &>(pSwapchainImages[i]);
-                pSwapchainImages[i] = reinterpret_cast<VkImage &>(unique_id);
-            }
-        }
-    }
-    return result;
-}
-
- #ifndef __ANDROID__
-VkResult explicit_GetPhysicalDeviceDisplayPropertiesKHR(VkPhysicalDevice physicalDevice, uint32_t* pPropertyCount, VkDisplayPropertiesKHR* pProperties)
-{
-    layer_data *my_map_data = get_my_data_ptr(get_dispatch_key(physicalDevice), layer_data_map);
-    safe_VkDisplayPropertiesKHR* local_pProperties = NULL;
-    {
-        std::lock_guard<std::mutex> lock(global_lock);
-        if (pProperties) {
-            local_pProperties = new safe_VkDisplayPropertiesKHR[*pPropertyCount];
-            for (uint32_t idx0=0; idx0<*pPropertyCount; ++idx0) {
-                local_pProperties[idx0].initialize(&pProperties[idx0]);
-                if (pProperties[idx0].display) {
-                    local_pProperties[idx0].display = (VkDisplayKHR)my_map_data->unique_id_mapping[reinterpret_cast<const uint64_t &>(pProperties[idx0].display)];
-                }
-            }
-        }
-    }
-
-    VkResult result = get_dispatch_table(unique_objects_instance_table_map, physicalDevice)->GetPhysicalDeviceDisplayPropertiesKHR(physicalDevice, pPropertyCount, ( VkDisplayPropertiesKHR*)local_pProperties);
-    if (result == VK_SUCCESS && pProperties)
-    {
-        for (uint32_t idx0=0; idx0<*pPropertyCount; ++idx0) {
-            std::lock_guard<std::mutex> lock(global_lock);
-
-            uint64_t unique_id = global_unique_id++;
-            my_map_data->unique_id_mapping[unique_id] = reinterpret_cast<uint64_t &>(local_pProperties[idx0].display);
-            pProperties[idx0].display = reinterpret_cast<VkDisplayKHR&>(unique_id);
-            pProperties[idx0].displayName = local_pProperties[idx0].displayName;
-            pProperties[idx0].physicalDimensions = local_pProperties[idx0].physicalDimensions;
-            pProperties[idx0].physicalResolution = local_pProperties[idx0].physicalResolution;
-            pProperties[idx0].supportedTransforms = local_pProperties[idx0].supportedTransforms;
-            pProperties[idx0].planeReorderPossible = local_pProperties[idx0].planeReorderPossible;
-            pProperties[idx0].persistentContent = local_pProperties[idx0].persistentContent;
-        }
-    }
-    if (local_pProperties)
-        delete[] local_pProperties;
-    return result;
-}
-
-VkResult explicit_GetDisplayPlaneSupportedDisplaysKHR(VkPhysicalDevice physicalDevice, uint32_t planeIndex, uint32_t* pDisplayCount, VkDisplayKHR* pDisplays)
-{
-    layer_data *my_map_data = get_my_data_ptr(get_dispatch_key(physicalDevice), layer_data_map);
-    VkResult result = get_dispatch_table(unique_objects_instance_table_map, physicalDevice)->GetDisplayPlaneSupportedDisplaysKHR(physicalDevice, planeIndex, pDisplayCount, pDisplays);
-    if (VK_SUCCESS == result) {
-        if ((*pDisplayCount > 0) && pDisplays) {
-            std::lock_guard<std::mutex> lock(global_lock);
-            for (uint32_t i = 0; i < *pDisplayCount; i++) {
-		    auto it = my_map_data->unique_id_mapping.find(reinterpret_cast<const uint64_t &> (pDisplays[i]));
-                assert (it !=  my_map_data->unique_id_mapping.end());
-                pDisplays[i] = reinterpret_cast<VkDisplayKHR&> (it->second);
-            }
-        }
-    }
-    return result;
-}
-
-
-VkResult explicit_GetDisplayModePropertiesKHR(VkPhysicalDevice physicalDevice, VkDisplayKHR display, uint32_t* pPropertyCount, VkDisplayModePropertiesKHR* pProperties)
-{
-    layer_data *my_map_data = get_my_data_ptr(get_dispatch_key(physicalDevice), layer_data_map);
-    safe_VkDisplayModePropertiesKHR* local_pProperties = NULL;
-    {
-        std::lock_guard<std::mutex> lock(global_lock);
-        display = (VkDisplayKHR)my_map_data->unique_id_mapping[reinterpret_cast<uint64_t &>(display)];
-        if (pProperties) {
-            local_pProperties = new safe_VkDisplayModePropertiesKHR[*pPropertyCount];
-            for (uint32_t idx0=0; idx0<*pPropertyCount; ++idx0) {
-                local_pProperties[idx0].initialize(&pProperties[idx0]);
-            }
-        }
-    }
-
-    VkResult result = get_dispatch_table(unique_objects_instance_table_map, physicalDevice)->GetDisplayModePropertiesKHR(physicalDevice, display, pPropertyCount, ( VkDisplayModePropertiesKHR*)local_pProperties);
-    if (result == VK_SUCCESS && pProperties)
-    {
-        for (uint32_t idx0=0; idx0<*pPropertyCount; ++idx0) {
-            std::lock_guard<std::mutex> lock(global_lock);
-
-            uint64_t unique_id = global_unique_id++;
-            my_map_data->unique_id_mapping[unique_id] = reinterpret_cast<uint64_t &>(local_pProperties[idx0].displayMode);
-            pProperties[idx0].displayMode = reinterpret_cast<VkDisplayModeKHR&>(unique_id);
-            pProperties[idx0].parameters.visibleRegion.width = local_pProperties[idx0].parameters.visibleRegion.width;
-            pProperties[idx0].parameters.visibleRegion.height = local_pProperties[idx0].parameters.visibleRegion.height;
-            pProperties[idx0].parameters.refreshRate = local_pProperties[idx0].parameters.refreshRate;
-        }
-    }
-    if (local_pProperties)
-        delete[] local_pProperties;
-    return result;
-}
-#endif
-=======
->>>>>>> 9dee5292
 } // namespace unique_objects