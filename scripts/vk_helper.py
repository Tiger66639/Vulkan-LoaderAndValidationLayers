--- conflicted
+++ resolved
@@ -593,7 +593,6 @@
     def _get_size_helper_func_name(self, struct):
         return self._get_func_name(struct, 'size')
 
-<<<<<<< HEAD
     # Return elements to create formatted string for given struct member
     def _get_struct_print_formatted(self, struct_member, pre_var_name="prefix", postfix = "\\n", struct_var_name="pStruct", struct_ptr=True, print_array=False):
         struct_op = "->"
@@ -1198,8 +1197,6 @@
         header.append("std::string dynamic_display(const void* pStruct, const std::string prefix);\n")
         return "".join(header)
 
-=======
->>>>>>> 3b5d46ff
     def _generateSizeHelperFunctions(self):
         sh_funcs = []
         # just generates prototypes for all the functions
