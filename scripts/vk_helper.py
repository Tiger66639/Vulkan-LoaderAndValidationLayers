--- conflicted
+++ resolved
@@ -1394,49 +1394,6 @@
             add_platform_wrapper_exit(sh_funcs, typedef_fwd_dict[s])
 
         # Now generate generic functions to loop over entire struct chain (or just handle single generic structs)
-<<<<<<< HEAD
-        if '_debug_' not in self.header_filename:
-            for follow_chain in [True, False]:
-                sh_funcs.append('%s' % self.lineinfo.get())
-                if follow_chain:
-                    sh_funcs.append('size_t get_struct_chain_size(const void* pStruct)\n{')
-                else:
-                    sh_funcs.append('size_t get_dynamic_struct_size(const void* pStruct)\n{')
-                indent = '    '
-                sh_funcs.append('%s// Just use VkApplicationInfo as struct until actual type is resolved' % (indent))
-                sh_funcs.append('%sVkApplicationInfo* pNext = (VkApplicationInfo*)pStruct;' % (indent))
-                sh_funcs.append('%ssize_t structSize = 0;' % (indent))
-                if follow_chain:
-                    sh_funcs.append('%swhile (pNext) {' % (indent))
-                    indent = '        '
-                sh_funcs.append('%sswitch (pNext->sType) {' % (indent))
-                indent += '    '
-                for e in enum_type_dict:
-                    if 'StructureType' in e:
-                        for v in sorted(enum_type_dict[e]):
-                            struct_name = get_struct_name_from_struct_type(v)
-                            if struct_name not in self.struct_dict:
-                                continue
-
-                            if ('WIN32' in v):
-                                if ('KHX' in v):
-                                    sh_funcs.append("#ifdef VK_USE_PLATFORM_WIN32_KHX")
-                                else:
-                                    sh_funcs.append("#ifdef VK_USE_PLATFORM_WIN32_KHR")
-                            sh_funcs.append('%scase %s:' % (indent, v))
-                            sh_funcs.append('%s{' % (indent))
-                            indent += '    '
-                            sh_funcs.append('%sstructSize += %s((%s*)pNext);' % (indent, self._get_size_helper_func_name(struct_name), struct_name))
-                            sh_funcs.append('%sbreak;' % (indent))
-                            indent = indent[:-4]
-                            sh_funcs.append('%s}' % (indent))
-                            if ('WIN32' in v):
-                                if ('KHX' in v):
-                                    sh_funcs.append("#endif // VK_USE_PLATFORM_WIN32_KHX")
-                                else:
-                                    sh_funcs.append("#endif // VK_USE_PLATFORM_WIN32_KHR")
-                        sh_funcs.append('%sdefault:' % (indent))
-=======
         for follow_chain in [True, False]:
             sh_funcs.append('%s' % self.lineinfo.get())
             if follow_chain:
@@ -1459,18 +1416,23 @@
                         if struct_name not in self.struct_dict:
                             continue
 
-                        if 'WIN32' in v:
-                            sh_funcs.append("#ifdef VK_USE_PLATFORM_WIN32_KHR")
+                        if ('WIN32' in v):
+                            if ('KHX' in v):
+                                sh_funcs.append("#ifdef VK_USE_PLATFORM_WIN32_KHX")
+                            else:
+                                sh_funcs.append("#ifdef VK_USE_PLATFORM_WIN32_KHR")
                         sh_funcs.append('%scase %s:' % (indent, v))
                         sh_funcs.append('%s{' % (indent))
->>>>>>> 2fbc1a61
                         indent += '    '
                         sh_funcs.append('%sstructSize += %s((%s*)pNext);' % (indent, self._get_size_helper_func_name(struct_name), struct_name))
                         sh_funcs.append('%sbreak;' % (indent))
                         indent = indent[:-4]
                         sh_funcs.append('%s}' % (indent))
-                        if 'WIN32' in v:
-                            sh_funcs.append("#endif // VK_USE_PLATFORM_WIN32_KHR")
+                        if ('WIN32' in v):
+                            if ('KHX' in v):
+                                sh_funcs.append("#endif // VK_USE_PLATFORM_WIN32_KHX")
+                            else:
+                                sh_funcs.append("#endif // VK_USE_PLATFORM_WIN32_KHR")
                     sh_funcs.append('%sdefault:' % (indent))
                     indent += '    '
                     sh_funcs.append('%sassert(0);' % (indent))
