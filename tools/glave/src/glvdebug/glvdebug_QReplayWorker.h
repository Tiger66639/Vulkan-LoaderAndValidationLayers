--- conflicted
+++ resolved
@@ -33,39 +33,8 @@
 {
     Q_OBJECT
 public:
-<<<<<<< HEAD
     glvdebug_QReplayWorker();
     virtual ~glvdebug_QReplayWorker();
-=======
-    glvdebug_QReplayWorker()
-        : m_bPauseReplay(false),
-          m_bStopReplay(false),
-          m_pView(NULL),
-          m_pTraceFileInfo(NULL),
-          m_currentReplayPacketIndex(0),
-          m_pActionRunToHere(NULL),
-          m_pauseAtPacketIndex((uint64_t)-1),
-          m_pReplayWindow(NULL),
-          m_pReplayWindowWidth(0),
-          m_pReplayWindowHeight(0)
-    {
-        memset(m_pReplayers, 0, sizeof(glv_replay::glv_trace_packet_replay_library*) * GLV_MAX_TRACER_ID_ARRAY_SIZE);
-        s_pWorker = this;
-    }
-
-    virtual ~glvdebug_QReplayWorker()
-    {
-        setView(NULL);
-        s_pWorker = NULL;
-
-        if (m_pActionRunToHere != NULL)
-        {
-            disconnect(m_pActionRunToHere, SIGNAL(triggered()), this, SLOT(onPlayToHere()));
-            delete m_pActionRunToHere;
-            m_pActionRunToHere = NULL;
-        }
-    }
->>>>>>> fa9e00cd
 
     void setPrintReplayMessages(BOOL bPrintInfo, BOOL bPrintWarning, BOOL bPrintError);
     void setPauseOnReplayMessages(BOOL bPauseOnInfo, BOOL bPauseOnWarning, BOOL bPauseOnError);
@@ -99,58 +68,9 @@
 
     void onSettingsUpdated(glv_SettingGroup* pGroups, unsigned int numGroups);
 
-<<<<<<< HEAD
     glv_replay::glv_trace_packet_replay_library* getReplayer(GLV_TRACER_ID tracerId);
-=======
-    void StopReplay()
-    {
-        // Stopping the replay happens asycnronously.
-        // Set the stop flag and the replay will
-        // react to it as soon as it can. It will call
-        // doReplayStopped() when it has stopped.
-        m_bStopReplay = true;
-    }
 
-    void DetachReplay(bool detach)
-    {
-        for (int i = 0; i < GLV_MAX_TRACER_ID_ARRAY_SIZE; i++)
-        {
-            if(m_pReplayers[i] != NULL)
-            {
-                m_pReplayers[i]->Deinitialize();
-
-                glv_replay::Display disp;
-                if(detach)
-                {
-                    disp = glv_replay::Display(m_pReplayWindowWidth, m_pReplayWindowHeight, 0, false);
-                }
-                else
-                {
-                    WId hWindow = m_pReplayWindow->winId();
-                    disp = glv_replay::Display((glv_window_handle)hWindow, m_pReplayWindowWidth, m_pReplayWindowHeight);
-                }
-
-                int err = m_pReplayers[i]->Initialize(&disp, NULL);
-                assert(err == 0);
-            }
-        }
-    }
-
-    void onSettingsUpdated(glv_SettingGroup* pGroups, unsigned int numGroups)
-    {
-        if (m_pReplayers != NULL)
-        {
-            for (unsigned int tracerId = 0; tracerId < GLV_MAX_TRACER_ID_ARRAY_SIZE; tracerId++)
-            {
-                if (m_pReplayers[tracerId] != NULL)
-                {
-                    // now update the replayer with the loaded settings
-                    m_pReplayers[tracerId]->UpdateFromSettings(pGroups, numGroups);
-                }
-            }
-        }
-    }
->>>>>>> fa9e00cd
+    void DetachReplay(bool detach);
 
 signals:
     void ReplayStarted();
@@ -172,7 +92,10 @@
     QAction* m_pActionRunToHere;
     uint64_t m_pauseAtPacketIndex;
 
-<<<<<<< HEAD
+    QWidget* m_pReplayWindow;
+    int m_pReplayWindowWidth;
+    int m_pReplayWindowHeight;
+
     BOOL m_bPrintReplayInfoMessages;
     BOOL m_bPrintReplayWarningMessages;
     BOOL m_bPrintReplayErrorMessages;
@@ -180,152 +103,6 @@
     BOOL m_bPauseOnReplayInfoMessages;
     BOOL m_bPauseOnReplayWarningMessages;
     BOOL m_bPauseOnReplayErrorMessages;
-=======
-    QWidget* m_pReplayWindow;
-    int m_pReplayWindowWidth;
-    int m_pReplayWindowHeight;
-
-    void setView(glvdebug_view* pView)
-    {
-        m_pView = pView;
-        s_pView = pView;
-    }
-
-    void doReplayPaused(uint64_t packetIndex)
-    {
-        m_pView->output_message(QString("Replay Paused at packet index %1").arg(packetIndex));
-        m_pView->on_replay_state_changed(false);
-
-        // When paused, the replay will 'continue' from the last packet,
-        // so select that call to indicate to the user where the pause occured.
-        m_pView->select_call_at_packet_index(packetIndex);
-
-        emit ReplayPaused(packetIndex);
-    }
-
-    void doReplayStopped(uint64_t packetIndex)
-    {
-        m_pView->output_message(QString("Replay Stopped at packet index %1").arg(packetIndex));
-        m_pView->on_replay_state_changed(false);
-
-        // Stopping the replay means that it will 'play' or 'step' from the beginning,
-        // so select the first packet index to indicate to the user what stopping replay does.
-        m_pView->select_call_at_packet_index(0);
-
-        emit ReplayStopped(packetIndex);
-    }
-
-    void doReplayFinished()
-    {
-        m_pView->output_message(QString("Replay Finished"));
-        m_pView->on_replay_state_changed(false);
-
-        // The replay has completed, so highlight the final packet index.
-        m_pView->select_call_at_packet_index(m_currentReplayPacketIndex);
-        m_currentReplayPacketIndex = 0;
-
-        emit ReplayFinished();
-    }
-
-    bool load_replayers(glvdebug_trace_file_info* pTraceFileInfo,
-        QWidget* pReplayWindow, int const replayWindowWidth,
-        int const replayWindowHeight, bool const separateReplayWindow)
-    {
-        // Get window handle of the widget to replay into.
-        assert(pReplayWindow != NULL);
-        assert(replayWindowWidth > 0);
-        assert(replayWindowHeight > 0);
-
-        m_pReplayWindow = pReplayWindow;
-        m_pReplayWindowWidth = replayWindowWidth;
-        m_pReplayWindowHeight = replayWindowHeight;
-
-        // TODO: Get the width and height from the replayer. We can't do this yet
-        // because the replayer doesn't know the render target's size.
-
-        WId hWindow = pReplayWindow->winId();
-
-        // load any API specific driver libraries and init replayer objects
-        uint8_t tidApi = GLV_TID_RESERVED;
-        bool bReplayerLoaded = false;
-
-        glv_replay::Display disp;
-        if(separateReplayWindow)
-        {
-            disp = glv_replay::Display(replayWindowWidth, replayWindowHeight, 0, false);
-        }
-        else
-        {
-            disp = glv_replay::Display((glv_window_handle)hWindow, replayWindowWidth, replayWindowHeight);
-        }
-
-        for (int i = 0; i < GLV_MAX_TRACER_ID_ARRAY_SIZE; i++)
-        {
-            m_pReplayers[i] = NULL;
-        }
-
-        for (int i = 0; i < pTraceFileInfo->header.tracer_count; i++)
-        {
-            uint8_t tracerId = pTraceFileInfo->header.tracer_id_array[i].id;
-            tidApi = tracerId;
-
-            const GLV_TRACER_REPLAYER_INFO* pReplayerInfo = &(gs_tracerReplayerInfo[tracerId]);
-
-            if (pReplayerInfo->tracerId != tracerId)
-            {
-                glv_LogError("Replayer info for TracerId (%d) failed consistency check.\n", tracerId);
-                assert(!"TracerId in GLV_TRACER_REPLAYER_INFO does not match the requested tracerId. The array needs to be corrected.");
-            }
-            else if (pReplayerInfo->needsReplayer == TRUE)
-            {
-                // Have our factory create the necessary replayer
-                m_pReplayers[tracerId] = m_replayerFactory.Create(tracerId);
-
-                if (m_pReplayers[tracerId] == NULL)
-                {
-                    // replayer failed to be created
-                    glv_LogError("Couldn't create replayer for TracerId %d.\n", tracerId);
-                }
-                else
-                {
-                    m_pReplayers[tracerId]->RegisterDbgMsgCallback((glv_replay::GLV_DBG_MSG_CALLBACK_FUNCTION)&dbg_msg_callback);
-
-                    // get settings from the replayer
-                    m_pView->add_setting_group(m_pReplayers[tracerId]->GetSettings());
-
-                    // update replayer with updated state
-                    glv_SettingGroup* pGlobalSettings = NULL;
-                    unsigned int numGlobalSettings = m_pView->get_global_settings(&pGlobalSettings);
-                    m_pReplayers[tracerId]->UpdateFromSettings(pGlobalSettings, numGlobalSettings);
-
-                    // Initialize the replayer
-                    int err = m_pReplayers[tracerId]->Initialize(&disp, NULL);
-                    if (err) {
-                        glv_LogError("Couldn't Initialize replayer for TracerId %d.\n", tracerId);
-                        return false;
-                    }
-
-                    bReplayerLoaded = true;
-                }
-            }
-        }
-
-        if (tidApi == GLV_TID_RESERVED)
-        {
-            glv_LogError("No API specified in tracefile for replaying.\n");
-            return false;
-        }
-
-        if (bReplayerLoaded)
-        {
-            m_pActionRunToHere = new QAction("Play to here", NULL);
-            connect(m_pActionRunToHere, SIGNAL(triggered()), this, SLOT(onPlayToHere()));
-            m_pView->add_calltree_contextmenu_item(m_pActionRunToHere);
-        }
-
-        return true;
-    }
->>>>>>> fa9e00cd
 
     glv_replay::ReplayFactory m_replayerFactory;
     glv_replay::glv_trace_packet_replay_library* m_pReplayers[GLV_MAX_TRACER_ID_ARRAY_SIZE];
