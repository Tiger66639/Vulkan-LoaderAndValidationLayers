--- conflicted
+++ resolved
@@ -173,7 +173,6 @@
     PFN_vkCmdDebugMarkerBeginEXT CmdDebugMarkerBeginEXT;
     PFN_vkCmdDebugMarkerEndEXT CmdDebugMarkerEndEXT;
     PFN_vkCmdDebugMarkerInsertEXT CmdDebugMarkerInsertEXT;
-<<<<<<< HEAD
     // KHR_maintenance1
     PFN_vkTrimCommandPoolKHR TrimCommandPoolKHR;
     // KHX_device_group
@@ -187,6 +186,7 @@
     PFN_vkGetDeviceGroupSurfacePresentModesKHX
         GetDeviceGroupSurfacePresentModesKHX;
     PFN_vkAcquireNextImage2KHX AcquireNextImage2KHX;
+    PFN_vkCmdDispatchBaseKHX CmdDispatchBaseKHX;
     // KHX_external_memory_fd
     PFN_vkGetMemoryFdKHX GetMemoryFdKHX;
 #ifdef VK_USE_PLATFORM_WIN32_KHX
@@ -204,8 +204,6 @@
     // KHX_push_descriptor
     PFN_vkCmdPushDescriptorSetKHX CmdPushDescriptorSetKHX;
     // NVX_device_generated_commands
-=======
->>>>>>> 2fbc1a61
     PFN_vkCmdProcessCommandsNVX CmdProcessCommandsNVX;
     PFN_vkCmdReserveSpaceForCommandsNVX CmdReserveSpaceForCommandsNVX;
     PFN_vkCreateIndirectCommandsLayoutNVX CreateIndirectCommandsLayoutNVX;
@@ -312,10 +310,7 @@
     // NV_external_memory_capabilities
     PFN_vkGetPhysicalDeviceExternalImageFormatPropertiesNV
         GetPhysicalDeviceExternalImageFormatPropertiesNV;
-<<<<<<< HEAD
-    // NVX_device_generated_commands
-=======
->>>>>>> 2fbc1a61
+    // NVX_device_generated_commands (phys dev commands)
     PFN_vkGetPhysicalDeviceGeneratedCommandsPropertiesNVX
         GetPhysicalDeviceGeneratedCommandsPropertiesNVX;
 } VkLayerInstanceDispatchTable;
